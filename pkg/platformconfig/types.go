--- conflicted
+++ resolved
@@ -269,38 +269,14 @@
 
 	// CustomSensitiveFields is a list of fields that should be masked in logs and function config
 	CustomSensitiveFields []string `json:"sensitiveFields,omitempty"`
-<<<<<<< HEAD
-=======
 	SensitiveFieldsRegex  []*regexp.Regexp
 	MaskSensitiveFields   bool
->>>>>>> 3d681ff1
 }
 
 func (sfc *SensitiveFieldsConfig) GetDefaultSensitiveFields() []string {
 	return []string{
 
 		// build
-<<<<<<< HEAD
-		"^/Spec/Build/CodeEntryAttributes/password",
-		//"^/Spec/Build/Commands\\[\\d+\\]",
-		// volumes
-		"^/Spec/Volumes\\[\\d+\\]/Volume/VolumeSource/FlexVolume/Options/accesskey",
-		// triggers - global
-		"^/Spec/Triggers/.+/Password",
-		"^/Spec/Triggers/.+/Secret",
-		// triggers - specific
-		// - v3io stream
-		"^/Spec/Triggers/.+/Attributes/password",
-		// - kinesis
-		"^/Spec/Triggers/.+/Attributes/accessKeyID",
-		"^/Spec/Triggers/.+/Attributes/secretAccessKey",
-		// - kafka
-		"^/Spec/Triggers/.+/Attributes/caCert",
-		"^/Spec/Triggers/.+/Attributes/AccessKey",
-		"^/Spec/Triggers/.+/Attributes/AccessCertificate",
-		"^/Spec/Triggers/.+/Attributes/sasl/password",
-		"^/Spec/Triggers/.+/Attributes/sasl/oauth/clientSecret",
-=======
 		"^/spec/build/codeentryattributes/password",
 		// volumes
 		"^/spec/volumes\\[\\d+\\]/volume/volumesource/flexvolume/options/accesskey",
@@ -319,14 +295,11 @@
 		"^/spec/triggers/.+/attributes/accesscertificate",
 		"^/spec/triggers/.+/attributes/sasl/password",
 		"^/spec/triggers/.+/attributes/sasl/oauth/clientsecret",
->>>>>>> 3d681ff1
 	}
 }
 
 func (sfc *SensitiveFieldsConfig) GetSensitiveFields() []string {
 	return append(sfc.CustomSensitiveFields, sfc.GetDefaultSensitiveFields()...)
-<<<<<<< HEAD
-=======
 }
 
 func (sfc *SensitiveFieldsConfig) CompileSensitiveFieldsRegex() []*regexp.Regexp {
@@ -338,5 +311,4 @@
 		}
 	}
 	return sfc.SensitiveFieldsRegex
->>>>>>> 3d681ff1
 }