--- conflicted
+++ resolved
@@ -181,25 +181,8 @@
 func (suite *TestSuite) DeployFunction(deployOptions *platform.DeployOptions,
 	onAfterContainerRun func(deployResult *platform.DeployResult) bool) *platform.DeployResult {
 
-<<<<<<< HEAD
-	// give the name a unique prefix, except if name isn't set
-	// TODO: will affect concurrent runs
-	if deployOptions.FunctionConfig.Meta.Name != "" {
-		deployOptions.FunctionConfig.Meta.Name = fmt.Sprintf("%s-%s", deployOptions.FunctionConfig.Meta.Name, suite.TestID)
-	}
-
-	deployOptions.FunctionConfig.Spec.Build.NoBaseImagesPull = true
-
-	if os.Getenv("NUCLIO_TEST_NOCLEANUP") != "" {
-		deployOptions.FunctionConfig.Spec.Build.NoCleanup = true
-	}
-
-	// Does the test call for cleaning up the temp dir, and thus needs to check this on teardown
-	suite.CleanupTemp = !deployOptions.FunctionConfig.Spec.Build.NoCleanup
-=======
 	// add some commonly used options to deployOptions
 	suite.PopulateDeployOptions(deployOptions)
->>>>>>> b3af6e07
 
 	// deploy the function
 	deployResult, err := suite.Platform.DeployFunction(deployOptions)
