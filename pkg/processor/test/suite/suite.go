--- conflicted
+++ resolved
@@ -136,16 +136,10 @@
 
 // NewBlastConfiguration populates BlastRequest struct with default values
 func (suite *TestSuite) NewBlastConfiguration() BlastConfiguration {
-
-	// Initialize default configuration
-<<<<<<< HEAD
-	request := BlastConfiguration{Method: "GET", Workers: 32, RatePerWorker: 10,
-=======
 	request := BlastConfiguration{Method: "GET", Workers: 32, RatePerWorker: 30,
->>>>>>> 1fcd6811
 		Duration: 10 * time.Second, URL: "http://localhost:8080",
 		FunctionName: "outputter", FunctionPath: "outputter", TimeOut: time.Second * 600}
-
+		
 	return request
 }
 
