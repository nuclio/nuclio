--- conflicted
+++ resolved
@@ -40,19 +40,11 @@
 	// get direct access to all workers for things like management / housekeeping
 	GetWorkers() []*Worker
 
-<<<<<<< HEAD
-	// GetStatistics returns worker allocator statistics
-	GetStatistics() *AllocatorStatistics
-
-	// get number of workers available in the allocator
-	GetNumWorkersAvailable() int
-=======
 	// get number of workers available in the allocator
 	GetNumWorkersAvailable() int
 
 	// GetStatistics returns worker allocator statistics
 	GetStatistics() *AllocatorStatistics
->>>>>>> ded4e97c
 }
 
 //
@@ -91,25 +83,15 @@
 	return []*Worker{s.worker}
 }
 
-<<<<<<< HEAD
-=======
 func (s *singleton) GetNumWorkersAvailable() int {
 	return 1
 }
 
->>>>>>> ded4e97c
 // GetStatistics returns worker allocator statistics
 func (s *singleton) GetStatistics() *AllocatorStatistics {
 	return &s.statistics
 }
 
-<<<<<<< HEAD
-func (s *singleton) GetNumWorkersAvailable() int {
-	return 1
-}
-
-=======
->>>>>>> ded4e97c
 //
 // Fixed pool of workers
 // Holds a fixed number of workers. When a worker is unavailable, caller is blocked
@@ -194,15 +176,6 @@
 	return fp.workers
 }
 
-<<<<<<< HEAD
-// GetStatistics returns worker allocator statistics
-func (fp *fixedPool) GetStatistics() *AllocatorStatistics {
-	return &fp.statistics
-}
-
-func (fp *fixedPool) GetNumWorkersAvailable() int {
-	return len(fp.workerChan)
-=======
 func (fp *fixedPool) GetNumWorkersAvailable() int {
 	return len(fp.workerChan)
 }
@@ -210,5 +183,4 @@
 // GetStatistics returns worker allocator statistics
 func (fp *fixedPool) GetStatistics() *AllocatorStatistics {
 	return &fp.statistics
->>>>>>> ded4e97c
 }