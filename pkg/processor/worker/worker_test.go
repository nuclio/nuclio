--- conflicted
+++ resolved
@@ -76,7 +76,11 @@
 	return true
 }
 
-<<<<<<< HEAD
+func (mr *MockRuntime) Terminate() error {
+	args := mr.Called()
+	return args.Error(0)
+}
+
 func (mr *MockRuntime) SupportsControlCommunication() bool {
 	args := mr.Called()
 	return args.Bool(0)
@@ -84,11 +88,6 @@
 
 func (mr *MockRuntime) GetControlMessageBroker() controlcommunication.ControlMessageBroker {
 	return nil
-=======
-func (mr *MockRuntime) Terminate() error {
-	args := mr.Called()
-	return args.Error(0)
->>>>>>> e0b7a538
 }
 
 type WorkerTestSuite struct {
