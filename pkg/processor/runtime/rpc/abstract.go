--- conflicted
+++ resolved
@@ -408,17 +408,9 @@
 func (r *AbstractRuntime) eventWrapperOutputHandler(conn io.Reader, resultChan chan *result) {
 
 	// Reset might close outChan, which will cause panic when sending
-<<<<<<< HEAD
-	defer func() {
-		if err := recover(); err != nil {
-			r.Logger.WarnWith("Recovered during event output handler (Restart called?)", "err", err)
-		}
-	}()
-=======
 	defer common.CatchAndLogPanic(context.Background(), // nolint: errcheck
 		r.Logger,
 		"Recovered during event output handler (Restart called?)")
->>>>>>> 0dfa820d
 
 	outReader := bufio.NewReader(conn)
 
@@ -468,16 +460,6 @@
 func (r *AbstractRuntime) controlOutputHandler(conn io.Reader) {
 
 	// Reset might close outChan, which will cause panic when sending
-<<<<<<< HEAD
-	defer func() {
-		if err := recover(); err != nil {
-			r.Logger.WarnWith("Recovered during control output handler (Restart called?)", "err", err)
-		}
-	}()
-
-	outReader := bufio.NewReader(conn)
-
-=======
 	defer common.CatchAndLogPanic(context.Background(), // nolint: errcheck
 		r.Logger,
 		"Recovered during event output handler (Restart called?)")
@@ -488,16 +470,11 @@
 	errLogCounter := 0
 	logCounterTime := time.Now()
 
->>>>>>> 0dfa820d
 	for {
 
 		// read control message
 		controlMessage, err := r.ControlMessageBroker.ReadControlMessage(outReader)
 		if err != nil {
-<<<<<<< HEAD
-			r.Logger.WarnWith("Failed to read control message", "err", err)
-			continue
-=======
 
 			// if enough time has passed, log the error
 			if time.Since(logCounterTime) > 500*time.Millisecond {
@@ -511,26 +488,16 @@
 			continue
 		} else {
 			errLogCounter = 0
->>>>>>> 0dfa820d
 		}
 
 		r.Logger.DebugWith("Received control message", "messageKind", controlMessage.Kind)
 
 		// send message to control consumers
 		if err := r.ControlMessageBroker.SendToConsumers(controlMessage); err != nil {
-<<<<<<< HEAD
-			r.Logger.WarnWith("Failed to send control message to consumers", "err", err)
+			r.Logger.WarnWith("Failed to send control message to consumers", "err", err.Error())
 		}
 
 		// TODO: validate and respond to wrapper process
-
-		continue
-=======
-			r.Logger.WarnWith("Failed to send control message to consumers", "err", err.Error())
-		}
-
-		// TODO: validate and respond to wrapper process
->>>>>>> 0dfa820d
 	}
 }
 
