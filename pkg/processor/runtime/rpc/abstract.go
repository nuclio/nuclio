/*
Copyright 2017 The Nuclio Authors.

Licensed under the Apache License, Version 2.0 (the "License");
you may not use this file except in compliance with the License.
You may obtain a copy of the License at

    http://www.apache.org/licenses/LICENSE-2.0

Unless required by applicable law or agreed to in writing, software
distributed under the License is distributed on an "AS IS" BASIS,
WITHOUT WARRANTIES OR CONDITIONS OF ANY KIND, either express or implied.
See the License for the specific language governing permissions and
limitations under the License.
*/

package rpc

import (
	"bufio"
	"encoding/base64"
	"encoding/json"
	"fmt"
	"io"
	"net"
	"net/http"
	"os"
	"syscall"
	"time"

	"github.com/nuclio/nuclio/pkg/common"
	"github.com/nuclio/nuclio/pkg/common/status"
	"github.com/nuclio/nuclio/pkg/processor/controlcommunication"
	"github.com/nuclio/nuclio/pkg/processor/runtime"
	"github.com/nuclio/nuclio/pkg/processwaiter"

	"github.com/nuclio/errors"
	"github.com/nuclio/logger"
	"github.com/nuclio/nuclio-sdk-go"
	"github.com/rs/xid"
)

// TODO: Find a better place (both on file system and configuration)
const (
	socketPathTemplate = "/tmp/nuclio-rpc-%s.sock"
	connectionTimeout  = 2 * time.Minute
)

type socketConnection struct {
	conn     net.Conn
	listener net.Listener
	address  string
}

type result struct {
	StatusCode   int                    `json:"status_code"`
	ContentType  string                 `json:"content_type"`
	Body         string                 `json:"body"`
	BodyEncoding string                 `json:"body_encoding"`
	Headers      map[string]interface{} `json:"headers"`

	DecodedBody []byte
	err         error
}

// AbstractRuntime is a runtime that communicates via unix domain socket
type AbstractRuntime struct {
	runtime.AbstractRuntime
	configuration  *runtime.Configuration
	eventEncoder   EventEncoder
	controlEncoder EventEncoder
	wrapperProcess *os.Process
	resultChan     chan *result
	functionLogger logger.Logger
	runtime        Runtime
	startChan      chan struct{}
	stopChan       chan struct{}
	socketType     SocketType
	processWaiter  *processwaiter.ProcessWaiter
}

type rpcLogRecord struct {
	DateTime string                 `json:"datetime"`
	Level    string                 `json:"level"`
	Message  string                 `json:"message"`
	With     map[string]interface{} `json:"with"`
}

// NewAbstractRuntime returns a new RPC runtime
func NewAbstractRuntime(logger logger.Logger,
	configuration *runtime.Configuration,
	runtimeInstance Runtime) (*AbstractRuntime, error) {
	var err error

	abstractRuntime, err := runtime.NewAbstractRuntime(logger, configuration)
	if err != nil {
		return nil, errors.Wrap(err, "Can't create AbstractRuntime")
	}

	newRuntime := &AbstractRuntime{
		AbstractRuntime: *abstractRuntime,
		configuration:   configuration,
		runtime:         runtimeInstance,
		startChan:       make(chan struct{}, 1),
		stopChan:        make(chan struct{}, 1),
		socketType:      UnixSocket,
	}

	return newRuntime, nil
}

func (r *AbstractRuntime) Start() error {
	if err := r.startWrapper(); err != nil {
		r.SetStatus(status.Error)
		return errors.Wrap(err, "Failed to run wrapper")
	}

	r.SetStatus(status.Ready)
	return nil
}

// ProcessEvent processes an event
func (r *AbstractRuntime) ProcessEvent(event nuclio.Event, functionLogger logger.Logger) (interface{}, error) {
	if currentStatus := r.GetStatus(); currentStatus != status.Ready {
		return nil, errors.Errorf("Processor not ready (current status: %s)", currentStatus)
	}

	r.functionLogger = functionLogger

	// We don't use defer to reset r.functionLogger since it decreases performance
	if err := r.eventEncoder.Encode(event); err != nil {
		r.functionLogger = nil
		return nil, errors.Wrapf(err, "Can't encode event: %+v", event)
	}

	result, ok := <-r.resultChan
	r.functionLogger = nil
	if !ok {
		msg := "Client disconnected"
		r.Logger.Error(msg)
		r.SetStatus(status.Error)
		r.functionLogger = nil
		return nil, errors.New(msg)
	}

	return nuclio.Response{
		Body:        result.DecodedBody,
		ContentType: result.ContentType,
		Headers:     result.Headers,
		StatusCode:  result.StatusCode,
	}, nil
}

// Stop stops the runtime
func (r *AbstractRuntime) Stop() error {
	r.Logger.WarnWith("Stopping",
		"status", r.GetStatus(),
		"wrapperProcess", r.wrapperProcess)

	if r.wrapperProcess != nil {

		// stop waiting for process
		if err := r.processWaiter.Cancel(); err != nil {
			r.Logger.WarnWith("Failed to cancel process waiting")
		}

		r.Logger.WarnWith("Killing wrapper process", "wrapperProcessPid", r.wrapperProcess.Pid)
		if err := r.wrapperProcess.Kill(); err != nil {
			r.SetStatus(status.Error)
			return errors.Wrap(err, "Can't kill wrapper process")
		}
	}

	r.waitForProcessTermination(10 * time.Second)

	r.wrapperProcess = nil

	r.SetStatus(status.Stopped)
	r.Logger.Warn("Successfully stopped wrapper process")
	return nil
}

// Restart restarts the runtime
func (r *AbstractRuntime) Restart() error {
	if err := r.Stop(); err != nil {
		return err
	}

	// Send error for current event (non-blocking)
	select {
	case r.resultChan <- &result{
		StatusCode: http.StatusRequestTimeout,
		err:        errors.New("Runtime restarted"),
	}:

	default:
		r.Logger.Warn("Nothing waiting on result channel during restart. Continuing")
	}

	close(r.resultChan)
	if err := r.startWrapper(); err != nil {
		r.SetStatus(status.Error)
		return errors.Wrap(err, "Can't start wrapper process")
	}

	r.SetStatus(status.Ready)
	return nil
}

// GetSocketType returns the type of socket the runtime works with (unix/tcp)
func (r *AbstractRuntime) GetSocketType() SocketType {
	return r.socketType
}

// WaitForStart returns whether the runtime supports sending an indication that it started
func (r *AbstractRuntime) WaitForStart() bool {
	return false
}

// SupportsRestart returns true if the runtime supports restart
func (r *AbstractRuntime) SupportsRestart() bool {
	return true
}

<<<<<<< HEAD
// SupportsControlCommunication returns true if the runtime supports control communication
func (r *AbstractRuntime) SupportsControlCommunication() bool {
	return false
}
=======
// Terminate sends a signal to the runtime and waits for it to exit
func (r *AbstractRuntime) Terminate() error {

	// signal and wait for process termination
	if err := r.signal(syscall.SIGTERM); err != nil {
		return errors.Wrap(err, "Failed to signal wrapper process")
	}

	// wait for process to finish or timeout
	r.waitForProcessTermination(r.configuration.WorkerTerminationTimeout)

	return nil
}

func (r *AbstractRuntime) signal(signal syscall.Signal) error {

	if r.wrapperProcess != nil {

		// signal wrapper to terminate
		r.Logger.DebugWith("Signaling wrapper process",
			"pid", r.wrapperProcess.Pid,
			"signal", signal.String())

		if err := r.wrapperProcess.Signal(signal); err != nil {
			r.Logger.WarnWith("Failed to signal wrapper process",
				"pid", r.wrapperProcess.Pid,
				"signal", signal.String())
		}
	} else {
		r.Logger.DebugWith("No wrapper process exists, skipping signal")
	}

	return nil
}

func (r *AbstractRuntime) startWrapper() error {
	var err error
>>>>>>> e0b7a538

func (r *AbstractRuntime) startWrapper() error {
	var (
		err                                error
		eventConnection, controlConnection socketConnection
	)

	// create socket connections
	if err := r.createSocketConnection(&eventConnection); err != nil {
		return errors.Wrap(err, "Failed to create socket connection")
	}

	if r.runtime.SupportsControlCommunication() {
		if err := r.createSocketConnection(&controlConnection); err != nil {
			return errors.Wrap(err, "Failed to create socket connection")
		}
	}

	r.processWaiter, err = processwaiter.NewProcessWaiter()
	if err != nil {
		return errors.Wrap(err, "Failed to create process waiter")
	}

	wrapperProcess, err := r.runtime.RunWrapper(eventConnection.address, controlConnection.address)
	if err != nil {
		return errors.Wrap(err, "Can't run wrapper")
	}

	r.wrapperProcess = wrapperProcess

	go r.watchWrapperProcess()

	// event connection
	eventConnection.conn, err = eventConnection.listener.Accept()
	if err != nil {
		return errors.Wrap(err, "Can't get connection from wrapper")
	}

	r.Logger.InfoWith("Wrapper connected",
		"wid", r.Context.WorkerID,
		"pid", r.wrapperProcess.Pid)

	r.eventEncoder = r.runtime.GetEventEncoder(eventConnection.conn)
	r.resultChan = make(chan *result)
	go r.eventWrapperOutputHandler(eventConnection.conn, r.resultChan)

	// control connection
	if r.runtime.SupportsControlCommunication() {

		r.Logger.DebugWith("Creating control connection",
			"wid", r.Context.WorkerID)
		controlConnection.conn, err = controlConnection.listener.Accept()
		if err != nil {
			return errors.Wrap(err, "Can't get control connection from wrapper")
		}

		r.controlEncoder = r.runtime.GetEventEncoder(controlConnection.conn)

		// initialize control message broker
		r.ControlMessageBroker = NewRpcControlMessageBroker(r.controlEncoder, r.Logger)

		go r.controlOutputHandler(controlConnection.conn)

		r.Logger.DebugWith("Control connection created",
			"wid", r.Context.WorkerID)
	}

	// wait for start if required to
	if r.runtime.WaitForStart() {
		r.Logger.Debug("Waiting for start")

		<-r.startChan
	}

	r.Logger.Debug("Started")

	return nil
}

// Create a listener on unix domain docker, return listener, path to socket and error
func (r *AbstractRuntime) createSocketConnection(connection *socketConnection) error {
	var err error
	if r.runtime.GetSocketType() == UnixSocket {
		connection.listener, connection.address, err = r.createUnixListener()
	} else {
		connection.listener, connection.address, err = r.createTCPListener()
	}

	if err != nil {
		return errors.Wrap(err, "Can't create listener")
	}

	return nil
}

// Create a listener on unix domain docker, return listener, path to socket and error
func (r *AbstractRuntime) createUnixListener() (net.Listener, string, error) {
	socketPath := fmt.Sprintf(socketPathTemplate, xid.New().String())

	if common.FileExists(socketPath) {
		if err := os.Remove(socketPath); err != nil {
			return nil, "", errors.Wrapf(err, "Can't remove socket at %q", socketPath)
		}
	}

	r.Logger.DebugWith("Creating listener socket", "path", socketPath)

	listener, err := net.Listen("unix", socketPath)
	if err != nil {
		return nil, "", errors.Wrapf(err, "Can't listen on %s", socketPath)
	}

	unixListener, ok := listener.(*net.UnixListener)
	if !ok {
		return nil, "", fmt.Errorf("Can't get underlying Unix listener")
	}

	if err = unixListener.SetDeadline(time.Now().Add(connectionTimeout)); err != nil {
		return nil, "", errors.Wrap(err, "Can't set deadline")
	}

	return listener, socketPath, nil
}

// Create a listener on TCP docker, return listener, port and error
func (r *AbstractRuntime) createTCPListener() (net.Listener, string, error) {
	listener, err := net.Listen("tcp", ":0")
	if err != nil {
		return nil, "", errors.Wrap(err, "Can't find free port")
	}

	tcpListener, ok := listener.(*net.TCPListener)
	if !ok {
		return nil, "", errors.Wrap(err, "Can't get underlying TCP listener")
	}
	if err = tcpListener.SetDeadline(time.Now().Add(connectionTimeout)); err != nil {
		return nil, "", errors.Wrap(err, "Can't set deadline")
	}

	port := listener.Addr().(*net.TCPAddr).Port

	return listener, fmt.Sprintf("%d", port), nil
}

func (r *AbstractRuntime) eventWrapperOutputHandler(conn io.Reader, resultChan chan *result) {

	// Reset might close outChan, which will cause panic when sending
	defer func() {
		if err := recover(); err != nil {
			r.Logger.WarnWith("Recovered during event output handler (Restart called?)", "err", err)
		}
	}()

	outReader := bufio.NewReader(conn)

	// Read logs & output
	for {
		unmarshalledResult := &result{}
		var data []byte

		data, unmarshalledResult.err = outReader.ReadBytes('\n')

		if unmarshalledResult.err != nil {
			r.Logger.WarnWith(string(common.FailedReadFromConnection), "err", unmarshalledResult.err)
			resultChan <- unmarshalledResult
			continue
		}

		switch data[0] {
		case 'r':

			// try to unmarshall the result
			if unmarshalledResult.err = json.Unmarshal(data[1:], unmarshalledResult); unmarshalledResult.err != nil {
				r.resultChan <- unmarshalledResult
				continue
			}

			switch unmarshalledResult.BodyEncoding {
			case "text":
				unmarshalledResult.DecodedBody = []byte(unmarshalledResult.Body)
			case "base64":
				unmarshalledResult.DecodedBody, unmarshalledResult.err = base64.StdEncoding.DecodeString(unmarshalledResult.Body)
			default:
				unmarshalledResult.err = fmt.Errorf("Unknown body encoding - %q", unmarshalledResult.BodyEncoding)
			}

			// write back to result channel
			resultChan <- unmarshalledResult
		case 'm':
			r.handleResponseMetric(data[1:])
		case 'l':
			r.handleResponseLog(data[1:])
		case 's':
			r.handleStart()
		}
	}
}

func (r *AbstractRuntime) controlOutputHandler(conn io.Reader) {

	// Reset might close outChan, which will cause panic when sending
	defer func() {
		if err := recover(); err != nil {
			r.Logger.WarnWith("Recovered during control output handler (Restart called?)", "err", err)
		}
	}()

	outReader := bufio.NewReader(conn)

	for {

		// read control message
		controlMessage, err := r.ControlMessageBroker.ReadControlMessage(outReader)
		if err != nil {
			r.Logger.WarnWith("Failed to read control message", "err", err)
			continue
		}

		// send message to control consumers
		if err := r.ControlMessageBroker.SendToConsumers(controlMessage); err != nil {
			r.Logger.WarnWith("Failed to send control message to consumers", "err", err)
		}

		// TODO: validate and respond to wrapper process

		continue
	}
}

func (r *AbstractRuntime) handleResponseLog(response []byte) {
	var logRecord rpcLogRecord

	if err := json.Unmarshal(response, &logRecord); err != nil {
		r.Logger.ErrorWith("Can't decode log", "error", err)
		return
	}

	loggerInstance := r.resolveFunctionLogger(r.functionLogger)
	logFunc := loggerInstance.DebugWith

	switch logRecord.Level {
	case "error", "critical", "fatal":
		logFunc = loggerInstance.ErrorWith
	case "warning":
		logFunc = loggerInstance.WarnWith
	case "info":
		logFunc = loggerInstance.InfoWith
	}

	vars := common.MapToSlice(logRecord.With)
	logFunc(logRecord.Message, vars...)
}

func (r *AbstractRuntime) handleResponseMetric(response []byte) {
	var metrics struct {
		DurationSec float64 `json:"duration"`
	}

	loggerInstance := r.resolveFunctionLogger(r.functionLogger)
	if err := json.Unmarshal(response, &metrics); err != nil {
		loggerInstance.ErrorWith("Can't decode metric", "error", err)
		return
	}

	if metrics.DurationSec == 0 {
		loggerInstance.ErrorWith("No duration in metrics", "metrics", metrics)
		return
	}

	r.Statistics.DurationMilliSecondsCount++
	r.Statistics.DurationMilliSecondsSum += uint64(metrics.DurationSec * 1000)
}

func (r *AbstractRuntime) handleStart() {
	r.startChan <- struct{}{}
}

// resolveFunctionLogger return either functionLogger if provided or root logger if not
func (r *AbstractRuntime) resolveFunctionLogger(functionLogger logger.Logger) logger.Logger {
	if functionLogger == nil {
		return r.Logger
	}
	return functionLogger
}

func (r *AbstractRuntime) newResultChan() {

	// We create the channel buffered so we won't block on sending
	r.resultChan = make(chan *result, 1)
}

func (r *AbstractRuntime) watchWrapperProcess() {

	// whatever happens, clear wrapper process
	defer func() {
		r.stopChan <- struct{}{}
	}()

	// wait for the process
	processWaitResult := <-r.processWaiter.Wait(r.wrapperProcess, nil)

	// if we were simply canceled, do nothing
	if processWaitResult.Err == processwaiter.ErrCancelled {
		r.Logger.DebugWith("Process watch cancelled. Returning",
			"pid", r.wrapperProcess.Pid,
			"wid", r.Context.WorkerID)
		return
	}

	// if process exited gracefully (i.e. wasn't force killed), do nothing
	if processWaitResult.Err == nil && processWaitResult.ProcessState.Success() {
		r.Logger.DebugWith("Process watch done - process exited successfully")
		return
	}

	r.Logger.ErrorWith(string(common.UnexpectedTerminationChildProcess),
		"error", processWaitResult.Err,
		"status", processWaitResult.ProcessState.String())

	var panicMessage string
	if processWaitResult.Err != nil {
		panicMessage = processWaitResult.Err.Error()
	} else {
		panicMessage = processWaitResult.ProcessState.String()
	}

	panic(fmt.Sprintf("Wrapper process for worker %d exited unexpectedly with: %s", r.Context.WorkerID, panicMessage))
}

// waitForProcessTermination will best effort wait few seconds to stop channel, if timeout - assume closed
func (r *AbstractRuntime) waitForProcessTermination(timeout time.Duration) {
	for {
		select {
		case <-r.stopChan:
			r.Logger.DebugWith("Process terminated",
				"wid", r.Context.WorkerID,
				"process", r.wrapperProcess)
			return
		case <-time.After(timeout):
			r.Logger.DebugWith("Timeout waiting for process termination, assuming closed",
				"wid", r.Context.WorkerID,
				"process", r.wrapperProcess)
			return
		}
	}
}

type rpcControlMessageBroker struct {
	*controlcommunication.AbstractControlMessageBroker
	ControlMessageEventEncoder EventEncoder
	logger                     logger.Logger
}

// NewRpcControlMessageBroker creates a new RPC control message broker
func NewRpcControlMessageBroker(encoder EventEncoder, logger logger.Logger) *rpcControlMessageBroker {
	return &rpcControlMessageBroker{
		AbstractControlMessageBroker: controlcommunication.NewAbstractControlMessageBroker(),
		ControlMessageEventEncoder:   encoder,
		logger:                       logger,
	}
}

// WriteControlMessage writes control message to the control socket using MSGPack encoding
func (b *rpcControlMessageBroker) WriteControlMessage(message *controlcommunication.ControlMessage) error {

	// send control message as a nuclio event, this will be handled by the wrapper
	controlMessageEvent := controlcommunication.NewControlMessageEvent(message)

	if err := b.ControlMessageEventEncoder.Encode(controlMessageEvent); err != nil {
		return errors.Wrapf(err, "Can't encode control message event: %+v", controlMessageEvent)
	}

	return nil
}

// ReadControlMessage reads from the control socket and unpacks it into a control message
func (b *rpcControlMessageBroker) ReadControlMessage(reader *bufio.Reader) (*controlcommunication.ControlMessage, error) {

	// TODO: use msgpack to decode the message

	// read data from reader
	data, err := reader.ReadBytes('\n')
	if err != nil {
		b.logger.WarnWith(string(common.FailedReadFromConnection), "err", err)
		return nil, errors.Wrap(err, "Failed to read from connection")
	}

	unmarshalledControlMessage := &controlcommunication.ControlMessage{}

	// try to unmarshall the data
	if err := json.Unmarshal(data, unmarshalledControlMessage); err != nil {
		b.logger.WarnWith("Failed unmarshalling control message", "err", err)
		return nil, errors.Wrap(err, "Failed to unmarshal control message")
	}

	return unmarshalledControlMessage, nil
}<|MERGE_RESOLUTION|>--- conflicted
+++ resolved
@@ -222,12 +222,11 @@
 	return true
 }
 
-<<<<<<< HEAD
 // SupportsControlCommunication returns true if the runtime supports control communication
 func (r *AbstractRuntime) SupportsControlCommunication() bool {
 	return false
 }
-=======
+
 // Terminate sends a signal to the runtime and waits for it to exit
 func (r *AbstractRuntime) Terminate() error {
 
@@ -262,10 +261,6 @@
 
 	return nil
 }
-
-func (r *AbstractRuntime) startWrapper() error {
-	var err error
->>>>>>> e0b7a538
 
 func (r *AbstractRuntime) startWrapper() error {
 	var (
