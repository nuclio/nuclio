--- conflicted
+++ resolved
@@ -60,11 +60,8 @@
 	configuration  *runtime.Configuration
 	eventEncoder   *EventJSONEncoder
 	wrapperProcess *os.Process
-<<<<<<< HEAD
 	socketType     SocketType
 	runWrapper     func(string) (*os.Process, error)
-=======
->>>>>>> 127aa7ed
 	resultChan     chan *result
 	functionLogger logger.Logger
 }
@@ -105,16 +102,8 @@
 	if err := newRuntime.startWrapper(); err != nil {
 		return nil, errors.Wrap(err, "Can't start wrapper")
 	}
-<<<<<<< HEAD
-
-=======
 	newRuntime.Logger.Info("Wrapper connected")
 
-	newRuntime.eventEncoder = NewEventJSONEncoder(newRuntime.Logger, conn)
-	newRuntime.outReader = bufio.NewReader(conn)
-	newRuntime.resultChan = make(chan *result)
-	go newRuntime.wrapperOutputHandler()
->>>>>>> 127aa7ed
 	newRuntime.SetStatus(status.Ready)
 	return newRuntime, nil
 }
@@ -130,13 +119,10 @@
 		"version", r.configuration.Spec.Version,
 		"eventID", event.GetID())
 
-<<<<<<< HEAD
-=======
 	if currentStatus := r.GetStatus(); currentStatus != status.Ready {
 		return nil, errors.Errorf("Processor not ready (current status: %s)", currentStatus)
 	}
 
->>>>>>> 127aa7ed
 	r.functionLogger = functionLogger
 	// We don't use defer to reset r.functionLogger since it decreases performance
 	if err := r.eventEncoder.Encode(event); err != nil {
@@ -144,7 +130,6 @@
 		return nil, errors.Wrapf(err, "Can't encode event: %+v", event)
 	}
 
-<<<<<<< HEAD
 	result, ok := <-r.resultChan
 	r.functionLogger = nil
 	if !ok {
@@ -187,33 +172,6 @@
 	r.resultChan <- &result{
 		StatusCode: http.StatusRequestTimeout,
 		err:        errors.New("runtime restarted"),
-=======
-	select {
-	case result, ok := <-r.resultChan:
-		if !ok {
-			msg := "Client disconnected"
-			r.Logger.Error(msg)
-			r.SetStatus(status.Error)
-			r.functionLogger = nil
-			return nil, errors.New(msg)
-		}
-
-		r.Logger.DebugWith("Event executed",
-			"name", r.configuration.Meta.Name,
-			"status", result.StatusCode,
-			"eventID", event.GetID())
-
-		r.functionLogger = nil
-		return nuclio.Response{
-			Body:        result.DecodedBody,
-			ContentType: result.ContentType,
-			Headers:     result.Headers,
-			StatusCode:  result.StatusCode,
-		}, nil
-	case <-time.After(eventTimeout):
-		r.functionLogger = nil
-		return nil, fmt.Errorf("handler timeout after %s", eventTimeout)
->>>>>>> 127aa7ed
 	}
 
 	close(r.resultChan)
@@ -274,7 +232,6 @@
 	return listener, fmt.Sprintf("%d", port), nil
 }
 
-<<<<<<< HEAD
 func (r *Runtime) wrapperOutputHandler(conn io.Reader, resultChan chan *result) {
 	// Reset might close outChan, which will cause panic when sending
 	defer func() {
@@ -284,28 +241,16 @@
 	}()
 
 	outReader := bufio.NewReader(conn)
-=======
-func (r *Runtime) wrapperOutputHandler() {
->>>>>>> 127aa7ed
 	// Read logs & output
 	for {
 		unmarshalledResult := &result{}
 		var data []byte
 
-<<<<<<< HEAD
 		data, unmarshalledResult.err = outReader.ReadBytes('\n')
 
 		if unmarshalledResult.err != nil {
 			r.Logger.WarnWith("Failed to read from connection", "err", unmarshalledResult.err)
 			resultChan <- unmarshalledResult
-=======
-		data, unmarshalledResult.err = r.outReader.ReadBytes('\n')
-
-		if unmarshalledResult.err != nil {
-			r.Logger.WarnWith("Failed to read from connection", "err", unmarshalledResult.err)
-			r.resultChan <- unmarshalledResult
-			// TODO: close(r.resultChan) ?
->>>>>>> 127aa7ed
 			continue
 		}
 
@@ -314,11 +259,7 @@
 
 			// try to unmarshall the result
 			if unmarshalledResult.err = json.Unmarshal(data[1:], unmarshalledResult); unmarshalledResult.err != nil {
-<<<<<<< HEAD
-				resultChan <- unmarshalledResult
-=======
 				r.resultChan <- unmarshalledResult
->>>>>>> 127aa7ed
 				continue
 			}
 
@@ -332,11 +273,7 @@
 			}
 
 			// write back to result channel
-<<<<<<< HEAD
-			resultChan <- unmarshalledResult
-=======
 			r.resultChan <- unmarshalledResult
->>>>>>> 127aa7ed
 		case 'm':
 			r.handleReponseMetric(data[1:])
 		case 'l':
