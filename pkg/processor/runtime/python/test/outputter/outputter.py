# Copyright 2017 The Nuclio Authors.
#
# Licensed under the Apache License, Version 2.0 (the "License");
# you may not use this file except in compliance with the License.
# You may obtain a copy of the License at
#
#     http://www.apache.org/licenses/LICENSE-2.0
#
# Unless required by applicable law or agreed to in writing, software
# distributed under the License is distributed on an "AS IS" BASIS,
# WITHOUT WARRANTIES OR CONDITIONS OF ANY KIND, either express or implied.
# See the License for the specific language governing permissions and
# limitations under the License.


def handler(context, event):
    """Given a certain body, returns a response. Used by an integration test"""

    # if the method is other than POST, return it as the body
    if event.method != 'POST':
        return event.method

    body_str = event.body.decode('utf-8')

    if body_str == 'return_string':
        return 'a string'
    elif body_str == 'return_status_and_string':
        return 201, 'a string after status'
    elif body_str == 'return_dict':
        return {'a': 'dict', 'b': 'foo'}
    elif body_str == 'return_list':
        return [{'a': 1}, {'b': 2}]
    elif body_str == 'return_status_and_dict':
        return 201, {'a': 'dict after status', 'b': 'foo'}
    elif body_str == 'log':
        context.logger.debug('Debug message')
        context.logger.info('Info message')
        context.logger.warn('Warn message')
        context.logger.error('Error message')

        return 201, 'returned logs'

    elif body_str == 'return_response':

        # echo back the headers, plus add two (TODO)
        headers = event.headers
        headers['h1'] = 'v1'
        headers['h2'] = 'v2'

<<<<<<< HEAD
        return context.Response(body='response body',
                                headers=None,
                                content_type='text/plain',
                                status_code=201)

    elif body_str == 'return_error':
        raise ValueError('some error')
=======
        return context.Response(
            body='response body',
            headers=headers,
            content_type='text/plain',
            status_code=201)

    elif body_str == 'return_fields':
        # We use sorted to get predictable output
        kvs = ['{}={}'.format(k, v) for k, v in sorted(event.fields.items())]
        return ','.join(kvs)

    elif body_str == 'return_path':
        return event.path
>>>>>>> 01232211

    else:
        raise RuntimeError('Unknown return mode: {0}'.format(body_str))<|MERGE_RESOLUTION|>--- conflicted
+++ resolved
@@ -47,15 +47,6 @@
         headers['h1'] = 'v1'
         headers['h2'] = 'v2'
 
-<<<<<<< HEAD
-        return context.Response(body='response body',
-                                headers=None,
-                                content_type='text/plain',
-                                status_code=201)
-
-    elif body_str == 'return_error':
-        raise ValueError('some error')
-=======
         return context.Response(
             body='response body',
             headers=headers,
@@ -69,7 +60,9 @@
 
     elif body_str == 'return_path':
         return event.path
->>>>>>> 01232211
+
+    elif body_str == 'return_error':
+        raise ValueError('some error')
 
     else:
         raise RuntimeError('Unknown return mode: {0}'.format(body_str))