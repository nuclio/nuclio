/*
Copyright 2017 The Nuclio Authors.

Licensed under the Apache License, Version 2.0 (the "License");
you may not use this file except in compliance with the License.
You may obtain a copy of the License at

    http://www.apache.org/licenses/LICENSE-2.0

Unless required by applicable law or agreed to in writing, software
distributed under the License is distributed on an "AS IS" BASIS,
WITHOUT WARRANTIES OR CONDITIONS OF ANY KIND, either express or implied.
See the License for the specific language governing permissions and
limitations under the License.
*/

package test

import (
	"net/http"
	"path"
	"regexp"
	"testing"

	"github.com/nuclio/nuclio/pkg/platform"
	"github.com/nuclio/nuclio/pkg/processor/trigger/http/test/suite"

	"github.com/stretchr/testify/suite"
)

type TestSuite struct {
	httpsuite.TestSuite
}

func (suite *TestSuite) SetupTest() {
	suite.TestSuite.SetupTest()

	suite.Runtime = "python"
	suite.FunctionDir = path.Join(suite.GetNuclioSourceDir(), "pkg", "processor", "runtime", "python", "test")
}

func (suite *TestSuite) TestOutputs() {
	statusOK := http.StatusOK
	statusCreated := http.StatusCreated
	statusInternalError := http.StatusInternalServerError
	logLevelDebug := "debug"
	logLevelWarn := "warn"

	headersContentTypeTextPlain := map[string]string{"content-type": "text/plain"}
	headersContentTypeApplicationJSON := map[string]string{"content-type": "application/json"}
	headersFromResponse := map[string]string{
		"h1":           "v1",
		"h2":           "v2",
		"content-type": "text/plain",
	}
	testPath := "/path/to/nowhere"

	deployOptions := suite.GetDeployOptions("outputter",
		suite.GetFunctionPath("outputter"))

	deployOptions.Build.Handler = "outputter:handler"

	suite.DeployFunction(deployOptions, func(deployResult *platform.DeployResult) bool {

		testRequests := []httpsuite.Request{
			{
				Name:                       "return string",
				RequestBody:                "return_string",
				ExpectedResponseHeaders:    headersContentTypeTextPlain,
				ExpectedResponseBody:       "a string",
				ExpectedResponseStatusCode: &statusOK,
			},
			{
				Name:                       "return string & status",
				RequestBody:                "return_status_and_string",
				ExpectedResponseHeaders:    headersContentTypeTextPlain,
				ExpectedResponseBody:       "a string after status",
				ExpectedResponseStatusCode: &statusCreated,
			},
			{
				Name:                       "return dict",
				RequestBody:                "return_dict",
				ExpectedResponseHeaders:    headersContentTypeApplicationJSON,
				ExpectedResponseBody:       map[string]interface{}{"a": "dict", "b": "foo"},
				ExpectedResponseStatusCode: &statusOK,
			},
			{
				Name:                       "return dict & status",
				RequestBody:                "return_status_and_dict",
				ExpectedResponseHeaders:    headersContentTypeApplicationJSON,
				ExpectedResponseBody:       map[string]interface{}{"a": "dict after status", "b": "foo"},
				ExpectedResponseStatusCode: &statusCreated,
			},
			{
				Name:                       "return response",
				RequestHeaders:             map[string]string{"a": "1", "b": "2"},
				RequestBody:                "return_response",
				ExpectedResponseHeaders:    headersFromResponse,
				ExpectedResponseBody:       "response body",
				ExpectedResponseStatusCode: &statusCreated,
			},
			{
				// function raises an exception. we want to make sure it
				// continues functioning afterwards
				Name:                       "raise exception",
				RequestBody:                "something invalid",
				ExpectedResponseHeaders:    headersContentTypeTextPlain,
				ExpectedResponseStatusCode: &statusInternalError,
			},
			{
				Name:                       "logs - debug",
				RequestBody:                "log",
				RequestLogLevel:            &logLevelDebug,
				ExpectedResponseHeaders:    headersContentTypeTextPlain,
				ExpectedResponseBody:       "returned logs",
				ExpectedResponseStatusCode: &statusCreated,
				ExpectedLogMessages: []string{
					"Debug message",
					"Info message",
					"Warn message",
					"Error message",
				},
<<<<<<< HEAD
				{
					Name:                       "logs - warn",
					RequestBody:                "log",
					RequestLogLevel:            &logLevelWarn,
					ExpectedResponseHeaders:    headersContentTypeTextPlain,
					ExpectedResponseBody:       "returned logs",
					ExpectedResponseStatusCode: &statusCreated,
					ExpectedLogMessages: []string{
						"Warn message",
						"Error message",
					},
				},
				{
					Name:                       "logs - with",
					RequestBody:                "log_with",
					RequestLogLevel:            &logLevelWarn,
					ExpectedResponseHeaders:    headersContentTypeTextPlain,
					ExpectedResponseBody:       "returned logs with",
					ExpectedResponseStatusCode: &statusCreated,
					ExpectedLogRecords: []map[string]interface{}{
						{
							"level":   "error",
							"message": "Error message",
							// extra with
							"source": "rabbit",
							"weight": 7.0, // encoding/json return float64 for all numbers
						},
					},
				},
				{
					Name:                       "get",
					RequestMethod:              "GET",
					RequestBody:                "",
					RequestLogLevel:            &logLevelWarn,
					ExpectedResponseHeaders:    headersContentTypeTextPlain,
					ExpectedResponseBody:       "GET",
					ExpectedResponseStatusCode: &statusOK,
				},
				{
					Name:                       "fields",
					RequestMethod:              "POST",
					RequestPath:                "/?x=1&y=2",
					RequestBody:                "return_fields",
					RequestLogLevel:            &logLevelWarn,
					ExpectedResponseHeaders:    headersContentTypeTextPlain,
					ExpectedResponseBody:       "x=1,y=2",
					ExpectedResponseStatusCode: &statusOK,
				},
				{
					Name:                       "path",
					RequestMethod:              "POST",
					RequestPath:                testPath,
					RequestBody:                "return_path",
					RequestLogLevel:            &logLevelWarn,
					ExpectedResponseHeaders:    headersContentTypeTextPlain,
					ExpectedResponseBody:       testPath,
					ExpectedResponseStatusCode: &statusOK,
				},
				{
					// function should error
					RequestBody:                "return_error",
					RequestLogLevel:            &logLevelWarn,
					ExpectedResponseHeaders:    headersContentTypeTextPlain,
					ExpectedResponseStatusCode: &statusInternalError,
					ExpectedResponseBody:       regexp.MustCompile("some error"),
=======
			},
			{
				Name:                       "logs - warn",
				RequestBody:                "log",
				RequestLogLevel:            &logLevelWarn,
				ExpectedResponseHeaders:    headersContentTypeTextPlain,
				ExpectedResponseBody:       "returned logs",
				ExpectedResponseStatusCode: &statusCreated,
				ExpectedLogMessages: []string{
					"Warn message",
					"Error message",
>>>>>>> 64f0fed0
				},
			},
			{
				Name:                       "get",
				RequestMethod:              "GET",
				RequestBody:                "",
				RequestLogLevel:            &logLevelWarn,
				ExpectedResponseHeaders:    headersContentTypeTextPlain,
				ExpectedResponseBody:       "GET",
				ExpectedResponseStatusCode: &statusOK,
			},
			{
				Name:                       "fields",
				RequestMethod:              "POST",
				RequestPath:                "/?x=1&y=2",
				RequestBody:                "return_fields",
				RequestLogLevel:            &logLevelWarn,
				ExpectedResponseHeaders:    headersContentTypeTextPlain,
				ExpectedResponseBody:       "x=1,y=2",
				ExpectedResponseStatusCode: &statusOK,
			},
			{
				Name:                       "path",
				RequestMethod:              "POST",
				RequestPath:                testPath,
				RequestBody:                "return_path",
				RequestLogLevel:            &logLevelWarn,
				ExpectedResponseHeaders:    headersContentTypeTextPlain,
				ExpectedResponseBody:       testPath,
				ExpectedResponseStatusCode: &statusOK,
			},
			{
				// function should error
				RequestBody:                "return_error",
				RequestLogLevel:            &logLevelWarn,
				ExpectedResponseHeaders:    headersContentTypeTextPlain,
				ExpectedResponseStatusCode: &statusInternalError,
				ExpectedResponseBody:       regexp.MustCompile("some error"),
			},
		}

		for _, testRequest := range testRequests {
			suite.Logger.DebugWith("Running sub test", "name", testRequest.Name)

			// set defaults
			if testRequest.RequestPort == 0 {
				testRequest.RequestPort = deployResult.Port
			}

			if testRequest.RequestMethod == "" {
				testRequest.RequestMethod = "POST"
			}

			if testRequest.RequestPath == "" {
				testRequest.RequestPath = "/"
			}

			if !suite.SendRequestVerifyResponse(&testRequest) {
				return false
			}
		}

		return true
	})
}

func TestIntegrationSuite(t *testing.T) {
	if testing.Short() {
		return
	}

	suite.Run(t, new(TestSuite))
}<|MERGE_RESOLUTION|>--- conflicted
+++ resolved
@@ -120,73 +120,6 @@
 					"Warn message",
 					"Error message",
 				},
-<<<<<<< HEAD
-				{
-					Name:                       "logs - warn",
-					RequestBody:                "log",
-					RequestLogLevel:            &logLevelWarn,
-					ExpectedResponseHeaders:    headersContentTypeTextPlain,
-					ExpectedResponseBody:       "returned logs",
-					ExpectedResponseStatusCode: &statusCreated,
-					ExpectedLogMessages: []string{
-						"Warn message",
-						"Error message",
-					},
-				},
-				{
-					Name:                       "logs - with",
-					RequestBody:                "log_with",
-					RequestLogLevel:            &logLevelWarn,
-					ExpectedResponseHeaders:    headersContentTypeTextPlain,
-					ExpectedResponseBody:       "returned logs with",
-					ExpectedResponseStatusCode: &statusCreated,
-					ExpectedLogRecords: []map[string]interface{}{
-						{
-							"level":   "error",
-							"message": "Error message",
-							// extra with
-							"source": "rabbit",
-							"weight": 7.0, // encoding/json return float64 for all numbers
-						},
-					},
-				},
-				{
-					Name:                       "get",
-					RequestMethod:              "GET",
-					RequestBody:                "",
-					RequestLogLevel:            &logLevelWarn,
-					ExpectedResponseHeaders:    headersContentTypeTextPlain,
-					ExpectedResponseBody:       "GET",
-					ExpectedResponseStatusCode: &statusOK,
-				},
-				{
-					Name:                       "fields",
-					RequestMethod:              "POST",
-					RequestPath:                "/?x=1&y=2",
-					RequestBody:                "return_fields",
-					RequestLogLevel:            &logLevelWarn,
-					ExpectedResponseHeaders:    headersContentTypeTextPlain,
-					ExpectedResponseBody:       "x=1,y=2",
-					ExpectedResponseStatusCode: &statusOK,
-				},
-				{
-					Name:                       "path",
-					RequestMethod:              "POST",
-					RequestPath:                testPath,
-					RequestBody:                "return_path",
-					RequestLogLevel:            &logLevelWarn,
-					ExpectedResponseHeaders:    headersContentTypeTextPlain,
-					ExpectedResponseBody:       testPath,
-					ExpectedResponseStatusCode: &statusOK,
-				},
-				{
-					// function should error
-					RequestBody:                "return_error",
-					RequestLogLevel:            &logLevelWarn,
-					ExpectedResponseHeaders:    headersContentTypeTextPlain,
-					ExpectedResponseStatusCode: &statusInternalError,
-					ExpectedResponseBody:       regexp.MustCompile("some error"),
-=======
 			},
 			{
 				Name:                       "logs - warn",
@@ -198,7 +131,23 @@
 				ExpectedLogMessages: []string{
 					"Warn message",
 					"Error message",
->>>>>>> 64f0fed0
+				},
+			},
+			{
+				Name:                       "logs - with",
+				RequestBody:                "log_with",
+				RequestLogLevel:            &logLevelWarn,
+				ExpectedResponseHeaders:    headersContentTypeTextPlain,
+				ExpectedResponseBody:       "returned logs with",
+				ExpectedResponseStatusCode: &statusCreated,
+				ExpectedLogRecords: []map[string]interface{}{
+					{
+						"level":   "error",
+						"message": "Error message",
+						// extra with
+						"source": "rabbit",
+						"weight": 7.0, // encoding/json return float64 for all numbers
+					},
 				},
 			},
 			{
