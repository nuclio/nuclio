--- conflicted
+++ resolved
@@ -151,53 +151,6 @@
 						"weight": 7.0, // encoding/json return float64 for all numbers
 					},
 				},
-<<<<<<< HEAD
-				{
-					Name:                       "get",
-					RequestMethod:              "GET",
-					RequestBody:                "",
-					RequestLogLevel:            &logLevelWarn,
-					ExpectedResponseHeaders:    headersContentTypeTextPlain,
-					ExpectedResponseBody:       "GET",
-					ExpectedResponseStatusCode: &statusOK,
-				},
-				{
-					Name:                       "fields",
-					RequestMethod:              "POST",
-					RequestPath:                "/?x=1&y=2",
-					RequestBody:                "return_fields",
-					RequestLogLevel:            &logLevelWarn,
-					ExpectedResponseHeaders:    headersContentTypeTextPlain,
-					ExpectedResponseBody:       "x=1,y=2",
-					ExpectedResponseStatusCode: &statusOK,
-				},
-				{
-					Name:                       "path",
-					RequestMethod:              "POST",
-					RequestPath:                testPath,
-					RequestBody:                "return_path",
-					RequestLogLevel:            &logLevelWarn,
-					ExpectedResponseHeaders:    headersContentTypeTextPlain,
-					ExpectedResponseBody:       testPath,
-					ExpectedResponseStatusCode: &statusOK,
-				},
-				{
-					Name:                       "binary",
-					RequestMethod:              "POST",
-					RequestBody:                "return_binary",
-					RequestLogLevel:            &logLevelWarn,
-					ExpectedResponseBody:       []byte("hello"),
-					ExpectedResponseStatusCode: &statusOK,
-				},
-				{
-					Name:                       "return error",
-					RequestBody:                "return_error",
-					RequestLogLevel:            &logLevelWarn,
-					ExpectedResponseHeaders:    headersContentTypeTextPlain,
-					ExpectedResponseStatusCode: &statusInternalError,
-					ExpectedResponseBody:       regexp.MustCompile("some error"),
-				},
-=======
 			},
 			{
 				Name:                       "get",
@@ -236,6 +189,14 @@
 				ExpectedResponseStatusCode: &statusInternalError,
 				ExpectedResponseBody:       regexp.MustCompile("some error"),
 			},
+			{
+				Name:                       "binary",
+				RequestMethod:              "POST",
+				RequestBody:                "return_binary",
+				RequestLogLevel:            &logLevelWarn,
+				ExpectedResponseBody:       []byte("hello"),
+				ExpectedResponseStatusCode: &statusOK,
+			},
 		}
 
 		for _, testRequest := range testRequests {
@@ -244,7 +205,6 @@
 			// set defaults
 			if testRequest.RequestPort == 0 {
 				testRequest.RequestPort = deployResult.Port
->>>>>>> 9df75b19
 			}
 
 			if testRequest.RequestMethod == "" {
