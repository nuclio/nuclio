/*
Copyright 2017 The Nuclio Authors.

Licensed under the Apache License, Version 2.0 (the "License");
you may not use this file except in compliance with the License.
You may obtain a copy of the License at

    http://www.apache.org/licenses/LICENSE-2.0

Unless required by applicable law or agreed to in writing, software
distributed under the License is distributed on an "AS IS" BASIS,
WITHOUT WARRANTIES OR CONDITIONS OF ANY KIND, either express or implied.
See the License for the specific language governing permissions and
limitations under the License.
*/

package test

import (
	"net/http"
	"path"
	"regexp"
	"testing"

	"github.com/nuclio/nuclio/pkg/processor/build"
	"github.com/nuclio/nuclio/pkg/processor/eventsource/http/test/suite"

	"github.com/stretchr/testify/suite"
)

type TestSuite struct {
	httpsuite.TestSuite
}

func (suite *TestSuite) TestOutputs() {
	statusOK := http.StatusOK
	statusCreated := http.StatusCreated
	statusInternalError := http.StatusInternalServerError
	logLevelDebug := "debug"
	logLevelWarn := "warn"

	headersContentTypeTextPlain := map[string]string{"content-type": "text/plain"}
	headersContentTypeApplicationJSON := map[string]string{"content-type": "application/json"}
	headersFromResponse := map[string]string{
		"h1":           "v1",
		"h2":           "v2",
		"content-type": "text/plain",
	}
	testPath := "/path/to/nowhere"

	buildOptions := build.Options{
		FunctionName: "outputter",
		FunctionPath: path.Join(suite.getPythonDir(), "outputter"),
		Runtime:      "python",
	}

	suite.BuildAndRunFunction(&buildOptions,
		nil,
		func() bool {

			testRequests := []httpsuite.Request{
				{
					Name:                       "return string",
					RequestBody:                "return_string",
					ExpectedResponseHeaders:    headersContentTypeTextPlain,
					ExpectedResponseBody:       "a string",
					ExpectedResponseStatusCode: &statusOK,
				},
				{
					Name:                       "return string & status",
					RequestBody:                "return_status_and_string",
					ExpectedResponseHeaders:    headersContentTypeTextPlain,
					ExpectedResponseBody:       "a string after status",
					ExpectedResponseStatusCode: &statusCreated,
				},
				{
					Name:                       "return dict",
					RequestBody:                "return_dict",
					ExpectedResponseHeaders:    headersContentTypeApplicationJSON,
					ExpectedResponseBody:       map[string]interface{}{"a": "dict", "b": "foo"},
					ExpectedResponseStatusCode: &statusOK,
				},
				{
					Name:                       "return dict & status",
					RequestBody:                "return_status_and_dict",
					ExpectedResponseHeaders:    headersContentTypeApplicationJSON,
					ExpectedResponseBody:       map[string]interface{}{"a": "dict after status", "b": "foo"},
					ExpectedResponseStatusCode: &statusCreated,
				},
				{
					Name:                       "return response",
					RequestHeaders:             map[string]string{"a": "1", "b": "2"},
					RequestBody:                "return_response",
					ExpectedResponseHeaders:    headersFromResponse,
					ExpectedResponseBody:       "response body",
					ExpectedResponseStatusCode: &statusCreated,
				},
				{
					// function raises an exception. we want to make sure it
					// continues functioning afterwards
					Name:                       "raise exception",
					RequestBody:                "something invalid",
					ExpectedResponseHeaders:    headersContentTypeTextPlain,
					ExpectedResponseStatusCode: &statusInternalError,
				},
				{
					Name:                       "logs - debug",
					RequestBody:                "log",
					RequestLogLevel:            &logLevelDebug,
					ExpectedResponseHeaders:    headersContentTypeTextPlain,
					ExpectedResponseBody:       "returned logs",
					ExpectedResponseStatusCode: &statusCreated,
					ExpectedLogMessages: []string{
						"Debug message",
						"Info message",
						"Warn message",
						"Error message",
					},
				},
				{
					Name:                       "logs - warn",
					RequestBody:                "log",
					RequestLogLevel:            &logLevelWarn,
					ExpectedResponseHeaders:    headersContentTypeTextPlain,
					ExpectedResponseBody:       "returned logs",
					ExpectedResponseStatusCode: &statusCreated,
					ExpectedLogMessages: []string{
						"Warn message",
						"Error message",
					},
				},
				{
					Name:                       "get",
					RequestMethod:              "GET",
					RequestBody:                "",
					RequestLogLevel:            &logLevelWarn,
					ExpectedResponseHeaders:    headersContentTypeTextPlain,
					ExpectedResponseBody:       "GET",
					ExpectedResponseStatusCode: &statusOK,
				},
				{
					Name:                       "fields",
					RequestMethod:              "POST",
					RequestPath:                "/?x=1&y=2",
					RequestBody:                "return_fields",
					RequestLogLevel:            &logLevelWarn,
					ExpectedResponseHeaders:    headersContentTypeTextPlain,
					ExpectedResponseBody:       "x=1,y=2",
					ExpectedResponseStatusCode: &statusOK,
				},
				{
					Name:                       "path",
					RequestMethod:              "POST",
					RequestPath:                testPath,
					RequestBody:                "return_path",
					RequestLogLevel:            &logLevelWarn,
					ExpectedResponseHeaders:    headersContentTypeTextPlain,
					ExpectedResponseBody:       testPath,
					ExpectedResponseStatusCode: &statusOK,
				},
				{
					Name:                       "binary",
					RequestMethod:              "POST",
					RequestBody:                "return_binary",
					RequestLogLevel:            &logLevelWarn,
					ExpectedResponseBody:       []byte("hello"),
					ExpectedResponseStatusCode: &statusOK,
<<<<<<< HEAD
				},
				{
					Name:                       "return_error",
=======
        },
        {
					// function should error
>>>>>>> 70e61b62
					RequestBody:                "return_error",
					RequestLogLevel:            &logLevelWarn,
					ExpectedResponseHeaders:    headersContentTypeTextPlain,
					ExpectedResponseStatusCode: &statusInternalError,
					ExpectedResponseBody:       regexp.MustCompile("some error"),
				},
			}

			for _, testRequest := range testRequests {
				suite.Logger.DebugWith("Running sub test", "name", testRequest.Name)

				// set defaults
				if testRequest.RequestPort == 0 {
					testRequest.RequestPort = 8080
				}

				if testRequest.RequestMethod == "" {
					testRequest.RequestMethod = "POST"
				}

				if testRequest.RequestPath == "" {
					testRequest.RequestPath = "/"
				}

				if !suite.SendRequestVerifyResponse(&testRequest) {
					return false
				}
			}

			return true
		})
}

func (suite *TestSuite) getPythonDir() string {
	return path.Join(suite.GetNuclioSourceDir(), "pkg", "processor", "runtime", "python", "test")
}

func TestIntegrationSuite(t *testing.T) {
	if testing.Short() {
		return
	}

	suite.Run(t, new(TestSuite))
}<|MERGE_RESOLUTION|>--- conflicted
+++ resolved
@@ -165,15 +165,9 @@
 					RequestLogLevel:            &logLevelWarn,
 					ExpectedResponseBody:       []byte("hello"),
 					ExpectedResponseStatusCode: &statusOK,
-<<<<<<< HEAD
-				},
-				{
-					Name:                       "return_error",
-=======
-        },
-        {
-					// function should error
->>>>>>> 70e61b62
+				},
+				{
+					Name:                       "return error",
 					RequestBody:                "return_error",
 					RequestLogLevel:            &logLevelWarn,
 					ExpectedResponseHeaders:    headersContentTypeTextPlain,
