/*
Copyright 2017 The Nuclio Authors.

Licensed under the Apache License, Version 2.0 (the "License");
you may not use this file except in compliance with the License.
You may obtain a copy of the License at

    http://www.apache.org/licenses/LICENSE-2.0

Unless required by applicable law or agreed to in writing, software
distributed under the License is distributed on an "AS IS" BASIS,
WITHOUT WARRANTIES OR CONDITIONS OF ANY KIND, either express or implied.
See the License for the specific language governing permissions and
limitations under the License.
*/

package test

import (
	"net/http"
	"path"
	"regexp"
	"testing"

	"github.com/nuclio/nuclio/pkg/processor/build"
	"github.com/nuclio/nuclio/pkg/processor/eventsource/http/test/suite"

	"github.com/stretchr/testify/suite"
)

type TestSuite struct {
	httpsuite.TestSuite
}

func (suite *TestSuite) TestOutputs() {
	statusOK := http.StatusOK
	statusCreated := http.StatusCreated
	statusInternalError := http.StatusInternalServerError
	logLevelDebug := "debug"
	logLevelWarn := "warn"

	headersContentTypeTextPlain := map[string]string{"content-type": "text/plain"}
	headersContentTypeApplicationJSON := map[string]string{"content-type": "application/json"}
	headersFromResponse := map[string]string{
		"h1":           "v1",
		"h2":           "v2",
		"content-type": "text/plain",
	}
	testPath := "/path/to/nowhere"

	buildOptions := build.Options{
		FunctionName: "outputter",
		FunctionPath: path.Join(suite.getPythonDir(), "outputter"),
		Runtime:      "python",
	}

	suite.BuildAndRunFunction(&buildOptions,
		nil,
		func() bool {

			testRequests := []httpsuite.Request{
				{
					Name:                       "return string",
					RequestBody:                "return_string",
					ExpectedResponseHeaders:    headersContentTypeTextPlain,
					ExpectedResponseBody:       "a string",
					ExpectedResponseStatusCode: &statusOK,
				},
				{
					Name:                       "return string & status",
					RequestBody:                "return_status_and_string",
					ExpectedResponseHeaders:    headersContentTypeTextPlain,
					ExpectedResponseBody:       "a string after status",
					ExpectedResponseStatusCode: &statusCreated,
				},
				{
					Name:                       "return dict",
					RequestBody:                "return_dict",
					ExpectedResponseHeaders:    headersContentTypeApplicationJSON,
					ExpectedResponseBody:       map[string]interface{}{"a": "dict", "b": "foo"},
					ExpectedResponseStatusCode: &statusOK,
				},
				{
					Name:                       "return dict & status",
					RequestBody:                "return_status_and_dict",
					ExpectedResponseHeaders:    headersContentTypeApplicationJSON,
					ExpectedResponseBody:       map[string]interface{}{"a": "dict after status", "b": "foo"},
					ExpectedResponseStatusCode: &statusCreated,
				},
				{
					Name:                       "return response",
					RequestHeaders:             map[string]string{"a": "1", "b": "2"},
					RequestBody:                "return_response",
					ExpectedResponseHeaders:    headersFromResponse,
					ExpectedResponseBody:       "response body",
					ExpectedResponseStatusCode: &statusCreated,
				},
				{
					// function raises an exception. we want to make sure it
					// continues functioning afterwards
					Name:                       "raise exception",
					RequestBody:                "something invalid",
					ExpectedResponseHeaders:    headersContentTypeTextPlain,
					ExpectedResponseStatusCode: &statusInternalError,
				},
				{
					Name:                       "logs - debug",
					RequestBody:                "log",
					RequestLogLevel:            &logLevelDebug,
					ExpectedResponseHeaders:    headersContentTypeTextPlain,
					ExpectedResponseBody:       "returned logs",
					ExpectedResponseStatusCode: &statusCreated,
					ExpectedLogMessages: []string{
						"Debug message",
						"Info message",
						"Warn message",
						"Error message",
					},
				},
				{
					Name:                       "logs - warn",
					RequestBody:                "log",
					RequestLogLevel:            &logLevelWarn,
					ExpectedResponseHeaders:    headersContentTypeTextPlain,
					ExpectedResponseBody:       "returned logs",
					ExpectedResponseStatusCode: &statusCreated,
					ExpectedLogMessages: []string{
						"Warn message",
						"Error message",
					},
				},
				{
					Name:                       "get",
					RequestMethod:              "GET",
					RequestBody:                "",
					RequestLogLevel:            &logLevelWarn,
					ExpectedResponseHeaders:    headersContentTypeTextPlain,
					ExpectedResponseBody:       "GET",
					ExpectedResponseStatusCode: &statusOK,
				},
				{
					Name:                       "fields",
					RequestMethod:              "POST",
					RequestPath:                "/?x=1&y=2",
					RequestBody:                "return_fields",
					RequestLogLevel:            &logLevelWarn,
					ExpectedResponseHeaders:    headersContentTypeTextPlain,
					ExpectedResponseBody:       "x=1,y=2",
					ExpectedResponseStatusCode: &statusOK,
				},
				{
					Name:                       "path",
					RequestMethod:              "POST",
					RequestPath:                testPath,
					RequestBody:                "return_path",
					RequestLogLevel:            &logLevelWarn,
					ExpectedResponseHeaders:    headersContentTypeTextPlain,
					ExpectedResponseBody:       testPath,
					ExpectedResponseStatusCode: &statusOK,
				},
				{
<<<<<<< HEAD
					Name:                       "binary",
					RequestMethod:              "POST",
					RequestBody:                "return_binary",
					RequestLogLevel:            &logLevelWarn,
					ExpectedResponseBody:       []byte("hello"),
					ExpectedResponseStatusCode: &statusOK,
=======
					// function should error
					RequestBody:                "return_error",
					RequestLogLevel:            &logLevelWarn,
					ExpectedResponseHeaders:    headersContentTypeTextPlain,
					ExpectedResponseStatusCode: &statusInternalError,
					ExpectedResponseBody:       regexp.MustCompile("some error"),
>>>>>>> a0e1d0e9
				},
			}

			for _, testRequest := range testRequests {
				suite.Logger.DebugWith("Running sub test", "name", testRequest.Name)

				// set defaults
				if testRequest.RequestPort == 0 {
					testRequest.RequestPort = 8080
				}

				if testRequest.RequestMethod == "" {
					testRequest.RequestMethod = "POST"
				}

				if testRequest.RequestPath == "" {
					testRequest.RequestPath = "/"
				}

				if !suite.SendRequestVerifyResponse(&testRequest) {
					return false
				}
			}

			return true
		})
}

func (suite *TestSuite) getPythonDir() string {
	return path.Join(suite.GetNuclioSourceDir(), "pkg", "processor", "runtime", "python", "test")
}

func TestIntegrationSuite(t *testing.T) {
	if testing.Short() {
		return
	}

	suite.Run(t, new(TestSuite))
}<|MERGE_RESOLUTION|>--- conflicted
+++ resolved
@@ -159,21 +159,20 @@
 					ExpectedResponseStatusCode: &statusOK,
 				},
 				{
-<<<<<<< HEAD
 					Name:                       "binary",
 					RequestMethod:              "POST",
 					RequestBody:                "return_binary",
 					RequestLogLevel:            &logLevelWarn,
 					ExpectedResponseBody:       []byte("hello"),
 					ExpectedResponseStatusCode: &statusOK,
-=======
-					// function should error
+				},
+				{
+					Name:                       "return_error",
 					RequestBody:                "return_error",
 					RequestLogLevel:            &logLevelWarn,
 					ExpectedResponseHeaders:    headersContentTypeTextPlain,
 					ExpectedResponseStatusCode: &statusInternalError,
 					ExpectedResponseBody:       regexp.MustCompile("some error"),
->>>>>>> a0e1d0e9
 				},
 			}
 
