--- conflicted
+++ resolved
@@ -189,14 +189,11 @@
             try:
                 start_time = time()
                 handler_output = handler(ctx, event)
-<<<<<<< HEAD
                 duration = time() - start_time
 
                 stream.write('m' + json.dumps({'duration': duration}) + '\n')
                 stream.flush()
 
-=======
->>>>>>> 01232211
                 response = response_from_handler_output(handler_output)
 
                 # try to json encode the response
