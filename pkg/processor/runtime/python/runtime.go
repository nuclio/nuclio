/*
Copyright 2017 The Nuclio Authors.

Licensed under the Apache License, Version 2.0 (the "License");
you may not use this file except in compliance with the License.
You may obtain a copy of the License at

    http://www.apache.org/licenses/LICENSE-2.0

Unless required by applicable law or agreed to in writing, software
distributed under the License is distributed on an "AS IS" BASIS,
WITHOUT WARRANTIES OR CONDITIONS OF ANY KIND, either express or implied.
See the License for the specific language governing permissions and
limitations under the License.
*/

package python

import (
	"bufio"
	"encoding/json"
	"fmt"
	"net"
	"os"
	"os/exec"
	"strings"
	"time"

	"github.com/nuclio/nuclio/pkg/errors"
	"github.com/nuclio/nuclio/pkg/processor/runtime"
	"github.com/nuclio/nuclio/pkg/util/common"
<<<<<<< HEAD
	"github.com/pkg/errors"
	"github.com/rs/xid"
=======

	"github.com/nuclio/nuclio-sdk"
>>>>>>> d921c087
)

// TODO: Find a better place (both on file system and configuration)
const (
	socketPathTemplate = "/tmp/nuclio-py-%s.sock"
	connectionTimeout  = 10 * time.Second
	eventTimeout       = 10 * time.Second
)

type result struct {
	StatusCode  int    `json:"status_code"`
	ContentType string `json:"content_type"`
	Body        string `json:"body"`
	err         error
}

type python struct {
	runtime.AbstractRuntime

	configuration *Configuration
	eventEncoder  *EventJSONEncoder
	outReader     *bufio.Reader
}

// NewRuntime returns a new Python runtime
func NewRuntime(parentLogger nuclio.Logger, configuration *Configuration) (runtime.Runtime, error) {
	logger := parentLogger.GetChild("python").(nuclio.Logger)

	var err error

	abstractRuntime, err := runtime.NewAbstractRuntime(logger, &configuration.Configuration)
	if err != nil {
		return nil, errors.Wrap(err, "Can't create AbstractRuntime")
	}

	// create the command string
	newPythonRuntime := &python{
		AbstractRuntime: *abstractRuntime,
		configuration:   configuration,
	}

	listener, err := newPythonRuntime.createListener()
	if err != nil {
		return nil, errors.Wrapf(err, "Can't listen on %q", newPythonRuntime.socketPath())
	}

	if err = newPythonRuntime.runWrapper(); err != nil {
		return nil, errors.Wrap(err, "Can't run wrapper")
	}

	unixListener, ok := listener.(*net.UnixListener)
	if !ok {
		return nil, errors.Wrap(err, "Can't get underlying Unix listener")
	}
	if err := unixListener.SetDeadline(time.Now().Add(connectionTimeout)); err != nil {
		return nil, errors.Wrap(err, "Can't set deadline")
	}
	conn, err := listener.Accept()
	if err != nil {
		return nil, errors.Wrap(err, "Can't get connection from Python wrapper")
	}

	newPythonRuntime.eventEncoder = NewEventJSONEncoder(newPythonRuntime.Logger, conn)
	newPythonRuntime.outReader = bufio.NewReader(conn)

	return newPythonRuntime, nil
}

func (py *python) ProcessEvent(event nuclio.Event, functionLogger nuclio.Logger) (interface{}, error) {
	py.Logger.DebugWith("Processing event",
		"name", py.configuration.Name,
		"version", py.configuration.Version,
		"eventID", event.GetID())

	resultChan := make(chan *result)
	go py.handleEvent(functionLogger, event, resultChan)

	select {
	case result := <-resultChan:
		py.Logger.DebugWith("Python executed",
			"result", result,
			"eventID", event.GetID())
		return nuclio.Response{
			StatusCode:  result.StatusCode,
			ContentType: result.ContentType,
			Body:        []byte(result.Body),
		}, nil
	case <-time.After(eventTimeout):
		return nil, fmt.Errorf("handler timeout after %s", eventTimeout)
	}
}

func (py *python) createListener() (net.Listener, error) {
	socketPath := py.socketPath()
	if common.FileExists(socketPath) {
		if err := os.Remove(socketPath); err != nil {
			return nil, errors.Wrapf(err, "Can't remove socket at %q", socketPath)
		}
	}
	return net.Listen("unix", socketPath)
}

func (py *python) socketPath() string {
	return fmt.Sprintf(socketPathTemplate, xid.New().String())
}

func (py *python) runWrapper() error {
	wrapperScriptPath := py.getWrapperScriptPath()
	py.Logger.DebugWith("Using Python wrapper script path", "path", wrapperScriptPath)
	if !common.IsFile(wrapperScriptPath) {
		return fmt.Errorf("Can't find wrapper at %q", wrapperScriptPath)
	}

	handler := py.getHandler()
	py.Logger.DebugWith("Using Python handler", "handler", handler)

	pythonExePath, err := py.getPythonExePath()
	if err != nil {
		py.Logger.ErrorWith("Can't find Python exe", "error", err)
		return err
	}
	py.Logger.DebugWith("Using Python executable", "path", pythonExePath)

	env := py.getEnvFromConfiguration()
	envPath := fmt.Sprintf("PYTHONPATH=%s", py.getPythonPath())
	py.Logger.DebugWith("Setting PYTHONPATH", "value", envPath)
	env = append(env, envPath)

	args := []string{
		pythonExePath, wrapperScriptPath,
		"--handler", handler,
		"--socket-path", py.socketPath(),
	}

	py.Logger.DebugWith("Running wrapper", "command", strings.Join(args, " "))

	cmd := exec.Command(args[0], args[1:]...)
	cmd.Env = env
	cmd.Stdout = os.Stdout
	cmd.Stderr = os.Stdout

	return cmd.Start()
}

func (py *python) handleEvent(functionLogger nuclio.Logger, event nuclio.Event, resultChan chan *result) {
	unmarshalledResult := &result{}

	// Send event
	if unmarshalledResult.err = py.eventEncoder.Encode(event); unmarshalledResult.err != nil {
		resultChan <- unmarshalledResult
		return
	}

	var data []byte

	// Read logs & output
	for {
		data, unmarshalledResult.err = py.outReader.ReadBytes('\n')

		if unmarshalledResult.err != nil {
			py.Logger.WarnWith("Failed to read from connection", "err", unmarshalledResult.err)

			resultChan <- unmarshalledResult
			return
		}

		switch data[0] {
		case 'r':

			// try to unmarshall the result
			if unmarshalledResult.err = json.Unmarshal(data[1:], unmarshalledResult); unmarshalledResult.err != nil {
				resultChan <- unmarshalledResult
				return
			}

			// write back to result channel
			resultChan <- unmarshalledResult

			return

		case 'l':
			py.handleResponseLog(functionLogger, data[1:])
		}
	}
}

func (py *python) handleResponseLog(functionLogger nuclio.Logger, response []byte) {
	log := make(map[string]interface{})

	if err := json.Unmarshal(response, &log); err != nil {
		return
	}

	message, levelName := log["message"], log["level"]

	for _, fieldName := range []string{"message", "level", "datetime"} {
		delete(log, fieldName)
	}

	vars := make([]interface{}, 2*len(log))
	i := 0
	for key, value := range log {
		vars[i] = key
		vars[i+1] = value
		i += 2
	}

	// if we got a per-invocation logger, use that. otherwise use the root logger for functions
	logger := functionLogger
	if logger == nil {
		logger = py.FunctionLogger
	}

	logFunc := logger.DebugWith

	switch levelName {
	case "error", "critical":
		logFunc = logger.ErrorWith
	case "warning":
		logFunc = logger.WarnWith
	case "info":
		logFunc = logger.InfoWith
	}

	logFunc(message, vars...)
}

func (py *python) getEnvFromConfiguration() []string {
	return []string{
		fmt.Sprintf("NUCLIO_FUNCTION_NAME=%s", py.configuration.Name),
		fmt.Sprintf("NUCLIO_FUNCTION_DESCRIPTION=%s", py.configuration.Description),
		fmt.Sprintf("NUCLIO_FUNCTION_VERSION=%s", py.configuration.Version),
	}
}

func (py *python) getEnvFromEvent(event nuclio.Event) []string {
	return []string{
		fmt.Sprintf("NUCLIO_EVENT_ID=%s", event.GetID()),
		fmt.Sprintf("NUCLIO_EVENT_SOURCE_CLASS=%s", event.GetSource().GetClass()),
		fmt.Sprintf("NUCLIO_EVENT_SOURCE_KIND=%s", event.GetSource().GetKind()),
	}
}

func (py *python) getHandler() string {
	return py.configuration.Handler
}

// TODO: Global processor configuration, where should this go?
func (py *python) getWrapperScriptPath() string {
	scriptPath := os.Getenv("NUCLIO_PYTHON_WRAPPER_PATH")
	if len(scriptPath) == 0 {
		return "/opt/nuclio/wrapper.py"
	}

	return scriptPath
}

func (py *python) getPythonPath() string {
	pythonPath := os.Getenv("NUCLIO_PYTHON_PATH")
	if len(pythonPath) == 0 {
		return "/opt/nuclio"
	}

	return pythonPath
}

func (py *python) getPythonExePath() (string, error) {
	baseName := "python3"
	if py.configuration.PythonVersion == "2" {
		baseName = "python2"
	}

	exePath, err := exec.LookPath(baseName)
	if err == nil {
		return exePath, nil
	}

	py.Logger.WarnWith("Can't find specific python exe", "name", baseName)

	// Try just "python"
	exePath, err = exec.LookPath("python")
	if err == nil {
		return exePath, nil
	}

	return "", errors.Wrap(err, "Can't find python executable")
}<|MERGE_RESOLUTION|>--- conflicted
+++ resolved
@@ -29,13 +29,9 @@
 	"github.com/nuclio/nuclio/pkg/errors"
 	"github.com/nuclio/nuclio/pkg/processor/runtime"
 	"github.com/nuclio/nuclio/pkg/util/common"
-<<<<<<< HEAD
-	"github.com/pkg/errors"
-	"github.com/rs/xid"
-=======
-
+
+  "github.com/rs/xid"
 	"github.com/nuclio/nuclio-sdk"
->>>>>>> d921c087
 )
 
 // TODO: Find a better place (both on file system and configuration)
