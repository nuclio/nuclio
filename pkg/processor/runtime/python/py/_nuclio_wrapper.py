# Copyright 2017 The Nuclio Authors.
#
# Licensed under the Apache License, Version 2.0 (the "License");
# you may not use this file except in compliance with the License.
# You may obtain a copy of the License at
#
#     http://www.apache.org/licenses/LICENSE-2.0
#
# Unless required by applicable law or agreed to in writing, software
# distributed under the License is distributed on an "AS IS" BASIS,
# WITHOUT WARRANTIES OR CONDITIONS OF ANY KIND, either express or implied.
# See the License for the specific language governing permissions and
# limitations under the License.

import argparse
import asyncio
import json
import logging
import re
import socket
import sys
import time
import traceback

import msgpack
import nuclio_sdk
import nuclio_sdk.helpers
import nuclio_sdk.json_encoder
import nuclio_sdk.logger


class Constants:

    # in msgpack protoctol, binary messages' length is 4 bytes long
    msgpack_message_length_bytes = 4


class WrapperFatalException(Exception):
    """
    Wrapper fatal is an exception the wrapper can not (perhaps should not) recover from
    and will lead to wrapper termination
    """
    pass


# Appends `l` character to follow the processor conventions
# more information @ pkg/processor/runtime/rpc/abstract.go / wrapperOutputHandler
class JSONFormatterOverSocket(nuclio_sdk.logger.JSONFormatter):
    def format(self, record):
        return 'l' + super(JSONFormatterOverSocket, self).format(record)


class Wrapper(object):
    def __init__(self,
                 logger,
                 loop,
                 handler,
                 event_socket_path,
                 control_socket_path,
                 platform_kind,
                 namespace=None,
                 worker_id=None,
                 trigger_kind=None,
                 trigger_name=None,
                 decode_event_strings=True):
        self._logger = logger
        self._event_socket_path = event_socket_path
        self._control_socket_path = control_socket_path
        self._json_encoder = nuclio_sdk.json_encoder.Encoder()
        self._entrypoint = None
        self._event_sock = None
        self._control_sock = None
        self._platform = nuclio_sdk.Platform(platform_kind,
                                             namespace=namespace,
                                             on_control_callback=self._send_data_on_control_socket)
        self._decode_event_strings = decode_event_strings

        # 1gb
        self._max_buffer_size = 1024 * 1024 * 1024

        # holds the function that will be called
        self._entrypoint = self._load_entrypoint_from_handler(handler)

        self._is_entrypoint_coroutine = asyncio.iscoroutinefunction(self._entrypoint)

        # connect to processor
        self._event_sock = self._connect_to_processor(self._event_socket_path)
        self._control_sock = self._connect_to_processor(self._control_socket_path)

        # make a writeable file from processor
        self._event_sock_wfile = self._event_sock.makefile('w')
        self._control_sock_wfile = self._control_sock.makefile('w')

        # if we're in a coroutine - set socket to non-blocking
        if self._is_entrypoint_coroutine:
            self._event_sock.setblocking(False)
            self._control_sock.setblocking(False)

        # create msgpack unpacker
        self._unpacker = self._resolve_unpacker()

        # set event loop
        self._loop = loop

        # event deserializer kind (e.g.: msgpack_raw / json)
        self._event_deserializer_kind = self._resolve_event_deserializer_kind()

        # get handler module
        self._entrypoint_module = sys.modules[self._entrypoint.__module__]

        # create a context with logger and platform
        self._context = nuclio_sdk.Context(self._logger,
                                           self._platform,
                                           worker_id,
                                           nuclio_sdk.TriggerInfo(trigger_kind, trigger_name))

        # replace the default output with the process socket
        self._logger.set_handler('default', self._event_sock_wfile, JSONFormatterOverSocket())

    async def serve_requests(self, num_requests=None):
        """Read event from socket, send out reply"""

        while True:

            try:

                # resolve event message length
                event_message_length = await self._resolve_event_message_length(self._event_sock)

                # resolve event message
                event = await self._resolve_event(self._event_sock, event_message_length)

                try:

                    # handle event
                    await self._handle_event(event)
                except BaseException as exc:
                    await self._on_handle_event_error(exc)

            except WrapperFatalException as exc:
                await self._on_serving_error(exc)

                # explode, unrecoverable exception
                self._shutdown(error_code=1)

            except UnicodeDecodeError as exc:

                # reset unpacker to avoid consecutive errors
                # this may happen when msgpack fails to decode a non-utf8 events
                self._unpacker = self._resolve_unpacker()
                await self._on_serving_error(exc)

            except Exception as exc:
                await self._on_serving_error(exc)

            # for testing, we can ask wrapper to only read a set number of requests
            if num_requests is not None:
                num_requests -= 1
                if num_requests <= 0:
                    break

    async def initialize(self):

        # call init_context
        await self._initialize_context()

        # indicate that we're ready
        await self._write_packet_to_processor(self._event_sock, 's')
        await self._send_data_on_control_socket({
            'kind': 'wrapperInitialized',
            'attributes': {'ready': 'true'}
        })

    async def receive_control_messages(self):

        control_message_event_length = await self._resolve_event_message_length(self._control_sock)

        control_message_event = await self._resolve_event(self._control_sock, control_message_event_length)

        self._logger.debug_with('Received control message', control_message=control_message_event.body)

    async def _initialize_context(self):

        # call init context
        if hasattr(self._entrypoint_module, 'init_context'):
            try:
                init_context = getattr(self._entrypoint_module, 'init_context')
                init_context_result = getattr(self._entrypoint_module, 'init_context')(self._context)
                if asyncio.iscoroutinefunction(init_context):
                    await init_context_result

            except:
                self._logger.error('Exception raised while running init_context')
                raise

    async def _send_data_on_control_socket(self, data):

<<<<<<< HEAD
        self._logger.debug_with('Sending data on control socket', data=data)
=======
        self._logger.debug_with('Sending data on control socket', data_length=len(data))
>>>>>>> 98b24aa6

        # send message to processor
        encoded_offset_data = self._json_encoder.encode(data)
        await self._write_packet_to_processor(self._control_sock, encoded_offset_data)

        # TODO: wait for response that processor received data

    def _resolve_unpacker(self):
        """
        Since this wrapper is behind the nuclio processor, in which pre-handle the traffic & request
        it is not mandatory to provide security over max buffer size.
        the request limit should be handled on the processor level.

        unpacker raw determines whether an incoming message would be decoded to utf8
        """
        return msgpack.Unpacker(raw=not self._decode_event_strings, max_buffer_size=self._max_buffer_size)

    def _resolve_event_deserializer_kind(self):
        """
        Event deserializer kind to use when deserializing incoming event messages
        """
        if self._decode_event_strings:
            return nuclio_sdk.event.EventDeserializerKinds.msgpack
        return nuclio_sdk.event.EventDeserializerKinds.msgpack_raw

    def _load_entrypoint_from_handler(self, handler):
        """
        Load handler function from handler.
        handler is in the format 'module.sub:handler_name'
        """
        match = re.match(r'^([\w|-]+(\.[\w|-]+)*):(\w+)$', handler)
        if not match:
            raise ValueError('Malformed handler - {!r}'.format(handler))

        module_name, entrypoint = match.group(1), match.group(3)

        module = __import__(module_name)
        for sub in module_name.split('.')[1:]:
            module = getattr(module, sub)

        try:
            entrypoint_address = getattr(module, entrypoint)
        except Exception:
            self._logger.error_with('Handler not found', handler=handler)
            raise

        return entrypoint_address

    def _connect_to_processor(self, socket_path, timeout=60):
        sock = socket.socket(socket.AF_UNIX, socket.SOCK_STREAM)

        for _ in range(timeout):
            try:
                sock.connect(socket_path)
                return sock

            except:

                # logger isn't available yet
                print('Failed to connect to ' + socket_path)

                time.sleep(1)

        raise RuntimeError('Failed to connect to {0} in given timeframe'.format(socket_path))

    async def _write_packet_to_processor(self, sock, body):

        if self._is_entrypoint_coroutine:
            await self._loop.sock_sendall(sock, (body + '\n').encode('utf-8'))
        else:
            sock.sendall((body + '\n').encode('utf-8'))

    async def _resolve_event_message_length(self, sock):
        """
        Determines the message body size
        """
        if self._is_entrypoint_coroutine:
            int_buf = await self._loop.sock_recv(sock, Constants.msgpack_message_length_bytes)
        else:
            int_buf = sock.recv(Constants.msgpack_message_length_bytes)

        # not reading 4 bytes meaning client has disconnected while sending the packet. bail
        if len(int_buf) != 4:
            raise WrapperFatalException('Client disconnected')

        # big-endian, compute event bytes length to read
        bytes_to_read = int(int_buf[3])
        bytes_to_read += int_buf[2] << 8
        bytes_to_read += int_buf[1] << 16
        bytes_to_read += int_buf[0] << 24
        if bytes_to_read <= 0:
            raise WrapperFatalException('Illegal message size: {0}'.format(bytes_to_read))

        return bytes_to_read

    async def _resolve_event(self, sock, expected_event_bytes_length):
        """
        Reading the expected event length from socket and instantiate an event message
        """

        cumulative_bytes_read = 0
        while cumulative_bytes_read < expected_event_bytes_length:
            bytes_to_read_now = expected_event_bytes_length - cumulative_bytes_read
            if self._is_entrypoint_coroutine:
                bytes_read = await self._loop.sock_recv(sock, bytes_to_read_now)
            else:
                bytes_read = sock.recv(bytes_to_read_now)

            if not bytes_read:
                raise WrapperFatalException('Client disconnected')

            self._unpacker.feed(bytes_read)
            cumulative_bytes_read += len(bytes_read)

        # resolve msgpack event message
        event_message = next(self._unpacker)

        # instantiate event message
        return nuclio_sdk.Event.deserialize(event_message, kind=self._event_deserializer_kind)

    async def _on_serving_error(self, exc):
        await self._log_and_response_error(exc, 'Exception caught while serving')

    async def _on_handle_event_error(self, exc):
        await self._log_and_response_error(exc, 'Exception caught in handler')

    async def _log_and_response_error(self, exc, error_message):
        encoded_error_response = '{0} - "{1}": {2}'.format(error_message,
                                                           exc,
                                                           traceback.format_exc())
        self._logger.error_with(error_message, exc=str(exc), traceback=traceback.format_exc())
        await self._write_response_error(encoded_error_response or error_message)

    async def _write_response_error(self, body):
        try:
            encoded_response = self._json_encoder.encode({
                'body': body,
                'body_encoding': 'text',
                'content_type': 'text/plain',
                'status_code': 500,
            })

            # try write the formatted exception back to processor
            await self._write_packet_to_processor(self._event_sock, 'r' + encoded_response)
        except Exception as exc:
            print('Failed to write message to processor after serving error detected, is socket open?\n'
                  'Exception: {0}'.format(str(exc)))

    async def _handle_event(self, event):

        # take call time
        start_time = time.time()

        # call the entrypoint
        entrypoint_output = self._entrypoint(self._context, event)
        if self._is_entrypoint_coroutine:
            entrypoint_output = await entrypoint_output

        # measure duration, set to minimum float in case execution was too fast
        duration = time.time() - start_time or sys.float_info.min

        await self._write_packet_to_processor(self._event_sock, 'm' + json.dumps({'duration': duration}))

        response = nuclio_sdk.Response.from_entrypoint_output(self._json_encoder.encode,
                                                              entrypoint_output)

        # try to json encode the response
        encoded_response = self._json_encoder.encode(response)

        # write response to the socket
        await self._write_packet_to_processor(self._event_sock, 'r' + encoded_response)

    def _shutdown(self, error_code=0):
        print('Shutting down')
        try:
            self._event_sock.close()
            self._control_sock.close()
        finally:
            sys.exit(error_code)

#
# init
#


def create_logger(level):
    """Create a logger that emits JSON to stdout"""

    return nuclio_sdk.Logger(level)


def parse_args():
    parser = argparse.ArgumentParser(description=__doc__)

    parser.add_argument('--handler',
                        help='handler (module.sub:handler)',
                        required=True)

    parser.add_argument('--event-socket-path',
                        help='path to unix socket to listen on',
                        required=True)

    parser.add_argument('--control-socket-path',
                        help='path to unix socket to send the processor messages on',
                        required=True)

    parser.add_argument('--log-level',
                        help='level of logging',
                        default=logging.DEBUG)

    parser.add_argument('--platform-kind',
                        choices=['local', 'kube'],
                        default='local')

    parser.add_argument('--namespace')

    parser.add_argument('--trigger-kind')

    parser.add_argument('--trigger-name')

    parser.add_argument('--worker-id')

    parser.add_argument('--decode-event-strings',
                        action='store_true',
                        help='Decode event strings to utf8 (Decoding is done via msgpack, Default: False)')

    return parser.parse_args()


def run_wrapper():

    # parse arguments
    args = parse_args()

    # create a logger instance. note: there are no outputters until socket is created
    root_logger = create_logger(args.log_level)

    # add a logger output that is in a JSON format. we'll remove it once we have a socket output. this
    # way all output goes to stdout until a socket is available and then switches exclusively to socket
    root_logger.set_handler('default', sys.stdout, nuclio_sdk.logger.JSONFormatter())

    # bind worker_id to the logger
    root_logger.bind(worker_id=args.worker_id)

    loop = asyncio.get_event_loop()

    try:

        # create a new wrapper
        wrapper_instance = Wrapper(root_logger,
                                   loop,
                                   args.handler,
                                   args.event_socket_path,
                                   args.control_socket_path,
                                   args.platform_kind,
                                   args.namespace,
                                   args.worker_id,
                                   args.trigger_kind,
                                   args.trigger_name,
                                   args.decode_event_strings)

    except BaseException as exc:
        root_logger.error_with('Caught unhandled exception while initializing',
                               err=str(exc),
                               traceback=traceback.format_exc())

        raise SystemExit(1)

    # 3.6-compatible alternative to asyncio.run()
    try:
        loop.run_until_complete(wrapper_instance.initialize())
        loop.run_until_complete(wrapper_instance.serve_requests())
    finally:

        # finalize all scheduled asynchronous generators reliably
        loop.run_until_complete(loop.shutdown_asyncgens())
        loop.close()


if __name__ == '__main__':

    # run the wrapper
    run_wrapper()<|MERGE_RESOLUTION|>--- conflicted
+++ resolved
@@ -195,11 +195,7 @@
 
     async def _send_data_on_control_socket(self, data):
 
-<<<<<<< HEAD
-        self._logger.debug_with('Sending data on control socket', data=data)
-=======
         self._logger.debug_with('Sending data on control socket', data_length=len(data))
->>>>>>> 98b24aa6
 
         # send message to processor
         encoded_offset_data = self._json_encoder.encode(data)
