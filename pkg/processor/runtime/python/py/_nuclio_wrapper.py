# Copyright 2017 The Nuclio Authors.
#
# Licensed under the Apache License, Version 2.0 (the "License");
# you may not use this file except in compliance with the License.
# You may obtain a copy of the License at
#
#     http://www.apache.org/licenses/LICENSE-2.0
#
# Unless required by applicable law or agreed to in writing, software
# distributed under the License is distributed on an "AS IS" BASIS,
# WITHOUT WARRANTIES OR CONDITIONS OF ANY KIND, either express or implied.
# See the License for the specific language governing permissions and
# limitations under the License.

import argparse
import asyncio
import json
import logging
import re
import socket
import sys
import time
import traceback

import msgpack
import nuclio_sdk
import nuclio_sdk.helpers
import nuclio_sdk.json_encoder
import nuclio_sdk.logger


class Constants:

    # in msgpack protoctol, binary messages' length is 4 bytes long
    msgpack_message_length_bytes = 4


class WrapperFatalException(Exception):
    """
    Wrapper fatal is an exception the wrapper can not (perhaps should not) recover from
    and will lead to wrapper termination
    """
    pass


# Appends `l` character to follow the processor conventions
# more information @ pkg/processor/runtime/rpc/abstract.go / wrapperOutputHandler
class JSONFormatterOverSocket(nuclio_sdk.logger.JSONFormatter):
    def format(self, record):
        return 'l' + super(JSONFormatterOverSocket, self).format(record)


class Wrapper(object):
    def __init__(self,
                 logger,
                 loop,
                 handler,
                 event_socket_path,
                 control_socket_path,
                 platform_kind,
                 namespace=None,
                 worker_id=None,
                 trigger_kind=None,
                 trigger_name=None,
                 decode_event_strings=True):
        self._logger = logger
        self._event_socket_path = event_socket_path
        self._control_socket_path = control_socket_path
        self._json_encoder = nuclio_sdk.json_encoder.Encoder()
        self._entrypoint = None
        self._event_sock = None
        self._control_sock = None
        self._platform = nuclio_sdk.Platform(platform_kind,
                                             namespace=namespace)
                                             # control_callback=self._send_data_on_control_socket)
        self._decode_event_strings = decode_event_strings

        # 1gb
        self._max_buffer_size = 1024 * 1024 * 1024

        # holds the function that will be called
        self._entrypoint = self._load_entrypoint_from_handler(handler)

        self._is_entrypoint_coroutine = asyncio.iscoroutinefunction(self._entrypoint)

        # connect to processor
        self._event_sock = self._connect_to_processor(self._event_socket_path)
        self._control_sock = self._connect_to_processor(self._control_socket_path)

        # make a writeable file from processor
        self._event_sock_wfile = self._event_sock.makefile('w')
        self._control_sock_wfile = self._control_sock.makefile('w')

        # if we're in a coroutine - set socket to non-blocking
        if self._is_entrypoint_coroutine:
            self._event_sock.setblocking(False)
            self._control_sock.setblocking(False)

        # create msgpack unpacker
        self._unpacker = self._resolve_unpacker()

        # set event loop
        self._loop = loop

        # event deserializer kind (e.g.: msgpack_raw / json)
        self._event_deserializer_kind = self._resolve_event_deserializer_kind()

        # get handler module
        self._entrypoint_module = sys.modules[self._entrypoint.__module__]

        # create a context with logger and platform
        self._context = nuclio_sdk.Context(self._logger,
                                           self._platform,
                                           worker_id,
                                           nuclio_sdk.TriggerInfo(trigger_kind, trigger_name))

        # replace the default output with the process socket
        self._logger.set_handler('default', self._event_sock_wfile, JSONFormatterOverSocket())

    async def serve_requests(self, num_requests=None):
        """Read event from socket, send out reply"""

        while True:

            try:

                # resolve event message length
                event_message_length = await self._resolve_event_message_length(self._event_sock)

                # resolve event message
                event = await self._resolve_event(self._event_sock, event_message_length)

                try:

                    # handle event
                    await self._handle_event(event)
                except BaseException as exc:
                    await self._on_handle_event_error(exc)

            except WrapperFatalException as exc:
                await self._on_serving_error(exc)

                # explode, unrecoverable exception
                self._shutdown(error_code=1)

            except UnicodeDecodeError as exc:

                # reset unpacker to avoid consecutive errors
                # this may happen when msgpack fails to decode a non-utf8 events
                self._unpacker = self._resolve_unpacker()
                await self._on_serving_error(exc)

            except Exception as exc:
                await self._on_serving_error(exc)

            # for testing, we can ask wrapper to only read a set number of requests
            if num_requests is not None:
                num_requests -= 1
                if num_requests <= 0:
                    break

    async def initialize(self):

        # call init_context
        await self._initialize_context()

        # indicate that we're ready
        await self._write_packet_to_processor(self._event_sock, 's')
        await self._send_data_on_control_socket({
            'kind': 'wrapperInitialized',
            'attributes': {'ready': 'true'}
        })

    async def receive_control_messages(self):

        control_message_event_length = await self._resolve_event_message_length(self._control_sock)

        control_message_event = await self._resolve_event(self._control_sock, control_message_event_length)

        self._logger.debug_with('Received control message', contorl_message=control_message_event.body)

    async def _initialize_context(self):

        # call init context
        if hasattr(self._entrypoint_module, 'init_context'):
            try:
                init_context = getattr(self._entrypoint_module, 'init_context')
                init_context_result = getattr(self._entrypoint_module, 'init_context')(self._context)
                if asyncio.iscoroutinefunction(init_context):
                    await init_context_result

            except:
                self._logger.error('Exception raised while running init_context')
                raise

    async def _send_data_on_control_socket(self, data):

        # send message to processor
        encoded_offset_data = self._json_encoder.encode(data)
        await self._write_packet_to_processor(self._control_sock, encoded_offset_data)

        # TODO: wait for response that processor received data

    def _resolve_unpacker(self):
        """
        Since this wrapper is behind the nuclio processor, in which pre-handle the traffic & request
        it is not mandatory to provide security over max buffer size.
        the request limit should be handled on the processor level.

        unpacker raw determines whether an incoming message would be decoded to utf8
        """
        return msgpack.Unpacker(raw=not self._decode_event_strings, max_buffer_size=self._max_buffer_size)

    def _resolve_event_deserializer_kind(self):
        """
        Event deserializer kind to use when deserializing incoming event messages
        """
        if self._decode_event_strings:
            return nuclio_sdk.event.EventDeserializerKinds.msgpack
        return nuclio_sdk.event.EventDeserializerKinds.msgpack_raw

    def _load_entrypoint_from_handler(self, handler):
        """
        Load handler function from handler.
        handler is in the format 'module.sub:handler_name'
        """
        match = re.match(r'^([\w|-]+(\.[\w|-]+)*):(\w+)$', handler)
        if not match:
            raise ValueError('Malformed handler - {!r}'.format(handler))

        module_name, entrypoint = match.group(1), match.group(3)

        module = __import__(module_name)
        for sub in module_name.split('.')[1:]:
            module = getattr(module, sub)

        try:
            entrypoint_address = getattr(module, entrypoint)
        except Exception:
            self._logger.error_with('Handler not found', handler=handler)
            raise

        return entrypoint_address

    def _connect_to_processor(self, socket_path, timeout=60):
        sock = socket.socket(socket.AF_UNIX, socket.SOCK_STREAM)

        for _ in range(timeout):
            try:
                sock.connect(socket_path)
                return sock

            except:

                # logger isn't available yet
                print('Failed to connect to ' + socket_path)

                time.sleep(1)

        raise RuntimeError('Failed to connect to {0} in given timeframe'.format(socket_path))

    async def _write_packet_to_processor(self, sock, body):

        if self._is_entrypoint_coroutine:
            await self._loop.sock_sendall(sock, (body + '\n').encode('utf-8'))
        else:
            sock.sendall((body + '\n').encode('utf-8'))

    async def _resolve_event_message_length(self, sock):
        """
        Determines the message body size
        """
        if self._is_entrypoint_coroutine:
            int_buf = await self._loop.sock_recv(sock, Constants.msgpack_message_length_bytes)
        else:
            int_buf = sock.recv(Constants.msgpack_message_length_bytes)

        # not reading 4 bytes meaning client has disconnected while sending the packet. bail
        if len(int_buf) != 4:
            raise WrapperFatalException('Client disconnected')

        # big-endian, compute event bytes length to read
        bytes_to_read = int(int_buf[3])
        bytes_to_read += int_buf[2] << 8
        bytes_to_read += int_buf[1] << 16
        bytes_to_read += int_buf[0] << 24
        if bytes_to_read <= 0:
            raise WrapperFatalException('Illegal message size: {0}'.format(bytes_to_read))

        return bytes_to_read

    async def _resolve_event(self, sock, expected_event_bytes_length):
        """
        Reading the expected event length from socket and instantiate an event message
        """

        cumulative_bytes_read = 0
        while cumulative_bytes_read < expected_event_bytes_length:
            bytes_to_read_now = expected_event_bytes_length - cumulative_bytes_read
            if self._is_entrypoint_coroutine:
                bytes_read = await self._loop.sock_recv(sock, bytes_to_read_now)
            else:
                bytes_read = sock.recv(bytes_to_read_now)

            if not bytes_read:
                raise WrapperFatalException('Client disconnected')

            self._unpacker.feed(bytes_read)
            cumulative_bytes_read += len(bytes_read)

        # resolve msgpack event message
        event_message = next(self._unpacker)

        # instantiate event message
        return nuclio_sdk.Event.deserialize(event_message, kind=self._event_deserializer_kind)

    async def _on_serving_error(self, exc):
        await self._log_and_response_error(exc, 'Exception caught while serving')

    async def _on_handle_event_error(self, exc):
        await self._log_and_response_error(exc, 'Exception caught in handler')

    async def _log_and_response_error(self, exc, error_message):
        encoded_error_response = '{0} - "{1}": {2}'.format(error_message,
                                                           exc,
                                                           traceback.format_exc())
        self._logger.error_with(error_message, exc=str(exc), traceback=traceback.format_exc())
        await self._write_response_error(encoded_error_response or error_message)

    async def _write_response_error(self, body):
        try:
            encoded_response = self._json_encoder.encode({
                'body': body,
                'body_encoding': 'text',
                'content_type': 'text/plain',
                'status_code': 500,
            })

            # try write the formatted exception back to processor
            await self._write_packet_to_processor(self._event_sock, 'r' + encoded_response)
        except Exception as exc:
            print('Failed to write message to processor after serving error detected, is socket open?\n'
                  'Exception: {0}'.format(str(exc)))

    async def _handle_event(self, event):

        # take call time
        start_time = time.time()

        # call the entrypoint
        entrypoint_output = self._entrypoint(self._context, event)
        if self._is_entrypoint_coroutine:
            entrypoint_output = await entrypoint_output

        # measure duration, set to minimum float in case execution was too fast
        duration = time.time() - start_time or sys.float_info.min

        await self._write_packet_to_processor(self._event_sock, 'm' + json.dumps({'duration': duration}))

        response = nuclio_sdk.Response.from_entrypoint_output(self._json_encoder.encode,
                                                              entrypoint_output)

        # try to json encode the response
        encoded_response = self._json_encoder.encode(response)

        # write response to the socket
        await self._write_packet_to_processor(self._event_sock, 'r' + encoded_response)

    def _shutdown(self, error_code=0):
        print('Shutting down')
<<<<<<< HEAD
        self._event_sock.close()
        sys.exit(error_code)
=======
        try:
            self._event_sock.close()
            self._control_sock.close()
        finally:
            sys.exit(error_code)
>>>>>>> 0dfa820d

#
# init
#


def create_logger(level):
    """Create a logger that emits JSON to stdout"""

    return nuclio_sdk.Logger(level)


def parse_args():
    parser = argparse.ArgumentParser(description=__doc__)

    parser.add_argument('--handler',
                        help='handler (module.sub:handler)',
                        required=True)

    parser.add_argument('--event-socket-path',
                        help='path to unix socket to listen on',
                        required=True)

    parser.add_argument('--control-socket-path',
                        help='path to unix socket to send the processor messages on',
                        required=True)

    parser.add_argument('--log-level',
                        help='level of logging',
                        default=logging.DEBUG)

    parser.add_argument('--platform-kind',
                        choices=['local', 'kube'],
                        default='local')

    parser.add_argument('--namespace')

    parser.add_argument('--trigger-kind')

    parser.add_argument('--trigger-name')

    parser.add_argument('--worker-id')

    parser.add_argument('--decode-event-strings',
                        action='store_true',
                        help='Decode event strings to utf8 (Decoding is done via msgpack, Default: False)')

    return parser.parse_args()


def run_wrapper():

    # parse arguments
    args = parse_args()

    # create a logger instance. note: there are no outputters until socket is created
    root_logger = create_logger(args.log_level)

    # add a logger output that is in a JSON format. we'll remove it once we have a socket output. this
    # way all output goes to stdout until a socket is available and then switches exclusively to socket
    root_logger.set_handler('default', sys.stdout, nuclio_sdk.logger.JSONFormatter())

    # bind worker_id to the logger
    root_logger.bind(worker_id=args.worker_id)

    loop = asyncio.get_event_loop()

    try:

        # create a new wrapper
        wrapper_instance = Wrapper(root_logger,
                                   loop,
                                   args.handler,
                                   args.event_socket_path,
                                   args.control_socket_path,
                                   args.platform_kind,
                                   args.namespace,
                                   args.worker_id,
                                   args.trigger_kind,
                                   args.trigger_name,
                                   args.decode_event_strings)

    except BaseException as exc:
        root_logger.error_with('Caught unhandled exception while initializing',
                               err=str(exc),
                               traceback=traceback.format_exc())

        raise SystemExit(1)

    # 3.6-compatible alternative to asyncio.run()
    try:
        loop.run_until_complete(wrapper_instance.initialize())
        loop.run_until_complete(wrapper_instance.serve_requests())
    finally:

        # finalize all scheduled asynchronous generators reliably
        loop.run_until_complete(loop.shutdown_asyncgens())
        loop.close()


if __name__ == '__main__':

    # run the wrapper
    run_wrapper()<|MERGE_RESOLUTION|>--- conflicted
+++ resolved
@@ -368,16 +368,11 @@
 
     def _shutdown(self, error_code=0):
         print('Shutting down')
-<<<<<<< HEAD
-        self._event_sock.close()
-        sys.exit(error_code)
-=======
         try:
             self._event_sock.close()
             self._control_sock.close()
         finally:
             sys.exit(error_code)
->>>>>>> 0dfa820d
 
 #
 # init
