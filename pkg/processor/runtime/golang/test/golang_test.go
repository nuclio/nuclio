/*
Copyright 2017 The Nuclio Authors.

Licensed under the Apache License, Version 2.0 (the "License");
you may not use this file except in compliance with the License.
You may obtain a copy of the License at

    http://www.apache.org/licenses/LICENSE-2.0

Unless required by applicable law or agreed to in writing, software
distributed under the License is distributed on an "AS IS" BASIS,
WITHOUT WARRANTIES OR CONDITIONS OF ANY KIND, either express or implied.
See the License for the specific language governing permissions and
limitations under the License.
*/

package test

import (
	"net/http"
	"path"
	"testing"

	"github.com/nuclio/nuclio/pkg/platform"
	"github.com/nuclio/nuclio/pkg/processor/trigger/http/test/suite"

	"github.com/stretchr/testify/suite"
)

type TestSuite struct {
	httpsuite.TestSuite
}

func (suite *TestSuite) SetupTest() {
	suite.TestSuite.SetupTest()

	suite.Runtime = "golang"
	suite.FunctionDir = path.Join(suite.GetNuclioSourceDir(), "pkg", "processor", "runtime", "golang", "test")
}

func (suite *TestSuite) TestOutputs() {
	// TODO: Have common tests and use here and in Python
	// see https://github.com/nuclio/nuclio/issues/227

	statusOK := http.StatusOK
	statusCreated := http.StatusCreated
	statusInternalError := http.StatusInternalServerError
	logLevelDebug := "debug"
	logLevelWarn := "warn"
	testPath := "/path/to/nowhere"

	headersContentTypeTextPlain := map[string]string{"content-type": "text/plain; charset=utf-8"}

	// headersContentTypeApplicationJSON := map[string]string{"content-type": "application/json"}
	createFunctionOptions := suite.GetDeployOptions("outputter",
		suite.GetFunctionPath("_outputter"))

<<<<<<< HEAD
	suite.DeployFunction(deployOptions, func(deployResult *platform.DeployResult) bool {
		err := suite.WaitForContainer(deployResult.Port)
		suite.Require().NoError(err, "Can't reach container on port %d", deployResult.Port)
=======
	suite.DeployFunction(createFunctionOptions, func(deployResult *platform.CreateFunctionResult) bool {
>>>>>>> d7e69017

		testRequests := []httpsuite.Request{
			{
				Name:                       "string",
				RequestBody:                "return_string",
				ExpectedResponseHeaders:    headersContentTypeTextPlain,
				ExpectedResponseBody:       "a string",
				ExpectedResponseStatusCode: &statusOK,
			},
			{
				Name:                       "bytes",
				RequestBody:                "return_bytes",
				ExpectedResponseHeaders:    headersContentTypeTextPlain,
				ExpectedResponseBody:       "bytes",
				ExpectedResponseStatusCode: &statusOK,
			},
			{
				Name:                       "panic",
				RequestBody:                "panic",
				ExpectedResponseStatusCode: &statusInternalError,
			},
			{
				Name:           "response object",
				RequestHeaders: map[string]string{"a": "1", "b": "2"},
				RequestBody:    "return_response",
				ExpectedResponseHeaders: map[string]string{
					"a":            "1",
					"b":            "2",
					"h1":           "v1",
					"h2":           "v2",
					"Content-Type": "text/plain; charset=utf-8",
				},
				ExpectedResponseBody:       "response body",
				ExpectedResponseStatusCode: &statusCreated,
			},
			{
				Name:                       "logs - debug",
				RequestBody:                "log",
				RequestLogLevel:            &logLevelDebug,
				ExpectedResponseHeaders:    headersContentTypeTextPlain,
				ExpectedResponseBody:       "returned logs",
				ExpectedResponseStatusCode: &statusOK,
				ExpectedLogMessages: []string{
					"Debug message",
					"Info message",
					"Warn message",
					"Error message",
				},
			},
			{
				Name:                       "logs - warn",
				RequestBody:                "log",
				RequestLogLevel:            &logLevelWarn,
				ExpectedResponseHeaders:    headersContentTypeTextPlain,
				ExpectedResponseBody:       "returned logs",
				ExpectedResponseStatusCode: &statusOK,
				ExpectedLogMessages: []string{
					"Warn message",
					"Error message",
				},
			},
			{
				Name:                 "GET",
				RequestMethod:        "GET",
				ExpectedResponseBody: "GET",
			},
			{
				Name:                       "fields",
				RequestPath:                "/?x=1&y=2",
				RequestBody:                "return_fields",
				RequestLogLevel:            &logLevelWarn,
				ExpectedResponseHeaders:    headersContentTypeTextPlain,
				ExpectedResponseBody:       "x=1,y=2",
				ExpectedResponseStatusCode: &statusOK,
			},
			{
				Name:                 "path",
				RequestBody:          "return_path",
				RequestPath:          testPath,
				ExpectedResponseBody: testPath,
			},
		}

		for _, testRequest := range testRequests {
			suite.Logger.DebugWith("Running sub test", "name", testRequest.Name)

			// set defaults
			if testRequest.RequestPort == 0 {
				testRequest.RequestPort = deployResult.Port
			}

			if testRequest.RequestMethod == "" {
				testRequest.RequestMethod = "POST"
			}

			if testRequest.RequestPath == "" {
				testRequest.RequestPath = "/"
			}

			if !suite.SendRequestVerifyResponse(&testRequest) {
				return false
			}
		}

		return true
	})
}

func (suite *TestSuite) TestStress() {

	// Create blastConfiguration using default configurations + changes for golang specification
	blastConfiguration := suite.NewBlastConfiguration()
	blastConfiguration.FunctionPath = "_outputter"

	// Create stress test using suite.BlastHTTP
	suite.BlastHTTP(blastConfiguration)
}

func TestIntegrationSuite(t *testing.T) {
	if testing.Short() {
		return
	}

	suite.Run(t, new(TestSuite))
}<|MERGE_RESOLUTION|>--- conflicted
+++ resolved
@@ -55,14 +55,7 @@
 	createFunctionOptions := suite.GetDeployOptions("outputter",
 		suite.GetFunctionPath("_outputter"))
 
-<<<<<<< HEAD
-	suite.DeployFunction(deployOptions, func(deployResult *platform.DeployResult) bool {
-		err := suite.WaitForContainer(deployResult.Port)
-		suite.Require().NoError(err, "Can't reach container on port %d", deployResult.Port)
-=======
 	suite.DeployFunction(createFunctionOptions, func(deployResult *platform.CreateFunctionResult) bool {
->>>>>>> d7e69017
-
 		testRequests := []httpsuite.Request{
 			{
 				Name:                       "string",
