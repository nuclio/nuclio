/*
Copyright 2017 The Nuclio Authors.

Licensed under the Apache License, Version 2.0 (the "License");
you may not use this file except in compliance with the License.
You may obtain a copy of the License at

    http://www.apache.org/licenses/LICENSE-2.0

Unless required by applicable law or agreed to in writing, software
distributed under the License is distributed on an "AS IS" BASIS,
WITHOUT WARRANTIES OR CONDITIONS OF ANY KIND, either express or implied.
See the License for the specific language governing permissions and
limitations under the License.
*/

package runtime

import (
	"fmt"
	"os"

	"github.com/nuclio/nuclio/pkg/common/status"
	"github.com/nuclio/nuclio/pkg/processor/controlcommunication"
	"github.com/nuclio/nuclio/pkg/processor/databinding"

	"github.com/nuclio/errors"
	"github.com/nuclio/logger"
	"github.com/nuclio/nuclio-sdk-go"
)

// Runtime receives an event from a worker and passes it to a specific runtime like Golang, Python, et
type Runtime interface {

	// ProcessEvent receives the event and processes it at the specific runtime
	ProcessEvent(event nuclio.Event, functionLogger logger.Logger) (interface{}, error)

	// GetFunctionLogger returns the function logger
	GetFunctionLogger() logger.Logger

	// GetStatistics returns statistics gathered by the runtime
	GetStatistics() *Statistics

	// GetConfiguration returns the runtime configuration
	GetConfiguration() *Configuration

	// SetStatus sets the runtime's reported status
	SetStatus(newStatus status.Status)

	// GetStatus returns the runtime's reported status
	GetStatus() status.Status

	// Start starts the runtime, or does nothing if the runtime does not require starting (e.g. Go and shell runtimes)
	Start() error

	// Stop stops the runtime
	Stop() error

	// Restart restarts the runtime
	Restart() error

	// SupportsRestart return true if the runtime supports restart
	SupportsRestart() bool

<<<<<<< HEAD
	// GetControlMessageBroker returns the control message broker
	GetControlMessageBroker() controlcommunication.ControlMessageBroker
=======
	// Terminate sends a signal to the runtime process and waits for it to exit
	Terminate() error
>>>>>>> e0b7a538
}

// AbstractRuntime is the base for all runtimes
type AbstractRuntime struct {
	Logger               logger.Logger
	FunctionLogger       logger.Logger
	Context              *nuclio.Context
	Statistics           Statistics
	ControlMessageBroker controlcommunication.ControlMessageBroker
	databindings         map[string]databinding.DataBinding
	configuration        *Configuration
	status               status.Status
}

// NewAbstractRuntime creates a new abstract runtime
func NewAbstractRuntime(logger logger.Logger, configuration *Configuration) (*AbstractRuntime, error) {
	var err error

	newAbstractRuntime := AbstractRuntime{
		Logger:         logger,
		FunctionLogger: configuration.FunctionLogger,
		configuration:  configuration,
	}

	// set some environment variables
	if err = os.Setenv("NUCLIO_HANDLER", configuration.Spec.Handler); err != nil {
		return nil, errors.Wrap(err, "Failed to set handler env")
	}

	// create data bindings and start them (connecting to the actual data sources)
	newAbstractRuntime.databindings, err = newAbstractRuntime.createAndStartDataBindings(logger, configuration)
	if err != nil {
		return nil, errors.Wrap(err, "Failed to create data bindings")
	}

	newAbstractRuntime.Context, err = newAbstractRuntime.createContext(newAbstractRuntime.FunctionLogger,
		configuration,
		newAbstractRuntime.databindings)

	if err != nil {
		return nil, errors.Wrap(err, "Failed to create context")
	}

	// set the initial status
	newAbstractRuntime.status = status.Initializing

	return &newAbstractRuntime, nil
}

// GetFunctionLogger returns the function logger
func (ar *AbstractRuntime) GetFunctionLogger() logger.Logger {
	return ar.FunctionLogger
}

// GetConfiguration returns the runtime configuration
func (ar *AbstractRuntime) GetConfiguration() *Configuration {
	return ar.configuration
}

// GetStatistics returns statistics gathered by the runtime
func (ar *AbstractRuntime) GetStatistics() *Statistics {
	return &ar.Statistics
}

// SetStatus sets the runtime's reported status
func (ar *AbstractRuntime) SetStatus(newStatus status.Status) {
	ar.status = newStatus
}

// GetStatus returns the runtime's reported status
func (ar *AbstractRuntime) GetStatus() status.Status {
	return ar.status
}

// Start starts the runtime, or does nothing if the runtime does not require starting (e.g. Go and shell runtimes)
func (ar *AbstractRuntime) Start() error {
	return nil
}

// Restart restarts the runtime
func (ar *AbstractRuntime) Restart() error {
	runtimeName := ar.GetConfiguration().Spec.Runtime
	return errors.Errorf("Runtime %s does not support restart", runtimeName)
}

// SupportsRestart returns true if the runtime supports restart
func (ar *AbstractRuntime) SupportsRestart() bool {
	return false
}

// SupportsControlCommunication returns true if the runtime supports control communication
func (ar *AbstractRuntime) SupportsControlCommunication() bool {
	return false
}

func (ar *AbstractRuntime) GetEnvFromConfiguration() []string {
	return []string{
		fmt.Sprintf("NUCLIO_FUNCTION_NAME=%s", ar.configuration.Meta.Name),
		fmt.Sprintf("NUCLIO_FUNCTION_DESCRIPTION=%s", ar.configuration.Spec.Description),
		fmt.Sprintf("NUCLIO_FUNCTION_VERSION=%d", ar.configuration.Spec.Version),
		fmt.Sprintf("NUCLIO_FUNCTION_HANDLER=%s", ar.configuration.Spec.Handler),
	}
}

// GetControlMessageBroker returns the control message broker
func (ar *AbstractRuntime) GetControlMessageBroker() controlcommunication.ControlMessageBroker {
	return ar.ControlMessageBroker
}

func (ar *AbstractRuntime) createAndStartDataBindings(parentLogger logger.Logger,
	configuration *Configuration) (map[string]databinding.DataBinding, error) {

	databindings := map[string]databinding.DataBinding{}

	// create data bindings through the data binding registry
	// TODO: this should be in parallel
	for dataBindingName, dataBindingConfiguration := range configuration.Spec.DataBindings {

		// There was an error in the initial implementation of databinding where "kind" was mistaken for "class". This
		// patch makes it so that if the user declared "kind" (as he should) it will use that to determine the kind
		// of databinding. If not, check the "class" field. This patch will be in until all examples / demos are
		// migrated
		kind := dataBindingConfiguration.Kind
		if kind == "" {
			kind = dataBindingConfiguration.Class
		}

		databindingInstance, err := databinding.RegistrySingleton.NewDataBinding(parentLogger,
			kind,
			dataBindingConfiguration.Name,
			&dataBindingConfiguration)

		if err != nil {
			return nil, errors.Wrap(err, "Failed to create data binding")
		}

		if err := databindingInstance.Start(); err != nil {
			return nil, errors.Wrap(err, "Failed to start data binding")
		}

		databindings[dataBindingName] = databindingInstance
	}

	return databindings, nil
}

func (ar *AbstractRuntime) createContext(parentLogger logger.Logger,
	configuration *Configuration,
	databindings map[string]databinding.DataBinding) (*nuclio.Context, error) {
	var err error

	newContext := &nuclio.Context{
		Logger:          parentLogger,
		DataBinding:     map[string]nuclio.DataBinding{},
		WorkerID:        configuration.WorkerID,
		FunctionName:    configuration.Meta.Name,
		FunctionVersion: configuration.Spec.Version,
		TriggerKind:     configuration.TriggerKind,
		TriggerName:     configuration.TriggerName,
	}

	if newContext.Platform, err = nuclio.NewPlatform(parentLogger,
		ar.configuration.PlatformConfig.Kind,
		ar.configuration.Meta.Namespace,
	); err != nil {
		return nil, errors.Wrap(err, "Failed to initialize Platform")
	}

	// iterate through data bindings and get the context object - the thing users will actuall
	// work with in the handlers
	for databindingName, databindingInstance := range databindings {
		newContext.DataBinding[databindingName], err = databindingInstance.GetContextObject()
		if err != nil {
			return nil, errors.Wrap(err, "Failed to get databinding context object")
		}
	}

	return newContext, nil
}

// Stop stops the runtime
func (ar *AbstractRuntime) Stop() error {
	ar.SetStatus(status.Stopped)
	return nil
}

func (ar *AbstractRuntime) Terminate() error {
	return nil
}<|MERGE_RESOLUTION|>--- conflicted
+++ resolved
@@ -62,13 +62,11 @@
 	// SupportsRestart return true if the runtime supports restart
 	SupportsRestart() bool
 
-<<<<<<< HEAD
+	// Terminate sends a signal to the runtime process and waits for it to exit
+	Terminate() error
+
 	// GetControlMessageBroker returns the control message broker
 	GetControlMessageBroker() controlcommunication.ControlMessageBroker
-=======
-	// Terminate sends a signal to the runtime process and waits for it to exit
-	Terminate() error
->>>>>>> e0b7a538
 }
 
 // AbstractRuntime is the base for all runtimes
