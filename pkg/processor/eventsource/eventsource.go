package eventsource

import (
	"fmt"
	"time"

<<<<<<< HEAD
	"github.com/nuclio/nuclio-sdk/event"
	"github.com/nuclio/nuclio-sdk/logger"
=======
	"github.com/nuclio/nuclio-sdk"
>>>>>>> 8c0db96c
	"github.com/nuclio/nuclio/pkg/processor/worker"

	"github.com/pkg/errors"
)

type Checkpoint *string

type EventSource interface {

	// start creating events from a given checkpoint (nil - no checkpoint)
	Start(checkpoint Checkpoint) error

	// stop creating events. returns the current checkpoint
	Stop(force bool) (Checkpoint, error)

	// get the class of source (sync, async, etc)
	GetClass() string

	// get specific kind of source (http, rabbit mq, etc)
	GetKind() string
}

type AbstractEventSource struct {
	Logger          nuclio.Logger
	WorkerAllocator worker.WorkerAllocator
	Class           string
	Kind            string
}

func (aes *AbstractEventSource) GetClass() string {
	return aes.Class
}

func (aes *AbstractEventSource) GetKind() string {
	return aes.Kind
}

<<<<<<< HEAD
func (aes *AbstractEventSource) SubmitEventToWorker(eventInstance event.Event,
	timeout time.Duration) (response interface{}, submitError error, processError error) {

	defer func() {
		if err := recover(); err != nil {
			aes.Logger.ErrorWith("error during event handlers", "err", err)
			response = nil
			submitError = fmt.Errorf("error during event handler - %s", err)
			processError = nil
		}
	}()
=======
func (aes *AbstractEventSource) SubmitEventToWorker(event nuclio.Event,
	timeout time.Duration) (interface{}, error, error) {
>>>>>>> 8c0db96c

	// set event source info provider (ourselves)
	event.SetSourceProvider(aes)

	// allocate a worker
	workerInstance, err := aes.WorkerAllocator.Allocate(timeout)
	if err != nil {
		return nil, errors.Wrap(err, "Failed to allocate worker"), nil
	}

	// release worker when we're done
	defer aes.WorkerAllocator.Release(workerInstance)

<<<<<<< HEAD
	response, err = workerInstance.ProcessEvent(eventInstance)
=======
	response, err := workerInstance.ProcessEvent(event)
>>>>>>> 8c0db96c
	if err != nil {
		return nil, errors.Wrap(err, "Failed to process event"), nil
	}

	return response, nil, nil
}

<<<<<<< HEAD
func (aes *AbstractEventSource) SubmitEventsToWorker(events []event.Event,
	timeout time.Duration) (res []interface{}, err error, errs []error) {

	defer func() {
		if err := recover(); err != nil {
			aes.Logger.ErrorWith("error handling events", "err", err)

			res = nil
			err = fmt.Errorf("error handdling event - %s", err)
			errs = nil
		}
	}()
=======
func (aes *AbstractEventSource) SubmitEventsToWorker(events []nuclio.Event,
	timeout time.Duration) ([]interface{}, error, []error) {
>>>>>>> 8c0db96c

	// create responses / errors slice
	eventResponses := make([]interface{}, 0, len(events))
	eventErrors := make([]error, 0, len(events))

	// set event source info provider (ourselves)
	for _, event := range events {
		event.SetSourceProvider(aes)
	}

	// allocate a worker
	workerInstance, err := aes.WorkerAllocator.Allocate(timeout)
	if err != nil {
		return nil, errors.Wrap(err, "Failed to allocate worker"), nil
	}

	// release worker when we're done
	defer aes.WorkerAllocator.Release(workerInstance)

	// iterate over events and process them at the worker
	for _, event := range events {

		response, err := workerInstance.ProcessEvent(event)

		// add response and error
		eventResponses = append(eventResponses, response)
		eventErrors = append(eventErrors, err)
	}

	return eventResponses, nil, eventErrors
}<|MERGE_RESOLUTION|>--- conflicted
+++ resolved
@@ -4,12 +4,7 @@
 	"fmt"
 	"time"
 
-<<<<<<< HEAD
-	"github.com/nuclio/nuclio-sdk/event"
-	"github.com/nuclio/nuclio-sdk/logger"
-=======
-	"github.com/nuclio/nuclio-sdk"
->>>>>>> 8c0db96c
+	nuclio "github.com/nuclio/nuclio-sdk"
 	"github.com/nuclio/nuclio/pkg/processor/worker"
 
 	"github.com/pkg/errors"
@@ -47,8 +42,7 @@
 	return aes.Kind
 }
 
-<<<<<<< HEAD
-func (aes *AbstractEventSource) SubmitEventToWorker(eventInstance event.Event,
+func (aes *AbstractEventSource) SubmitEventToWorker(event nuclio.Event,
 	timeout time.Duration) (response interface{}, submitError error, processError error) {
 
 	defer func() {
@@ -59,10 +53,6 @@
 			processError = nil
 		}
 	}()
-=======
-func (aes *AbstractEventSource) SubmitEventToWorker(event nuclio.Event,
-	timeout time.Duration) (interface{}, error, error) {
->>>>>>> 8c0db96c
 
 	// set event source info provider (ourselves)
 	event.SetSourceProvider(aes)
@@ -76,11 +66,7 @@
 	// release worker when we're done
 	defer aes.WorkerAllocator.Release(workerInstance)
 
-<<<<<<< HEAD
-	response, err = workerInstance.ProcessEvent(eventInstance)
-=======
-	response, err := workerInstance.ProcessEvent(event)
->>>>>>> 8c0db96c
+	response, err = workerInstance.ProcessEvent(event)
 	if err != nil {
 		return nil, errors.Wrap(err, "Failed to process event"), nil
 	}
@@ -88,8 +74,7 @@
 	return response, nil, nil
 }
 
-<<<<<<< HEAD
-func (aes *AbstractEventSource) SubmitEventsToWorker(events []event.Event,
+func (aes *AbstractEventSource) SubmitEventsToWorker(events []nuclio.Event,
 	timeout time.Duration) (res []interface{}, err error, errs []error) {
 
 	defer func() {
@@ -101,10 +86,6 @@
 			errs = nil
 		}
 	}()
-=======
-func (aes *AbstractEventSource) SubmitEventsToWorker(events []nuclio.Event,
-	timeout time.Duration) ([]interface{}, error, []error) {
->>>>>>> 8c0db96c
 
 	// create responses / errors slice
 	eventResponses := make([]interface{}, 0, len(events))
