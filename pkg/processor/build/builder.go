/*
Copyright 2017 The Nuclio Authors.

Licensed under the Apache License, Version 2.0 (the "License");
you may not use this file except in compliance with the License.
You may obtain a copy of the License at

    http://www.apache.org/licenses/LICENSE-2.0

Unless required by applicable law or agreed to in writing, software
distributed under the License is distributed on an "AS IS" BASIS,
WITHOUT WARRANTIES OR CONDITIONS OF ANY KIND, either express or implied.
See the License for the specific language governing permissions and
limitations under the License.
*/

package build

import (
	"bytes"
	"encoding/base64"
	"fmt"
	"io/ioutil"
	"net/http"
	"net/url"
	"os"
	"path"
	"path/filepath"
	"strings"
	"text/template"

	"github.com/nuclio/nuclio/pkg/common"
	"github.com/nuclio/nuclio/pkg/dockerclient"
	"github.com/nuclio/nuclio/pkg/errors"
	"github.com/nuclio/nuclio/pkg/functionconfig"
	"github.com/nuclio/nuclio/pkg/platform"
	"github.com/nuclio/nuclio/pkg/processor/build/inlineparser"
	"github.com/nuclio/nuclio/pkg/processor/build/runtime"
	// load runtimes so that they register to runtime registry
	_ "github.com/nuclio/nuclio/pkg/processor/build/runtime/dotnetcore"
	_ "github.com/nuclio/nuclio/pkg/processor/build/runtime/golang"
	_ "github.com/nuclio/nuclio/pkg/processor/build/runtime/java"
	_ "github.com/nuclio/nuclio/pkg/processor/build/runtime/nodejs"
	//_ "github.com/nuclio/nuclio/pkg/processor/build/runtime/pypy"
	_ "github.com/nuclio/nuclio/pkg/processor/build/runtime/python"
	_ "github.com/nuclio/nuclio/pkg/processor/build/runtime/ruby"
	_ "github.com/nuclio/nuclio/pkg/processor/build/runtime/shell"
	"github.com/nuclio/nuclio/pkg/processor/build/util"
	"github.com/nuclio/nuclio/pkg/version"

	"github.com/nuclio/logger"
	"github.com/rs/xid"
	"gopkg.in/yaml.v2"
)

const (
	functionConfigFileName = "function.yaml"
	uhttpcImage            = "quay.io/nuclio/uhttpc:0.0.1-amd64"
	GithubEntryType        = "github"
	ArchiveEntryType       = "archive"
	S3EntryType            = "s3"
)

// holds parameters for things that are required before a runtime can be initialized
type runtimeInfo struct {
	extension    string
	inlineParser inlineparser.ConfigParser

	// used to prioritize runtimes, like when there is more than one runtime matching a given criteria (e.g.
	// pypy and python have the same extension)
	weight int
}

// Builder builds user handlers
type Builder struct {
	logger logger.Logger

	platform platform.Platform

	options *platform.CreateFunctionBuildOptions

	// the selected runtime
	runtime runtime.Runtime

	// a temporary directory which contains all the stuff needed to build
	tempDir string

	// full path to staging directory (under tempDir) which is used as the docker build context for the function
	stagingDir string

	// a docker client with which to build stuff
	dockerClient dockerclient.Client

	// inline blocks of configuration, having appeared in the source prefixed with @nuclio.<something>
	inlineConfigurationBlock inlineparser.Block

	// information about the processor image - the one that actually holds the processor binary and is pushed
	// to the cluster
	processorImage struct {

		// a map of local_path:dest_path. each file / dir from local_path will be copied into
		// the docker image at dest_path
		objectsToCopyDuringBuild map[string]string

		// name of the image that will be created
		imageName string

		// the tag of the image that will be created
		imageTag string
	}

	// a map of support runtimes
	runtimeInfo map[string]runtimeInfo

	// original function configuration, for fields that are overridden and need to be restored
	originalFunctionConfig functionconfig.Config
}

// NewBuilder returns a new builder
func NewBuilder(parentLogger logger.Logger, platform platform.Platform) (*Builder, error) {
	var err error

	newBuilder := &Builder{
		logger:   parentLogger,
		platform: platform,
	}

	newBuilder.initializeSupportedRuntimes()

	newBuilder.dockerClient, err = dockerclient.NewShellClient(newBuilder.logger, nil)
	if err != nil {
		return nil, errors.Wrap(err, "Failed to create docker client")
	}

	return newBuilder, nil
}

// Build builds the handler
func (b *Builder) Build(options *platform.CreateFunctionBuildOptions) (*platform.CreateFunctionBuildResult, error) {
	var err error

	b.options = options

	b.logger.InfoWith("Building", "name", b.options.FunctionConfig.Meta.Name)

	configurationRead := false
	configFilePath := b.providedFunctionConfigFilePath()
	b.logger.DebugWith("Function configuration found in directory", "configFilePath", configFilePath)
	if common.IsFile(configFilePath) {
		if _, err = b.readConfiguration(); err != nil {
			return nil, errors.Wrap(err, "Failed to read configuration")
		}
		configurationRead = true
	}

	// create base temp directory
	err = b.createTempDir()
	if err != nil {
		return nil, errors.Wrap(err, "Failed to create base temp dir")
	}

	defer b.cleanupTempDir() // nolint: errcheck

	// create staging directory
	err = b.createStagingDir()
	if err != nil {
		return nil, errors.Wrap(err, "Failed to create staging dir")
	}

	// before we resolve the path, save it so that we can restore it later
	b.originalFunctionConfig.Spec.Build.Path = b.options.FunctionConfig.Spec.Build.Path

	// resolve the function path - download in case its a URL
	b.options.FunctionConfig.Spec.Build.Path, err = b.resolveFunctionPath(b.options.FunctionConfig.Spec.Build.Path)
	if err != nil {
		return nil, errors.Wrap(err, "Failed to resolve function path")
	}

	// parse the inline blocks in the file - blocks of comments starting with @nuclio.<something>. this may be used
	// later on (e.g. for creating files)
	if common.IsFile(b.options.FunctionConfig.Spec.Build.Path) {
		var functionSourceCode string

		// see if there are any inline blocks in the code. ignore errors during parse / load / whatever
		b.parseInlineBlocks() // nolint: errcheck

		// dont fail on parseInlineBlocks so that if the parser fails on something we won't block deployments. the only
		// exception is if the user provided a block with improper contents
		if b.inlineConfigurationBlock.Error != nil {
			return nil, errors.Wrap(b.inlineConfigurationBlock.Error, "Failed to parse inline configuration")
		}

		// try to see if we need to convert the file path -> functionSourceCode
		functionSourceCode, err = b.getSourceCodeFromFilePath()
		if err != nil {
			b.logger.DebugWith("Not populating function source code", "reason", errors.Cause(err))
		} else {

			// set into source code
			b.logger.DebugWith("Populating functionSourceCode from file path", "contents", functionSourceCode)
			b.options.FunctionConfig.Spec.Build.FunctionSourceCode = base64.StdEncoding.EncodeToString([]byte(functionSourceCode))
		}
	}

	// prepare configuration from both configuration files and things builder infers
	if !configurationRead {
		_, err = b.readConfiguration()
		if err != nil {
			return nil, errors.Wrap(err, "Failed to read configuration")
		}
	}

	// create a runtime based on the configuration
	b.runtime, err = b.createRuntime()
	if err != nil {
		return nil, errors.Wrap(err, "Failed create runtime")
	}

	// once we're done reading our configuration, we may still have to fill in the blanks
	// because the user isn't obligated to always pass all the configuration
	if err = b.validateAndEnrichConfiguration(); err != nil {
		return nil, errors.Wrap(err, "Failed to enrich configuration")
	}

	// copy the configuration we enriched, restoring any fields that should not be leaked externally
	enrichedConfiguration := b.options.FunctionConfig
	enrichedConfiguration.Spec.Build.Path = b.originalFunctionConfig.Spec.Build.Path

	// if a callback is registered, call back
	if b.options.OnAfterConfigUpdate != nil {
		if err = b.options.OnAfterConfigUpdate(&enrichedConfiguration); err != nil {
			return nil, errors.Wrap(err, "OnAfterConfigUpdate returned error")
		}
	}

	// prepare a staging directory
	if err = b.prepareStagingDir(); err != nil {
		return nil, errors.Wrap(err, "Failed to prepare staging dir")
	}

	// build the processor image
	processorImage, err := b.buildProcessorImage()
	if err != nil {
		return nil, errors.Wrap(err, "Failed to build processor image")
	}

	// push the processor image
	if err := b.pushProcessorImage(processorImage); err != nil {
		return nil, errors.Wrap(err, "Failed to push processor image")
	}

	buildResult := &platform.CreateFunctionBuildResult{
		Image:                 processorImage,
		UpdatedFunctionConfig: enrichedConfiguration,
	}

	b.logger.InfoWith("Build complete", "result", buildResult)

	if b.options.OutputImageFile != "" {
		b.logger.InfoWith("Saving built docker image as archive", "outputFile", b.options.OutputImageFile)
		err := b.dockerClient.Save(processorImage, b.options.OutputImageFile)
		if err != nil {
			return nil, errors.Wrap(err, "Failed to save docker image")
		}
	}

	return buildResult, nil
}

// GetFunctionPath returns the path to the function
func (b *Builder) GetFunctionPath() string {
	return b.options.FunctionConfig.Spec.Build.Path
}

// GetFunctionName returns the name of the function
func (b *Builder) GetFunctionName() string {
	return b.options.FunctionConfig.Meta.Name
}

// GetFunctionHandler returns the name of the handler
func (b *Builder) GetFunctionHandler() string {
	return b.options.FunctionConfig.Spec.Handler
}

// GetStagingDir returns path to the staging directory
func (b *Builder) GetStagingDir() string {
	return b.stagingDir
}

// GetFunctionDir return path to function directory inside the staging directory
func (b *Builder) GetFunctionDir() string {

	// if the function directory was passed, just return that. if the function path was passed, return the directory
	// the function is in
	if common.IsDir(b.options.FunctionConfig.Spec.Build.Path) {
		return b.options.FunctionConfig.Spec.Build.Path
	}

	return path.Dir(b.options.FunctionConfig.Spec.Build.Path)
}

// GetNoBaseImagePull return true if we shouldn't pull base images
func (b *Builder) GetNoBaseImagePull() bool {
	return b.options.FunctionConfig.Spec.Build.NoBaseImagesPull
}

func (b *Builder) initializeSupportedRuntimes() {
	b.runtimeInfo = map[string]runtimeInfo{}

	// create a few shared parsers
	slashSlashParser := inlineparser.NewParser(b.logger, "//")
	poundParser := inlineparser.NewParser(b.logger, "#")

	b.runtimeInfo["shell"] = runtimeInfo{"sh", poundParser, 0}
	b.runtimeInfo["golang"] = runtimeInfo{"go", slashSlashParser, 0}
	b.runtimeInfo["pypy"] = runtimeInfo{"py", poundParser, 0}
	b.runtimeInfo["python"] = runtimeInfo{"py", poundParser, 10}
	b.runtimeInfo["python:2.7"] = runtimeInfo{"py", poundParser, 5}
	b.runtimeInfo["python:3.6"] = runtimeInfo{"py", poundParser, 5}
	b.runtimeInfo["nodejs"] = runtimeInfo{"js", slashSlashParser, 0}
	b.runtimeInfo["java"] = runtimeInfo{"java", slashSlashParser, 0}
	b.runtimeInfo["ruby"] = runtimeInfo{"rb", poundParser, 0}
	b.runtimeInfo["dotnetcore"] = runtimeInfo{"cs", slashSlashParser, 0}
}

func (b *Builder) readConfiguration() (string, error) {

	if functionConfigPath := b.providedFunctionConfigFilePath(); functionConfigPath != "" {
		if err := b.readFunctionConfigFile(functionConfigPath); err != nil {
			return "", errors.Wrap(err, "Failed to read function configuration")
		}

		return functionConfigPath, nil
	}

	return "", nil
}

func (b *Builder) providedFunctionConfigFilePath() string {

	// if the user provided a configuration path, use that
	if b.options.FunctionConfig.Spec.Build.FunctionConfigPath != "" {
		return b.options.FunctionConfig.Spec.Build.FunctionConfigPath
	}

	// if the user only provided a function file, check if it had a function configuration file
	// in an inline configuration block (@nuclio.configure)
	if common.IsFile(b.options.FunctionConfig.Spec.Build.Path) {
		inlineFunctionConfig, found := b.inlineConfigurationBlock.Contents[functionConfigFileName]
		if !found {
			return ""
		}

		// create a temporary file containing the contents and return that
		functionConfigPath, err := b.createTempFileFromYAML(functionConfigFileName, inlineFunctionConfig)

		b.logger.DebugWith("Function configuration generated from inline", "path", functionConfigPath)

		if err == nil {
			return functionConfigPath
		}

		b.logger.WarnWith("Failed to unmarshal inline configuration - ignoring", "err", err)
	}

	functionConfigPath := filepath.Join(b.options.FunctionConfig.Spec.Build.Path, functionConfigFileName)

	if !common.FileExists(functionConfigPath) {
		return ""
	}

	return functionConfigPath
}

func (b *Builder) validateAndEnrichConfiguration() error {
	if b.options.FunctionConfig.Meta.Name == "" {
		return errors.New("Function must have a name")
	}

	// if runtime wasn't passed, use the default from the created runtime
	if b.options.FunctionConfig.Spec.Runtime == "" {
		b.options.FunctionConfig.Spec.Runtime = b.runtime.GetName()
	}

	// if the function handler isn't set, ask runtime
	if b.options.FunctionConfig.Spec.Handler == "" {
		functionHandlers, err := b.runtime.DetectFunctionHandlers(b.GetFunctionPath())
		if err != nil {
			return errors.Wrap(err, "Failed to detect ")
		}

		if len(functionHandlers) == 0 {
			return errors.New("Could not find any handlers")
		}

		// use first for now
		b.options.FunctionConfig.Spec.Handler = functionHandlers[0]
	}

	// if output image name isn't set, set it to a derivative of the name
	if b.processorImage.imageName == "" {
		b.processorImage.imageName = b.getImage()
	}

	// if tag isn't set - set latest
	if b.processorImage.imageTag == "" {
		b.processorImage.imageTag = "latest"
	}

	b.logger.DebugWith("Enriched configuration", "options", b.options, "pi", b.processorImage)

	return nil
}

func (b *Builder) getImage() string {
	var imageName string

	if b.options.FunctionConfig.Spec.Build.Image == "" {
		repository := "nuclio/"

		// try to see if the registry URL has a repository specified (e.g. localhost:5000/foo). If so,
		// don't use "nuclio/", just use that repository
		parsedRegistryURL, err := url.Parse(b.options.FunctionConfig.Spec.Build.Registry)
		if err == nil {
			if len(parsedRegistryURL.Path) > 0 {
				repository = ""
			}
		}

		imageName = fmt.Sprintf("%sprocessor-%s", repository, b.GetFunctionName())
	} else {
		imageName = b.options.FunctionConfig.Spec.Build.Image
	}

	return imageName
}

func (b *Builder) writeFunctionSourceCodeToTempFile(functionSourceCode string) (string, error) {
	if b.options.FunctionConfig.Spec.Runtime == "" {
		return "", errors.New("Runtime must be explicitly defined when using Function Source Code")
	}

	// prepare a slice with enough underlying space
	decodedFunctionSourceCode, err := base64.StdEncoding.DecodeString(functionSourceCode)
	if err != nil {
		return "", errors.Wrap(err, "Failed to decode function source code")
	}

	tempDir, err := b.mkDirUnderTemp("source")
	if err != nil {
		return "", errors.Wrapf(err, "Failed to create temporary dir for function code: %s", tempDir)
	}

	runtimeExtension, err := b.getRuntimeFileExtensionByName(b.options.FunctionConfig.Spec.Runtime)
	if err != nil {
		return "", errors.Wrapf(err, "Failed to get file extension for runtime %s", b.options.FunctionConfig.Spec.Runtime)
	}

	// we will generate a file named as per specified by the handler
	moduleFileName, entrypoint, err := functionconfig.ParseHandler(b.options.FunctionConfig.Spec.Handler)
	if err != nil {
		return "", errors.Wrap(err, "Failed to parse handler")
	}

	if moduleFileName == "" {
		moduleFileName = entrypoint
	}

	// if the module name already an extension, leave it
	if !strings.Contains(moduleFileName, ".") {
		moduleFileName = fmt.Sprintf("%s.%s", moduleFileName, runtimeExtension)
	}

	sourceFilePath := path.Join(tempDir, moduleFileName)

	b.logger.DebugWith("Writing function source code to temporary file", "functionPath", sourceFilePath)
	err = ioutil.WriteFile(sourceFilePath, decodedFunctionSourceCode, os.FileMode(0644))
	if err != nil {
		return "", errors.Wrapf(err, "Failed to write given source code to file %s", sourceFilePath)
	}

	return sourceFilePath, nil
}

func (b *Builder) resolveFunctionPath(functionPath string) (string, error) {
	var err error

	if b.options.FunctionConfig.Spec.Build.FunctionSourceCode != "" {

		// if user gave function as source code rather than a path - write it to a temporary file
		functionSourceCodeTempPath, err := b.writeFunctionSourceCodeToTempFile(b.options.FunctionConfig.Spec.Build.FunctionSourceCode)
		if err != nil {
			return "", errors.Wrap(err, "Failed to save function code to temporary file")
		}

		return functionSourceCodeTempPath, nil
	}

	codeEntryType := b.options.FunctionConfig.Spec.Build.CodeEntryType

	// function can either be in the path, received inline or an executable via handler
	if b.options.FunctionConfig.Spec.Build.Path == "" &&
		b.options.FunctionConfig.Spec.Image == "" &&
		codeEntryType != S3EntryType {

		if b.options.FunctionConfig.Spec.Runtime != "shell" {
			return "", errors.New("Function path must be provided when specified runtime isn't shell")

		}

		// did user give handler to an executable
		if b.options.FunctionConfig.Spec.Handler == "" {
			return "", errors.New("If shell runtime is specified, function path or handler name must be provided")
		}
	}

	// user has to provide valid url when code entry type is github
	if !common.IsURL(functionPath) && codeEntryType == GithubEntryType {
		return "", errors.New("Must provide valid URL when code entry type is github or archive")
	}

	// if the function path is a URL, type is Github or S3 - first download the file
	// for backwards compatibility, don't check for entry type url specifically
	if common.IsURL(functionPath) || codeEntryType == S3EntryType {
		if codeEntryType == GithubEntryType {
			functionPath, err = b.getFunctionPathFromGithubURL(functionPath)
			if err != nil {
				return "", errors.Wrapf(err, "Failed to infer function path of github entry type")
			}
		}

		tempDir, err := b.mkDirUnderTemp("download")
		if err != nil {
			return "", errors.Wrapf(err, "Failed to create temporary dir for download: %s", tempDir)
		}

		// retain file extension
		fileExtension, err := b.getFileExtensionByURL(functionPath)
		if err != nil {
			return "", errors.Wrap(err, "Failed to get file extension from URL")
		}

		tempFile, err := ioutil.TempFile(tempDir, "nuclio-function-*"+fileExtension)
		if err != nil {
			return "", errors.Wrapf(err, "Failed to create temporary file: %s", tempDir)
		}

		if codeEntryType == S3EntryType {
			s3Attributes, err := b.validateAndParseS3Attributes(b.options.FunctionConfig.Spec.Build.CodeEntryAttributes)
			if err != nil {
				return "", errors.Wrap(err, "Failed to parse and validate s3 code entry attributes")
			}

			err = common.DownloadFileFromAWSS3(tempFile,
				s3Attributes["s3Bucket"],
				s3Attributes["s3ItemKey"],
				s3Attributes["s3Region"],
				s3Attributes["s3AccessKeyId"],
				s3Attributes["s3SecretAccessKey"],
				s3Attributes["s3SessionToken"])

			if err != nil {
				return "", errors.Wrap(err, "Failed to download the function archive from s3")
			}

		} else {
			userDefinedHeaders, found := b.options.FunctionConfig.Spec.Build.CodeEntryAttributes["headers"]
			headers := http.Header{}

			if found {

				// guaranteed a map with key of type string, the values need to be checked for correctness
				for key, value := range userDefinedHeaders.(map[string]interface{}) {
					stringValue, ok := value.(string)
					if !ok {
						return "", errors.New("Failed to convert header value to string")
					}
					headers.Set(key, stringValue)
				}
			}

			b.logger.DebugWith("Downloading function",
				"url", functionPath,
				"target", tempFile.Name(),
				"headers", headers)

			if err = common.DownloadFile(functionPath, tempFile, headers); err != nil {
				return "", err
			}
		}

		functionPath = tempFile.Name()

		if !b.isSupportedFunctionFileType(functionPath) {
			return "", errors.New("Downloaded file type is not supported. (must be either archive or jar)")
		}
	}

	// Assume it's a local path
	resolvedPath, err := filepath.Abs(filepath.Clean(functionPath))
	if err != nil {
		return "", errors.Wrap(err, "Failed to get resolve non-url path")
	}

	if !common.FileExists(resolvedPath) {
		return "", fmt.Errorf("Function path doesn't exist: %s", resolvedPath)
	}

	if util.IsCompressed(resolvedPath) {
		resolvedPath, err = b.decompressFunctionArchive(resolvedPath)
		if err != nil {
			return "", errors.Wrap(err, "Failed to decompress function archive")
		}
	}

	return resolvedPath, nil
}

<<<<<<< HEAD
func (b *Builder) isSupportedFunctionFileType(functionPath string) bool {
	if util.IsCompressed(functionPath) {
		return true
	}

	if strings.ToLower(path.Ext(functionPath)) == ".jar" {
		return true
	}

	return false
=======
func (b *Builder) validateAndParseS3Attributes(attributes map[string]interface{}) (map[string]string, error) {
	parsedAttributes := map[string]string{}

	mandatoryFields := []string{"s3Bucket", "s3ItemKey"}
	optionalFields := []string{"s3Region", "s3AccessKeyId", "s3SecretAccessKey", "s3SessionToken"}

	for _, key := range append(mandatoryFields, optionalFields...) {
		value, found := attributes[key]
		if !found {
			if common.StringInSlice(key, mandatoryFields) {
				return nil, fmt.Errorf("Mandatory field - '%s' not given", key)
			}
			continue
		}
		valueAsString, ok := value.(string)
		if !ok {
			return nil, fmt.Errorf("The given field - '%s' is not of type string", key)
		}
		parsedAttributes[key] = valueAsString
	}

	return parsedAttributes, nil
>>>>>>> 0b19f993
}

func (b *Builder) getFunctionPathFromGithubURL(functionPath string) (string, error) {
	if branch, ok := b.options.FunctionConfig.Spec.Build.CodeEntryAttributes["branch"]; ok {
		functionPath = fmt.Sprintf("%s/archive/%s.zip",
			strings.TrimRight(functionPath, "/"),
			branch)
	} else {
		return "", errors.New("If code entry type is github, branch must be provided")
	}
	return functionPath, nil
}

func (b *Builder) decompressFunctionArchive(functionPath string) (string, error) {

	// create a staging directory
	decompressDir, err := b.mkDirUnderTemp("decompress")
	if err != nil {
		return "", errors.Wrapf(err, "Failed to create temporary directory for decompressing archive %v", functionPath)
	}

	decompressor, err := util.NewDecompressor(b.logger)
	if err != nil {
		return "", errors.Wrap(err, "Failed to instantiate decompressor")
	}

	err = decompressor.Decompress(functionPath, decompressDir)
	if err != nil {
		return "", errors.Wrapf(err, "Failed to decompress file %s", functionPath)
	}

	codeEntryType := b.options.FunctionConfig.Spec.Build.CodeEntryType
	if codeEntryType == GithubEntryType {
		decompressDir, err = b.resolveGithubArchiveWorkDir(decompressDir)
		if err != nil {
			return "", errors.Wrap(err, "Failed to get decompressed directory of entry type github")
		}
	}

	return b.resolveUserSpecifiedArchiveWorkdir(decompressDir)
}

func (b *Builder) resolveGithubArchiveWorkDir(decompressDir string) (string, error) {
	directories, err := ioutil.ReadDir(decompressDir)
	if err != nil {
		return "", errors.Wrap(err, "Failed to list decompressed directory tree")
	}

	// when code entry type is github assume only one directory under root
	directory := directories[0]

	if directory.IsDir() {
		decompressDir = filepath.Join(decompressDir, directory.Name())
	} else {
		return "", errors.New("Unexpected non directory found with entry code type github")
	}

	return decompressDir, nil
}

func (b *Builder) resolveUserSpecifiedArchiveWorkdir(decompressDir string) (string, error) {
	codeEntryType := b.options.FunctionConfig.Spec.Build.CodeEntryType
	userSpecifiedWorkDirectoryInterface, found := b.options.FunctionConfig.Spec.Build.CodeEntryAttributes["workDir"]

	if (codeEntryType == ArchiveEntryType || codeEntryType == GithubEntryType || codeEntryType == S3EntryType) && found {
		userSpecifiedWorkDirectory, ok := userSpecifiedWorkDirectoryInterface.(string)
		if !ok {
			return "", errors.New("If code entry type is (archive or github) and workDir is provided, " +
				"workDir expected to be string")
		}
		decompressDir = filepath.Join(decompressDir, userSpecifiedWorkDirectory)
	}
	return decompressDir, nil
}

func (b *Builder) readFunctionConfigFile(functionConfigPath string) error {

	// read the file once for logging
	functionConfigContents, err := ioutil.ReadFile(functionConfigPath)
	if err != nil {
		return errors.Wrap(err, "Failed to read function configuration file")
	}

	// log
	b.logger.DebugWith("Read function configuration file", "contents", string(functionConfigContents))

	functionConfigFile, err := os.Open(functionConfigPath)
	if err != nil {
		return errors.Wrapf(err, "Failed to open function configuraition file: %q", functionConfigFile.Name())
	}

	defer functionConfigFile.Close() // nolint: errcheck

	functionconfigReader, err := functionconfig.NewReader(b.logger)
	if err != nil {
		return errors.Wrap(err, "Failed to create functionconfig reader")
	}

	// read the configuration
	if err := functionconfigReader.Read(functionConfigFile,
		"yaml",
		&b.options.FunctionConfig); err != nil {

		return errors.Wrap(err, "Failed to read function configuration file")
	}

	return nil
}

func (b *Builder) createRuntime() (runtime.Runtime, error) {
	runtimeName, err := b.getRuntimeName()

	if err != nil {
		return nil, err
	}

	// if the file extension is of a known runtime, use that
	runtimeFactory, err := runtime.RuntimeRegistrySingleton.Get(runtimeName)
	if err != nil {
		return nil, errors.Wrap(err, "Failed to get runtime factory")
	}

	// create a runtime instance
	runtimeInstance, err := runtimeFactory.(runtime.Factory).Create(b.logger,
		b.stagingDir,
		&b.options.FunctionConfig)

	if err != nil {
		return nil, errors.Wrap(err, "Failed to create runtime")
	}

	return runtimeInstance, nil
}

func (b *Builder) getRuntimeName() (string, error) {
	var err error
	runtimeName := b.options.FunctionConfig.Spec.Runtime

	// if runtime isn't set, try to look at extension
	if runtimeName == "" {

		// if the function path is a directory, runtime must be specified in the command-line arguments or configuration
		if common.IsDir(b.options.FunctionConfig.Spec.Build.Path) {
			if common.FileExists(path.Join(b.options.FunctionConfig.Spec.Build.Path, functionConfigFileName)) {
				return "", errors.New("Build path is directory - function.yaml must specify runtime")
			}

			return "", errors.New("Build path is directory - runtime must be specified")
		}

		runtimeName, err = b.getRuntimeNameByFileExtension(b.options.FunctionConfig.Spec.Build.Path)
		if err != nil {
			return "", errors.Wrap(err, "Failed to get runtime name")
		}

		b.logger.DebugWith("Runtime auto-detected", "runtime", runtimeName)
	}

	// get the first part of the runtime (e.g. go:1.8 -> go)
	runtimeName = strings.Split(runtimeName, ":")[0]

	return runtimeName, nil
}

func (b *Builder) createTempDir() error {
	var err error

	// either use injected temporary dir or generate a new one
	if b.options.FunctionConfig.Spec.Build.TempDir != "" {
		b.tempDir = b.options.FunctionConfig.Spec.Build.TempDir

		err = os.MkdirAll(b.tempDir, 0744)

	} else {
		b.tempDir, err = ioutil.TempDir("", "nuclio-build-")
	}

	if err != nil {
		return errors.Wrapf(err, "Failed to create temporary dir %s", b.tempDir)
	}

	b.logger.DebugWith("Created base temporary dir", "dir", b.tempDir)

	return nil
}

func (b *Builder) createStagingDir() error {
	var err error

	b.stagingDir, err = b.mkDirUnderTemp("staging")
	if err != nil {
		return errors.Wrapf(err, "Failed to create staging dir: %s", b.stagingDir)
	}

	b.logger.DebugWith("Created staging dir", "dir", b.stagingDir)

	return nil
}

func (b *Builder) prepareStagingDir() error {
	b.logger.InfoWith("Staging files and preparing base images")

	handlerDirInStaging := b.getHandlerDir(b.stagingDir)

	// make sure the handler stagind dir exists
	if err := os.MkdirAll(handlerDirInStaging, 0755); err != nil {
		return errors.Wrapf(err, "Failed to create handler path in staging @ %s", handlerDirInStaging)
	}

	// first, tell the specific runtime to do its thing
	if err := b.runtime.OnAfterStagingDirCreated(b.stagingDir); err != nil {
		return errors.Wrap(err, "Failed to prepare staging dir")
	}

	// copy any objects the runtime needs into staging
	if err := b.copyHandlerToStagingDir(); err != nil {
		return errors.Wrap(err, "Failed to prepare staging dir")
	}

	return nil
}

func (b *Builder) copyHandlerToStagingDir() error {
	handlerDirObjectPaths := b.runtime.GetHandlerDirObjectPaths()
	handlerDirInStaging := b.getHandlerDir(b.stagingDir)

	b.logger.DebugWith("Runtime provided handler objects to staging dir",
		"handlerDirObjectPaths", handlerDirObjectPaths,
		"handlerDirInStaging", handlerDirInStaging)

	// copy the files - ignore where we need to copy this in the image, this'll be done later. right now
	// we just want to copy the file from wherever it is to the staging dir root
	for _, handlerDirObjectPath := range handlerDirObjectPaths {

		// copy the object (TODO: most likely will need to better support dirs)
		if err := util.CopyTo(handlerDirObjectPath, handlerDirInStaging); err != nil {
			return errors.Wrap(err, "Failed to copy handler object")
		}
	}

	return nil
}

func (b *Builder) mkDirUnderTemp(name string) (string, error) {

	dir := path.Join(b.tempDir, name)

	// temp dir needs executable permission for docker to be able to pull from it
	err := os.Mkdir(dir, 0744)

	if err != nil {
		return "", errors.Wrapf(err, "Failed to create temporary subdir %s", dir)
	}

	b.logger.DebugWith("Created temporary dir", "dir", dir)

	return dir, nil
}

func (b *Builder) cleanupTempDir() error {
	if b.options.FunctionConfig.Spec.Build.NoCleanup {
		b.logger.Debug("no-cleanup flag provided, skipping temporary dir cleanup")
		return nil
	}

	err := os.RemoveAll(b.tempDir)
	if err != nil {
		return errors.Wrapf(err, "Failed to clean up temporary dir %s", b.tempDir)
	}

	b.logger.DebugWith("Successfully cleaned up temporary dir",
		"dir", b.tempDir)
	return nil
}

func (b *Builder) buildProcessorImage() (string, error) {
	buildArgs, err := b.getBuildArgs()
	if err != nil {
		return "", errors.Wrap(err, "Failed to get build args")
	}

	processorDockerfilePathInStaging, err := b.createProcessorDockerfile()
	if err != nil {
		return "", errors.Wrap(err, "Failed to create processor dockerfile")
	}

	imageName := fmt.Sprintf("%s:%s", b.processorImage.imageName, b.processorImage.imageTag)

	b.logger.InfoWith("Building processor image", "imageName", imageName)

	err = b.dockerClient.Build(&dockerclient.BuildOptions{
		ContextDir:     b.stagingDir,
		Image:          imageName,
		DockerfilePath: processorDockerfilePathInStaging,
		NoCache:        b.options.FunctionConfig.Spec.Build.NoCache,
		BuildArgs:      buildArgs,
	})

	return imageName, err
}

func (b *Builder) createProcessorDockerfile() (string, error) {

	// get the contents of the processor dockerfile from the runtime
	processorDockerfileContents, err := b.getRuntimeProcessorDockerfileContents()
	if err != nil {
		return "", errors.Wrap(err, "Failed to get Dockerfile contents")
	}

	// generated dockerfile should reside in staging
	processorDockerfilePathInStaging := filepath.Join(b.stagingDir, "Dockerfile.processor")

	// log the resulting dockerfile
	b.logger.DebugWith("Created processor Dockerfile", "contents", processorDockerfileContents)

	// write the contents to the path
	if err := ioutil.WriteFile(processorDockerfilePathInStaging,
		[]byte(processorDockerfileContents),
		0644); err != nil {
		return "", errors.Wrap(err, "Failed to write processor Dockerfile")
	}

	return processorDockerfilePathInStaging, nil
}

// this will parse the source file looking for @nuclio.configure blocks. It will then generate these files
// in the staging area
func (b *Builder) parseInlineBlocks() error {

	// get runtime name
	runtimeName, err := b.getRuntimeNameByFileExtension(b.options.FunctionConfig.Spec.Build.Path)
	if err != nil {
		return errors.Wrap(err, "Failed to get runtime name")
	}

	// get comment pattern
	commentParser, err := b.getRuntimeCommentParser(b.logger, runtimeName)
	if err != nil {
		return errors.Wrap(err, "Failed to get runtime comment parser")
	}

	blocks, err := commentParser.Parse(b.options.FunctionConfig.Spec.Build.Path)
	if err != nil {
		return errors.Wrap(err, "Failed to parse inline blocks")
	}

	b.inlineConfigurationBlock = blocks["configure"]

	b.logger.DebugWith("Parsed inline blocks",
		"rawContents",
		b.inlineConfigurationBlock.RawContents,
		"err",
		b.inlineConfigurationBlock.Error)

	return nil
}

// create a temporary file from an unmarshalled YAML
func (b *Builder) createTempFileFromYAML(fileName string, unmarshalledYAMLContents interface{}) (string, error) {
	marshalledFileContents, err := yaml.Marshal(unmarshalledYAMLContents)
	if err != nil {
		return "", errors.Wrap(err, "Failed to unmarshal inline contents")
	}

	// get the tempfile name
	tempFileName := path.Join(os.TempDir(), fileName)

	// write the temporary file
	if err := ioutil.WriteFile(tempFileName, marshalledFileContents, os.FileMode(0744)); err != nil {
		return "", errors.Wrap(err, "Failed to write temporary file")
	}

	return tempFileName, nil
}

func (b *Builder) pushProcessorImage(processorImage string) error {
	if b.options.FunctionConfig.Spec.Build.Registry != "" {
		return b.dockerClient.PushImage(processorImage, b.options.FunctionConfig.Spec.Build.Registry)
	}

	return nil
}

func (b *Builder) getRuntimeNameByFileExtension(functionPath string) (string, error) {

	// try to read the file extension
	functionFileExtension := filepath.Ext(functionPath)
	if functionFileExtension == "" {
		return "", fmt.Errorf("Filepath %s has no extension", functionPath)
	}

	// Remove the final period
	functionFileExtension = functionFileExtension[1:]

	var candidateRuntimeName string

	// iterate over runtime information and return the name by extension
	for runtimeName, runtimeInfo := range b.runtimeInfo {
		if runtimeInfo.extension == functionFileExtension {

			// if there's no candidate yet
			// or if there was a previous candidate with lower weight
			// set current runtime as the candidate
			if candidateRuntimeName == "" || (b.runtimeInfo[candidateRuntimeName].weight < runtimeInfo.weight) {

				// set candidate name
				candidateRuntimeName = runtimeName
			}
		}
	}

	if candidateRuntimeName == "" {
		return "", fmt.Errorf("Unsupported file extension: %s", functionFileExtension)
	}

	return candidateRuntimeName, nil
}

func (b *Builder) getRuntimeFileExtensionByName(runtimeName string) (string, error) {
	runtimeInfo, found := b.runtimeInfo[runtimeName]
	if !found {
		return "", fmt.Errorf("Unsupported runtime name: %s", runtimeName)
	}

	return runtimeInfo.extension, nil
}

func (b *Builder) getRuntimeCommentParser(logger logger.Logger, runtimeName string) (inlineparser.ConfigParser, error) {
	runtimeInfo, found := b.runtimeInfo[runtimeName]
	if !found {
		return nil, fmt.Errorf("Unsupported runtime name: %s", runtimeName)
	}

	return runtimeInfo.inlineParser, nil
}

func (b *Builder) getHandlerDir(stagingDir string) string {
	return path.Join(stagingDir, "handler")
}

func (b *Builder) getRuntimeProcessorDockerfileContents() (string, error) {

	// gather the processor dockerfile info
	processorDockerfileInfo, err := b.getProcessorDockerfileInfo()
	if err != nil {
		return "", errors.Wrap(err, "Failed to get processor Dockerfile info")
	}

	// gather artifacts
	artifactDirNameInStaging := "artifacts"
	artifactsDir := path.Join(b.stagingDir, artifactDirNameInStaging)

	err = b.gatherArtifactsForSingleStageDockerfile(artifactsDir, processorDockerfileInfo)
	if err != nil {
		return "", errors.Wrap(err, "Failed to gather artifacts for single stage Dockerfile")
	}

	// get directives
	directives := b.options.FunctionConfig.Spec.Build.Directives

	// convert commands to directives if commands have values in them (backwards compatibility)
	if len(b.options.FunctionConfig.Spec.Build.Commands) != 0 {
		directives, err = b.commandsToDirectives(b.options.FunctionConfig.Spec.Build.Commands)

		if err != nil {
			return "", errors.Wrap(err, "Failed to convert commands to directives")
		}
	}

	// merge directives passed by user with directives passed by runtime
	directives = b.mergeDirectives(directives, processorDockerfileInfo.Directives)

	// generate single stage dockerfile contents
	return b.generateSingleStageDockerfileContents(artifactDirNameInStaging,
		processorDockerfileInfo.BaseImage,
		processorDockerfileInfo.OnbuildArtifactPaths,
		processorDockerfileInfo.ImageArtifactPaths,
		directives,
		b.platform.GetHealthCheckMode() == platform.HealthCheckModeInternalClient)
}

func (b *Builder) getProcessorDockerfileInfo() (*runtime.ProcessorDockerfileInfo, error) {
	versionInfo, err := version.Get()
	if err != nil {
		return nil, errors.Wrap(err, "Failed to get version info")
	}

	// get defaults from the runtime
	runtimeProcessorDockerfileInfo, err := b.runtime.GetProcessorDockerfileInfo(versionInfo)
	if err != nil {
		return nil, errors.Wrap(err, "Failed to get processor Dockerfile info")
	}

	processorDockerfileInfo := runtime.ProcessorDockerfileInfo{
		OnbuildArtifactPaths: runtimeProcessorDockerfileInfo.OnbuildArtifactPaths,
		ImageArtifactPaths:   runtimeProcessorDockerfileInfo.ImageArtifactPaths,
		Directives:           runtimeProcessorDockerfileInfo.Directives,
	}

	// set the base image
	processorDockerfileInfo.BaseImage = b.getProcessorDockerfileBaseImage(runtimeProcessorDockerfileInfo.BaseImage)

	// set the onbuild image
	processorDockerfileInfo.OnbuildImage, err = b.getProcessorDockerfileOnbuildImage(versionInfo,
		runtimeProcessorDockerfileInfo.OnbuildImage)

	if err != nil {
		return nil, errors.Wrap(err, "Failed to get onbuild image")
	}

	processorDockerfileInfo.BaseImage, err = b.renderDependantImageURL(processorDockerfileInfo.BaseImage,
		b.options.DependantImagesRegistryURL)
	if err != nil {
		return nil, errors.Wrap(err, "Failed to render base image")
	}

	processorDockerfileInfo.OnbuildImage, err = b.renderDependantImageURL(processorDockerfileInfo.OnbuildImage,
		b.options.DependantImagesRegistryURL)
	if err != nil {
		return nil, errors.Wrap(err, "Failed to render onbuild image")
	}

	return &processorDockerfileInfo, nil
}

func (b *Builder) getProcessorDockerfileBaseImage(runtimeDefaultBaseImage string) string {

	// override base image, if required
	switch b.options.FunctionConfig.Spec.Build.BaseImage {

	// if user didn't pass anything, use default as specified in Dockerfile
	case "":
		return runtimeDefaultBaseImage

	// if user specified something - use that
	default:
		return b.options.FunctionConfig.Spec.Build.BaseImage
	}
}

func (b *Builder) getProcessorDockerfileOnbuildImage(versionInfo *version.Info,
	runtimeDefaultOnbuildImage string) (string, error) {

	// if the user supplied an onbuild image, format it with the appropriate tag,
	if b.options.FunctionConfig.Spec.Build.OnbuildImage != "" {
		onbuildImageTemplate, err := template.New("onbuildImage").Parse(b.options.FunctionConfig.Spec.Build.OnbuildImage)
		if err != nil {
			return "", errors.Wrap(err, "Failed to create onbuildImage template")
		}

		var onbuildImageTemplateBuffer bytes.Buffer
		err = onbuildImageTemplate.Execute(&onbuildImageTemplateBuffer, &map[string]interface{}{
			"Label": versionInfo.Label,
			"Arch":  versionInfo.Arch,
		})

		if err != nil {
			return "", errors.Wrap(err, "Failed to run template")
		}

		onbuildImage := onbuildImageTemplateBuffer.String()

		b.options.Logger.DebugWith("Using user provided onbuild image",
			"onbuildImageTemplate", b.options.FunctionConfig.Spec.Build.OnbuildImage,
			"onbuildImage", onbuildImage)

		return onbuildImage, nil
	}

	return runtimeDefaultOnbuildImage, nil
}

func (b *Builder) generateSingleStageDockerfileContents(artifactDirNameInStaging string,
	baseImage string,
	onbuildArtifactPaths map[string]string,
	imageArtifactPaths map[string]string,
	directives map[string][]functionconfig.Directive,
	healthCheckRequired bool) (string, error) {

	// now that all artifacts are in the artifacts directory, we can craft a single stage Dockerfile
	dockerfileTemplateContents := `# From the base image
FROM {{ .BaseImage }}

# Old(er) Docker support - must use all build args
ARG NUCLIO_LABEL
ARG NUCLIO_ARCH
ARG NUCLIO_BUILD_LOCAL_HANDLER_DIR

{{ if .PreCopyDirectives }}
# Run the pre-copy directives
{{ range $directive := .PreCopyDirectives }}
{{ $directive.Kind }} {{ $directive.Value }}
{{ end }}
{{ end }}

{{ if .HealthcheckRequired }}
# Copy health checker
COPY artifacts/uhttpc /usr/local/bin/uhttpc

# Readiness probe
HEALTHCHECK --interval=1s --timeout=3s CMD /usr/local/bin/uhttpc --url http://127.0.0.1:8082/ready || exit 1
{{ end }}

# Copy required objects from the suppliers
{{ range $localArtifactPath, $imageArtifactPath := .OnbuildArtifactPaths }}
COPY {{ $localArtifactPath }} {{ $imageArtifactPath }}
{{ end }}

{{ range $localArtifactPath, $imageArtifactPath := .ImageArtifactPaths }}
COPY {{ $localArtifactPath }} {{ $imageArtifactPath }}
{{ end }}

# Run the post-copy directives
{{ range $directive := .PostCopyDirectives }}
{{ $directive.Kind }} {{ $directive.Value }}
{{ end }}

# Run processor with configuration and platform configuration
CMD [ "processor" ]
`

	// maps between a _relative_ path in staging to the path in the image
	relativeOnbuildArtifactPaths := map[string]string{}
	for localArtifactPath, imageArtifactPath := range onbuildArtifactPaths {
		relativeArtifactPathInStaging := path.Join(artifactDirNameInStaging, path.Base(localArtifactPath))

		relativeOnbuildArtifactPaths[relativeArtifactPathInStaging] = imageArtifactPath
	}

	dockerfileTemplate, err := template.New("singleStageDockerfile").
		Parse(dockerfileTemplateContents)
	if err != nil {
		return "", errors.Wrap(err, "Failed to create onbuildImage template")
	}

	var dockerfileTemplateBuffer bytes.Buffer
	err = dockerfileTemplate.Execute(&dockerfileTemplateBuffer, &map[string]interface{}{
		"BaseImage":            baseImage,
		"OnbuildArtifactPaths": relativeOnbuildArtifactPaths,
		"ImageArtifactPaths":   imageArtifactPaths,
		"PreCopyDirectives":    directives["preCopy"],
		"PostCopyDirectives":   directives["postCopy"],
		"HealthcheckRequired":  healthCheckRequired,
	})

	if err != nil {
		return "", errors.Wrap(err, "Failed to run template")
	}

	dockerfileContents := dockerfileTemplateBuffer.String()

	return dockerfileContents, nil
}

func (b *Builder) gatherArtifactsForSingleStageDockerfile(artifactsDir string,
	processorDockerfileInfo *runtime.ProcessorDockerfileInfo) error {
	buildArgs, err := b.getBuildArgs()
	if err != nil {
		return errors.Wrap(err, "Failed to get build args")
	}

	// create an artifacts directory to which we'll copy all of our stuff
	if err = os.MkdirAll(artifactsDir, 0755); err != nil {
		return errors.Wrap(err, "Failed to create artifacts directory")
	}

	// only pull uhttpc if the platform requires an internal healthcheck client
	if b.platform.GetHealthCheckMode() == platform.HealthCheckModeInternalClient {
		if err = b.ensureImagesExist([]string{uhttpcImage}); err != nil {
			return errors.Wrap(err, "Failed to ensure uhttpc image exists")
		}

		// to support single stage, we need to extract uhttpc and onbuild artifacts ourselves. this means
		// running a container from a certain image and then extracting artifacts
		err = b.dockerClient.CopyObjectsFromImage(uhttpcImage, map[string]string{
			"/home/nuclio/bin/uhttpc": path.Join(b.stagingDir, "artifacts", "uhttpc"),
		}, false)

		if err != nil {
			return errors.Wrap(err, "Failed to copy objects from uhttpc")
		}
	}

	// to facilitate good ux, pull images that we're going to need (and log it) before copying
	// objects from them. this also prevents docker spewing out errors about an image not existing
	if err = b.ensureImagesExist([]string{processorDockerfileInfo.OnbuildImage}); err != nil {
		return errors.Wrap(err, "Failed to ensure required images exist")
	}

	// maps between a path in the onbuild image to a local path in artifacts
	onbuildArtifactPaths := map[string]string{}
	for onbuildArtifactPath := range processorDockerfileInfo.OnbuildArtifactPaths {
		onbuildArtifactPaths[onbuildArtifactPath] = path.Join(artifactsDir, path.Base(onbuildArtifactPath))
	}

	// build an image to trigger the onbuild stuff. then extract the artifacts
	err = b.buildFromAndCopyObjectsFromContainer(processorDockerfileInfo.OnbuildImage,
		onbuildArtifactPaths,
		buildArgs)

	if err != nil {
		return errors.Wrap(err, "Failed to copy objects from onbuild")
	}

	return nil
}

func (b *Builder) ensureImagesExist(images []string) error {
	if b.GetNoBaseImagePull() {
		b.logger.Debug("Skipping base images pull")
		return nil
	}

	for _, image := range images {
		if err := b.dockerClient.PullImage(image); err != nil {
			return errors.Wrap(err, "Failed to pull image")
		}
	}

	return nil
}

func (b *Builder) getBuildArgs() (map[string]string, error) {
	versionInfo, err := version.Get()
	if err != nil {
		return nil, errors.Wrap(err, "Failed to get version info")
	}

	buildArgs := map[string]string{}

	if b.options.FunctionConfig.Spec.Build.Offline {
		buildArgs["NUCLIO_BUILD_OFFLINE"] = "true"
	}

	// set tag / arch
	buildArgs["NUCLIO_LABEL"] = versionInfo.Label
	buildArgs["NUCLIO_ARCH"] = versionInfo.Arch

	// set handler dir
	buildArgs["NUCLIO_BUILD_LOCAL_HANDLER_DIR"] = "handler"

	return buildArgs, nil
}

func (b *Builder) buildFromAndCopyObjectsFromContainer(onbuildImage string,
	artifactPaths map[string]string,
	buildArgs map[string]string) error {

	dockerfilePath := path.Join(b.stagingDir, "Dockerfile.onbuild")

	onbuildDockerfileContents := fmt.Sprintf(`FROM %s
ARG NUCLIO_LABEL
ARG NUCLIO_ARCH
`, onbuildImage)

	// generate a simple Dockerfile from the onbuild image
	err := ioutil.WriteFile(dockerfilePath, []byte(onbuildDockerfileContents), 0644)
	if err != nil {
		return errors.Wrapf(err, "Failed to write onbuild Dockerfile to %s", dockerfilePath)
	}

	// log
	b.logger.DebugWith("Generated onbuild Dockerfile", "contents", onbuildDockerfileContents)

	// generate an image name
	onbuildImageName := fmt.Sprintf("nuclio-onbuild-%s", xid.New().String())

	// trigger a build
	err = b.dockerClient.Build(&dockerclient.BuildOptions{
		Image:          onbuildImageName,
		ContextDir:     b.stagingDir,
		BuildArgs:      buildArgs,
		DockerfilePath: dockerfilePath,
	})
	if err != nil {
		return errors.Wrap(err, "Failed to build onbuild image")
	}

	defer b.dockerClient.RemoveImage(onbuildImageName) // nolint: errcheck

	// now that we have an image, we can copy the artifacts from it
	return b.dockerClient.CopyObjectsFromImage(onbuildImageName, artifactPaths, false)
}

func (b *Builder) commandsToDirectives(commands []string) (map[string][]functionconfig.Directive, error) {

	// create directives
	directives := map[string][]functionconfig.Directive{
		"preCopy":  {},
		"postCopy": {},
	}

	// current directive kind starts with "preCopy". If the user specifies @nuclio.postCopy it switches to that
	currentDirective := "preCopy"

	// iterate over commands
	for i := 0; i < len(commands); i++ {
		command := commands[i]

		// check if the last character is backslash. if so treat this and the next command as one multi-line command
		// example: commands = []{"echo 1\", "2\", "3"} -> "RUN echo 123"
		aggregatedCommand := ""
		for {

			if strings.TrimSpace(command) == "@nuclio.postCopy" {
				currentDirective = "postCopy"
				break

			} else if len(command) != 0 && command[len(command)-1] == '\\' {
				// gets here when the current command ends with backslash - concatenate the next command to it

				// remove backslash
				command = command[:len(command)-1]

				aggregatedCommand += command

				// exit the loop if we've processed all the commands
				if len(commands) <= i+1 {
					break
				}

				// check if the next command is continuing the multi-line
				i++
				command = commands[i]

			} else {
				// gets here when the current command is not continuing a multi-line

				aggregatedCommand += command
				break
			}
		}

		// may be true when @nuclio.postCopy is given
		if aggregatedCommand == "" {
			continue
		}

		// add to proper directive. support only RUN
		directives[currentDirective] = append(directives[currentDirective], functionconfig.Directive{
			Kind:  "RUN",
			Value: aggregatedCommand,
		})
	}

	return directives, nil
}

func (b *Builder) mergeDirectives(first map[string][]functionconfig.Directive,
	second map[string][]functionconfig.Directive) map[string][]functionconfig.Directive {

	keys := []string{"preCopy", "postCopy"}
	merged := map[string][]functionconfig.Directive{}

	for _, key := range keys {

		// iterate over inputs
		for _, input := range []map[string][]functionconfig.Directive{
			first,
			second,
		} {

			// add all directives from input into merged
			merged[key] = append(merged[key], input[key]...)
		}
	}

	return merged
}

func (b *Builder) getSourceCodeFromFilePath() (string, error) {

	// if the file path is after resolving function source code, do nothing
	if b.options.FunctionConfig.Spec.Build.FunctionSourceCode != "" {
		return "", errors.New("Function source code already exists")
	}

	// if the file path extension is of certain binary types, ignore
	if path.Ext(b.options.FunctionConfig.Spec.Build.Path) == ".jar" {
		return "", errors.New("Function source code cannot be extracted from this file type")
	}

	// if user supplied a file containing printable only characters (i.e. not a zip, jar, etc) - copy the contents
	// to functionSourceCode so that the dashboard may display it
	functionContents, err := ioutil.ReadFile(b.options.FunctionConfig.Spec.Build.Path)
	if err != nil {
		return "", errors.Wrap(err, "Failed to read file contents to source code")
	}

	return string(functionContents), nil
}

// replaces the registry url if applicable. e.g. quay.io/nuclio/some-image:0.0.1 -> 10.0.0.1:2000/some-image:0.0.1
func (b *Builder) renderDependantImageURL(imageURL string, dependantImagesRegistryURL string) (string, error) {
	if dependantImagesRegistryURL == "" {
		return imageURL, nil
	}

	// be tolerant of trailing slash in dependantImagesRegistryURL
	dependantImagesRegistryURL = strings.TrimSuffix(dependantImagesRegistryURL, "/")

	// take the image part of the url
	splitImageURL := strings.Split(imageURL, "/")
	imageNameAndTag := splitImageURL[len(splitImageURL)-1]

	renderedImageURL := dependantImagesRegistryURL + "/" + imageNameAndTag

	b.logger.DebugWith("Rendering dependant image URL",
		"imageURL", imageURL,
		"dependantImagesRegistryURL", dependantImagesRegistryURL,
		"renderedImageURL", renderedImageURL)

	return renderedImageURL, nil
}

func (b *Builder) getFileExtensionByURL(inputURL string) (string, error) {

	// parse the url
	parsedURL, err := url.Parse(inputURL)
	if err != nil {
		return "", errors.Wrap(err, "Failed to parse URL")
	}

	return path.Ext(parsedURL.Path), nil
}<|MERGE_RESOLUTION|>--- conflicted
+++ resolved
@@ -616,7 +616,6 @@
 	return resolvedPath, nil
 }
 
-<<<<<<< HEAD
 func (b *Builder) isSupportedFunctionFileType(functionPath string) bool {
 	if util.IsCompressed(functionPath) {
 		return true
@@ -627,7 +626,8 @@
 	}
 
 	return false
-=======
+}
+
 func (b *Builder) validateAndParseS3Attributes(attributes map[string]interface{}) (map[string]string, error) {
 	parsedAttributes := map[string]string{}
 
@@ -650,7 +650,6 @@
 	}
 
 	return parsedAttributes, nil
->>>>>>> 0b19f993
 }
 
 func (b *Builder) getFunctionPathFromGithubURL(functionPath string) (string, error) {
