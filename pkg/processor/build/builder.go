/*
Copyright 2017 The Nuclio Authors.

Licensed under the Apache License, Version 2.0 (the "License");
you may not use this file except in compliance with the License.
You may obtain a copy of the License at

    http://www.apache.org/licenses/LICENSE-2.0

Unless required by applicable law or agreed to in writing, software
distributed under the License is distributed on an "AS IS" BASIS,
WITHOUT WARRANTIES OR CONDITIONS OF ANY KIND, either express or implied.
See the License for the specific language governing permissions and
limitations under the License.
*/

package build

import (
	"fmt"
	"io/ioutil"
	"net/url"
	"os"
	"path"
	"path/filepath"
	"strings"
	"text/template"

	"github.com/nuclio/nuclio/pkg/dockerclient"
	"github.com/nuclio/nuclio/pkg/errors"
	"github.com/nuclio/nuclio/pkg/processor/build/inlineparser"
	"github.com/nuclio/nuclio/pkg/processor/build/runtime"
<<<<<<< HEAD
	// Import runtimes
=======
	// load runtimes so that they register to runtime registry
>>>>>>> 3162482e
	_ "github.com/nuclio/nuclio/pkg/processor/build/runtime/golang"
	_ "github.com/nuclio/nuclio/pkg/processor/build/runtime/python"
	"github.com/nuclio/nuclio/pkg/processor/build/util"
	"github.com/nuclio/nuclio/pkg/processor/config"
	"github.com/nuclio/nuclio/pkg/util/common"

	"github.com/nuclio/nuclio-sdk"
	"github.com/spf13/viper"
	"gopkg.in/yaml.v2"
)

const (
	processorConfigFileName             = "processor.yaml"
	buildConfigFileName                 = "build.yaml"
	processorConfigPathInProcessorImage = "/etc/nuclio/processor.yaml"

	golangRuntimeName = "golang"
	pythonRuntimeName = "python"
)

type Builder struct {
	Options

	logger nuclio.Logger

	// the handler is a description of the actual entry point into the sources held by the function path.
	functionHandler string

	// the selected runtimg
	runtime runtime.Runtime

	// a temporary directory which contains all the stuff needed to build
	stagingDir string

	// a docker client with which to build stuff
	dockerClient *dockerclient.Client

	// inline blocks of configuration, having appeared in the source prefixed with @nuclio.<something>
	inlineConfigurationBlock map[string]interface{}

	// information about the processor image - the one that actually holds the processor binary and is pushed
	// to the cluster
	processorImage struct {

		// a list of commands that execute when the processor is built
		scriptPathToRunDuringBuild string

		// a list of commands that execute when the processor is built
		commandsToRunDuringBuild []string

		// a map of local_path:dest_path. each file / dir from local_path will be copied into
		// the docker image at dest_path
		objectsToCopyDuringBuild map[string]string

		// the image name we'll base from when we generate the processor image
		baseImageName string

		// name of the image that will be created
		imageName string

		// the tag of the image that will be created
		imageTag string
	}
}

func NewBuilder(parentLogger nuclio.Logger, options *Options) (*Builder, error) {
	var err error

	newBuilder := &Builder{
		Options: *options,
		logger:  parentLogger,
	}

	newBuilder.dockerClient, err = dockerclient.NewClient(newBuilder.logger)
	if err != nil {
		return nil, errors.Wrap(err, "Failed to create docker client")
	}

	return newBuilder, nil
}

func (b *Builder) Build() (string, error) {
	var err error

	b.logger.InfoWith("Building", "name", b.FunctionName)

	// resolve the function path - download in case its a URL
	b.FunctionPath, err = b.resolveFunctionPath(b.FunctionPath)
	if err != nil {
		return "", errors.Wrap(err, "Failed to resolve function path")
	}

	// create a runtime based on the configuration
	b.runtime, err = b.createRuntime()
	if err != nil {
		return "", errors.Wrap(err, "Failed create runtime")
	}

	// parse the inline blocks in the file - blocks of comments starting with @nuclio.<something>. this may be used
	// later on (e.g. for creating files)
	if common.IsFile(b.FunctionPath) {
		b.parseInlineBlocks()
	}

	// prepare configuration from both configuration files and things builder infers
	if err = b.readConfiguration(); err != nil {
		return "", errors.Wrap(err, "Failed to read configuration")
	}

	// once we're done reading our configuration, we may still have to fill in the blanks because
	// since the user isn't obligated to always pass all the configuration
	if err = b.enrichConfiguration(); err != nil {
		return "", errors.Wrap(err, "Failed to enrich configuration")
	}

	// prepare a staging directory
	if err = b.prepareStagingDir(); err != nil {
		return "", errors.Wrap(err, "Failed to prepare staging dir")
	}

	// build the processor image
	processorImageName, err := b.buildProcessorImage()
	if err != nil {
		return "", errors.Wrap(err, "Failed to build processor image")
	}

	// push the processor image
	if err := b.pushProcessorImage(processorImageName); err != nil {
		return "", errors.Wrap(err, "Failed to push processor image")
	}

	b.logger.InfoWith("Build complete")

	return processorImageName, nil
}

func (b *Builder) GetFunctionPath() string {
	return b.FunctionPath
}

func (b *Builder) GetFunctionName() string {
	return b.FunctionName
}

func (b *Builder) GetFunctionHandler() string {
	return b.functionHandler
}

func (b *Builder) GetNuclioSourceDir() string {
	return b.NuclioSourceDir
}

func (b *Builder) GetNuclioSourceURL() string {
	return b.NuclioSourceURL
}

func (b *Builder) GetStagingDir() string {
	return b.stagingDir
}

func (b *Builder) GetFunctionDir() string {

	// if the function directory was passed, just return that. if the function path was passed, return the directory
	// the function is in
	if common.IsDir(b.FunctionPath) {
		return b.FunctionPath
	}

	return path.Dir(b.FunctionPath)
}

func (b *Builder) GetNoBaseImagePull() bool {
	return b.NoBaseImagePull
}

func (b *Builder) readConfiguration() error {

	if processorConfigPath := b.providedProcessorConfigFilePath(); processorConfigPath != nil {
		if err := b.readProcessorConfigFile(*processorConfigPath); err != nil {
			return errors.Wrap(err, "Failed to read processor configuration")
		}
	}

	if buildConfigPath := b.providedBuildConfigFilePath(); buildConfigPath != nil {
		if err := b.readBuildConfigFile(*buildConfigPath); err != nil {
			return errors.Wrap(err, "Failed to read build configuration")
		}
	}

	return nil
}

func (b *Builder) providedProcessorConfigFilePath() *string {

	// if the user only provided a function file, check if it had a processor configuration file
	// in an inline configuration block (@nuclio.configure)
	if common.IsFile(b.FunctionPath) {
		inlineProcessorConfig, found := b.inlineConfigurationBlock[processorConfigFileName]
		if !found {
			return nil
		}

		// create a temporary file containing the contents and return that
		processorConfigPath, err := b.createTempFileFromYAML(processorConfigFileName, inlineProcessorConfig)
		if err == nil {
			return &processorConfigPath
		}

		return nil
	}

	processorConfigPath := filepath.Join(b.FunctionPath, processorConfigFileName)

	if !common.FileExists(processorConfigPath) {
		return nil
	}

	return &processorConfigPath
}

func (b *Builder) providedBuildConfigFilePath() *string {

	// if the user only provided a function file, check if it had a processor configuration file
	// in an inline configuration block (@nuclio.configure)
	if common.IsFile(b.FunctionPath) {
		inlineBuildConfig, found := b.inlineConfigurationBlock[buildConfigFileName]
		if !found {
			return nil
		}

		// create a temporary file containing the contents and return that
		buildConfigPath, err := b.createTempFileFromYAML(buildConfigFileName, inlineBuildConfig)
		if err == nil {
			return &buildConfigPath
		}

		return nil
	}

	buildConfigPath := filepath.Join(b.FunctionPath, buildConfigFileName)

	if !common.FileExists(buildConfigPath) {
		return nil
	}

	return &buildConfigPath
}

func (b *Builder) enrichConfiguration() error {

	// if image isn't set, ask runtime
	if b.processorImage.baseImageName == "" {
		b.processorImage.baseImageName = b.runtime.GetDefaultProcessorBaseImageName()
	}

	// if the function handler isn't set, ask runtime
	if b.functionHandler == "" {
		functionHandlers, err := b.runtime.DetectFunctionHandlers(b.Options.FunctionPath)
		if err != nil {
			return errors.Wrap(err, "Failed to detect ")
		}

		if len(functionHandlers) == 0 {
			return errors.New("Could not find any handlers")
		}

		// use first for now
		b.functionHandler = functionHandlers[0]
	}

	// if output image name isn't set, set it to a derivative of the name
	if b.processorImage.imageName == "" {
		if b.Options.OutputName == "" {
			b.processorImage.imageName = fmt.Sprintf("nuclio/processor-%s", b.Options.FunctionName)
		} else {
			b.processorImage.imageName = b.Options.OutputName
		}
	}

	// if tag isn't set - use "latest"
	if b.processorImage.imageTag == "" {
		b.processorImage.imageTag = "latest"
	}

	return nil
}

func (b *Builder) resolveFunctionPath(functionPath string) (string, error) {
	// if the function path is a URL - first download the file
	if common.IsURL(functionPath) {
		tempDir, err := ioutil.TempDir("", "")
		if err != nil {
			return "", err
		}

		tempFileName := path.Join(tempDir, path.Base(functionPath))

		b.logger.DebugWith("Downloading function",
			"url", functionPath,
			"target", tempFileName)

		if err := common.DownloadFile(functionPath, tempFileName); err != nil {
			return "", err
		}

		return tempFileName, nil
	}
<<<<<<< HEAD

	// Special cases (e.g. go:github.com/nuclio/handler)
	if strings.Contains(functionPath, ":") {
		return functionPath, nil
	}

	// Try local path
=======

	// Assume it's a local path
>>>>>>> 3162482e
	resolvedPath, err := filepath.Abs(filepath.Clean(functionPath))
	if err != nil {
		return "", errors.Wrap(err, "Failed to get resolve non-url path")
	}

	if !common.FileExists(resolvedPath) {
		return "", fmt.Errorf("Function path doesn't exist: %s", resolvedPath)
	}

	return resolvedPath, nil
}

func (b *Builder) readProcessorConfigFile(processorConfigPath string) error {
	processorConfig, err := config.ReadProcessorConfiguration(processorConfigPath)
	if err != nil {
		return err
	}

	functionConfig := processorConfig["function"]
	if functionConfig == nil {
		return nil
	}

	mapping := map[string]*string{
		"handler": &b.functionHandler,
		"runtime": &b.Runtime,
	}

	for key, builderValue := range mapping {
		valueFromConfig := functionConfig.GetString(key)
		if len(valueFromConfig) == 0 {
			continue
		}

		*builderValue = valueFromConfig
	}

	return nil
}

func (b *Builder) readBuildConfigFile(buildConfigPath string) error {
	buildConfig := viper.New()
	buildConfig.SetConfigFile(buildConfigPath)

	if err := buildConfig.ReadInConfig(); err != nil {
		return errors.Wrapf(err, "Unable to read %q configuration", buildConfigPath)
	}

	// read keys
	b.processorImage.baseImageName = buildConfig.GetString("image")
	b.processorImage.commandsToRunDuringBuild = buildConfig.GetStringSlice("commands")
	b.processorImage.scriptPathToRunDuringBuild = buildConfig.GetString("script")

	return nil
}

func (b *Builder) runtimeNameFromFunctionPath(functionPath string) (string, error) {
	if isGoPackage(functionPath) {
		return golangRuntimeName, nil
	}

	if common.IsDir(functionPath) {
		return golangRuntimeName, nil
	}

	functionFileExtension := filepath.Ext(b.FunctionPath)[1:]

	// if the file extension is of a known runtime, use that (skip dot in extension)
	switch functionFileExtension {
	case "go":
		return golangRuntimeName, nil
	case "py":
		return golangRuntimeName, nil
	default:
		return "", fmt.Errorf("No supported runtime for file extension %s", functionFileExtension)
	}
}

func (b *Builder) createRuntime() (runtime.Runtime, error) {
	runtimeName := b.Runtime

	// if runtime isn't set, try to look at extension
	if runtimeName == "" {
		var err error
		runtimeName, err = b.runtimeNameFromFunctionPath(b.FunctionPath)
		if err != nil {
			return nil, err
		}
	}

	runtimeFactory, err := runtime.RuntimeRegistrySingleton.Get(runtimeName)
	if err != nil {
		return nil, errors.Wrap(err, "Failed to get runtime factory")
	}

	// create a runtime instance
	runtimeInstance, err := runtimeFactory.(runtime.Factory).Create(b.logger, b)
	if err != nil {
		return nil, errors.Wrap(err, "Failed to create runtime")
	}

	return runtimeInstance, nil
}

func (b *Builder) prepareStagingDir() error {
	var err error

	b.logger.InfoWith("Staging files and preparing base images")

	// create a staging directory
	b.stagingDir, err = ioutil.TempDir("", "nuclio-build-")
	if err != nil {
		return errors.Wrap(err, "Failed to create staging dir")
	}

	b.logger.DebugWith("Created staging directory", "dir", b.stagingDir)

	// first, tell the specific runtime to do its thing
	if err := b.runtime.OnAfterStagingDirCreated(b.stagingDir); err != nil {
		return errors.Wrap(err, "Failed to prepare staging dir")
	}

	// copy any objects the runtime needs into staging
	if err := b.copyObjectsToStagingDir(); err != nil {
		return errors.Wrap(err, "Failed to prepare staging dir")
	}

	return nil
}

func (b *Builder) copyObjectsToStagingDir() error {
	objectPathsToStagingDir := b.runtime.GetProcessorImageObjectPaths()

	// if the function directory holds a processor config, it's common behavior among all
	// the runtimes to copy it to staging so that it can be copied over
	if processorConfigPath := b.providedProcessorConfigFilePath(); processorConfigPath != nil {
		objectPathsToStagingDir[*processorConfigPath] = processorConfigFileName
	} else {

		// processor config @ the staging dir
		processorConfigStagingPath := path.Join(b.stagingDir, processorConfigFileName)

		// write the contents there
		ioutil.WriteFile(processorConfigStagingPath,
			[]byte(b.runtime.GetProcessorConfigFileContents()),
			os.FileMode(0600))

		b.logger.DebugWith("Generated processor configuration file",
			"path", processorConfigStagingPath,
			"contents", b.runtime.GetProcessorConfigFileContents())
	}

	b.logger.DebugWith("Runtime provided objects to staging dir", "objects", objectPathsToStagingDir)

	// copy the files - ignore where we need to copy this in the image, this'll be done later. right now
	// we just want to copy the file from wherever it is to the staging dir root
	for localObjectPath := range objectPathsToStagingDir {

		// if the object path is a URL, download it
		if common.IsURL(localObjectPath) {

			// convert to URL
			objectURL, err := url.Parse(localObjectPath)
			if err != nil {
				return errors.Wrapf(err, "Failed to convert % to URL", localObjectPath)
			}

			// get the file name
			fileName := path.Base(objectURL.Path)

			// download the file
			if err := common.DownloadFile(localObjectPath, path.Join(b.stagingDir, fileName)); err != nil {
				return errors.Wrapf(err, "Failed to download %s", localObjectPath)
			}
		} else if common.IsDir(localObjectPath) {

			if _, err := util.CopyDir(localObjectPath, path.Join(b.stagingDir, path.Base(localObjectPath))); err != nil {
				return err
			}

		} else {
			objectFileName := path.Base(localObjectPath)
			destObjectPath := path.Join(b.stagingDir, objectFileName)

			// if the file is already there, ignore it. this is to allow cases where the user
			// already but the file in staging himself
			if localObjectPath == destObjectPath {
				continue
			}

			// just copy the file
			if err := util.CopyFile(localObjectPath, destObjectPath); err != nil {
				return errors.Wrapf(err, "Failed to copy %s to %s", localObjectPath, destObjectPath)
			}
		}
	}

	return nil
}

func (b *Builder) buildProcessorImage() (string, error) {
	b.logger.InfoWith("Building processor image")

	processorDockerfilePathInStaging, err := b.createProcessorDockerfile()
	if err != nil {
		return "", errors.Wrap(err, "Failed to create processor dockerfile")
	}

	imageName := fmt.Sprintf("%s:%s", b.processorImage.imageName, b.processorImage.imageTag)

	err = b.dockerClient.Build(&dockerclient.BuildOptions{
		ImageName:      imageName,
		DockerfilePath: processorDockerfilePathInStaging,
		NoCache:        true,
	})

	return imageName, err
}

func (b *Builder) createProcessorDockerfile() (string, error) {
	processorDockerfileTemplateFuncs := template.FuncMap{
		"pathBase":      path.Base,
		"isDir":         common.IsDir,
		"objectsToCopy": b.getObjectsToCopyToProcessorImage,
		"baseImageName": func() string { return b.processorImage.baseImageName },
		"commandsToRun": func() []string { return b.processorImage.commandsToRunDuringBuild },
		"configPath":    func() string { return processorConfigPathInProcessorImage },
	}

	processorDockerfileTemplate, err := template.New("").
		Funcs(processorDockerfileTemplateFuncs).
		Parse(processorImageDockerfileTemplate)

	if err != nil {
		return "", errors.Wrap(err, "Failed ot parse processor image Fockerfile template")
	}

	processorDockerfilePathInStaging := filepath.Join(b.stagingDir, "Dockerfile.processor")
	processorDockerfileInStaging, err := os.Create(processorDockerfilePathInStaging)
	if err != nil {
		return "", errors.Wrapf(err, "Can't create processor docker file at %s", processorDockerfilePathInStaging)
	}

	b.logger.DebugWith("Creating Dockerfile from template", "dest", processorDockerfilePathInStaging)

	if err = processorDockerfileTemplate.Execute(processorDockerfileInStaging, nil); err != nil {
		return "", errors.Wrapf(err, "Can't execute template")
	}

	return processorDockerfilePathInStaging, nil
}

// returns a map where key is the relative path into staging of a file that needs
// to be copied into the absolute directory in the processor image (the value of that key).
// processor.yaml is the only file that is expected to be in staging root - all the rest are
// provided by the runtime
func (b *Builder) getObjectsToCopyToProcessorImage() map[string]string {
	objectsToCopyToProcessorImage := map[string]string{
		processorConfigFileName: processorConfigPathInProcessorImage,
	}

	// the runtime specifies key/value where key = absolule local path and
	// value = absolute path into docker. since we already copied these files
	// to the root of staging, we can just take their file name and get relative the
	// path into staging
	for localObjectPath, dockerObjectPath := range b.runtime.GetProcessorImageObjectPaths() {
		objectsToCopyToProcessorImage[path.Base(localObjectPath)] = dockerObjectPath
	}

	return objectsToCopyToProcessorImage
}

// this will parse the source file looking for @nuclio.createFiles blocks. It will then generate these files
// in the staging area
func (b *Builder) parseInlineBlocks() error {

	// create an inline block parser
	parser, err := inlineparser.NewParser(b.logger)
	if err != nil {
		return errors.Wrap(err, "Failed to create parser")
	}

	// create a file reader
	functionFile, err := os.OpenFile(b.FunctionPath, os.O_RDONLY, os.FileMode(0644))
	if err != nil {
		return errors.Wrap(err, "Failed to open function file")
	}

	blocks, err := parser.Parse(functionFile, b.runtime.GetCommentPattern())
	if err != nil {
		return errors.Wrap(err, "Failed to parse inline blocks")
	}

	b.inlineConfigurationBlock = blocks["configure"]

	b.logger.DebugWith("Parsed inline blocks", "configBlock", b.inlineConfigurationBlock)

	return nil
}

// create a temporary file from an unmarshalled YAML
func (b *Builder) createTempFileFromYAML(fileName string, unmarshalledYAMLContents interface{}) (string, error) {
	marshalledFileContents, err := yaml.Marshal(unmarshalledYAMLContents)
	if err != nil {
		return "", errors.Wrap(err, "Failed to unmarshall inline contents")
	}

	// get the tempfile name
	tempFileName := path.Join(os.TempDir(), fileName)

	// write the temporary file
	ioutil.WriteFile(tempFileName, marshalledFileContents, os.FileMode(0644))

	return tempFileName, nil
}

func (b *Builder) pushProcessorImage(processorImageName string) error {
	if b.PushRegistry != "" {
		return b.dockerClient.PushImage(processorImageName, b.PushRegistry)
	}

	return nil
}<|MERGE_RESOLUTION|>--- conflicted
+++ resolved
@@ -30,11 +30,7 @@
 	"github.com/nuclio/nuclio/pkg/errors"
 	"github.com/nuclio/nuclio/pkg/processor/build/inlineparser"
 	"github.com/nuclio/nuclio/pkg/processor/build/runtime"
-<<<<<<< HEAD
-	// Import runtimes
-=======
 	// load runtimes so that they register to runtime registry
->>>>>>> 3162482e
 	_ "github.com/nuclio/nuclio/pkg/processor/build/runtime/golang"
 	_ "github.com/nuclio/nuclio/pkg/processor/build/runtime/python"
 	"github.com/nuclio/nuclio/pkg/processor/build/util"
@@ -342,18 +338,12 @@
 
 		return tempFileName, nil
 	}
-<<<<<<< HEAD
-
 	// Special cases (e.g. go:github.com/nuclio/handler)
 	if strings.Contains(functionPath, ":") {
 		return functionPath, nil
 	}
 
-	// Try local path
-=======
-
 	// Assume it's a local path
->>>>>>> 3162482e
 	resolvedPath, err := filepath.Abs(filepath.Clean(functionPath))
 	if err != nil {
 		return "", errors.Wrap(err, "Failed to get resolve non-url path")
