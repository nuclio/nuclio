/*
Copyright 2017 The Nuclio Authors.

Licensed under the Apache License, Version 2.0 (the "License");
you may not use this file except in compliance with the License.
You may obtain a copy of the License at

    http://www.apache.org/licenses/LICENSE-2.0

Unless required by applicable law or agreed to in writing, software
distributed under the License is distributed on an "AS IS" BASIS,
WITHOUT WARRANTIES OR CONDITIONS OF ANY KIND, either express or implied.
See the License for the specific language governing permissions and
limitations under the License.
*/

package build

import (
	"bytes"
	"encoding/base64"
	"fmt"
	"io/ioutil"
	"net/url"
	"os"
	"path"
	"path/filepath"
	"strings"
	"text/template"

	"github.com/nuclio/nuclio/pkg/common"
	"github.com/nuclio/nuclio/pkg/dockerclient"
	"github.com/nuclio/nuclio/pkg/errors"
	"github.com/nuclio/nuclio/pkg/functionconfig"
	"github.com/nuclio/nuclio/pkg/platform"
	"github.com/nuclio/nuclio/pkg/processor/build/inlineparser"
	"github.com/nuclio/nuclio/pkg/processor/build/runtime"
	// load runtimes so that they register to runtime registry
	_ "github.com/nuclio/nuclio/pkg/processor/build/runtime/dotnetcore"
	_ "github.com/nuclio/nuclio/pkg/processor/build/runtime/golang"
	_ "github.com/nuclio/nuclio/pkg/processor/build/runtime/java"
	_ "github.com/nuclio/nuclio/pkg/processor/build/runtime/nodejs"
	//_ "github.com/nuclio/nuclio/pkg/processor/build/runtime/pypy"
	_ "github.com/nuclio/nuclio/pkg/processor/build/runtime/python"
	_ "github.com/nuclio/nuclio/pkg/processor/build/runtime/shell"
	"github.com/nuclio/nuclio/pkg/processor/build/util"
	"github.com/nuclio/nuclio/pkg/version"

	"github.com/nuclio/logger"
	"github.com/rs/xid"
	"gopkg.in/yaml.v2"
)

const (
	functionConfigFileName = "function.yaml"
	uhttpcImage            = "nuclio/uhttpc:0.0.1-amd64"
)

// holds parameters for things that are required before a runtime can be initialized
type runtimeInfo struct {
	extension    string
	inlineParser inlineparser.ConfigParser

	// used to prioritize runtimes, like when there is more than one runtime matching a given criteria (e.g.
	// pypy and python have the same extension)
	weight int
}

<<<<<<< HEAD
type dependenciesCommandParams struct {
	DependenciesFile string
}

// Builder is building processor images
=======
// Builder builds user handlers
>>>>>>> 04107620
type Builder struct {
	logger logger.Logger

	platform platform.Platform

	options *platform.CreateFunctionBuildOptions

	// the selected runtime
	runtime runtime.Runtime

	// a temporary directory which contains all the stuff needed to build
	tempDir string

	// full path to staging directory (under tempDir) which is used as the docker build context for the function
	stagingDir string

	// a docker client with which to build stuff
	dockerClient dockerclient.Client

	// inline blocks of configuration, having appeared in the source prefixed with @nuclio.<something>
	inlineConfigurationBlock map[string]interface{}

	// information about the processor image - the one that actually holds the processor binary and is pushed
	// to the cluster
	processorImage struct {

		// a map of local_path:dest_path. each file / dir from local_path will be copied into
		// the docker image at dest_path
		objectsToCopyDuringBuild map[string]string

		// name of the image that will be created
		imageName string

		// the tag of the image that will be created
		imageTag string
	}

	// a map of support runtimes
	runtimeInfo map[string]runtimeInfo

	// original function configuration, for fields that are overridden and need to be restored
	originalFunctionConfig functionconfig.Config
}

<<<<<<< HEAD
// NewBuilder returns a new Builder
=======
// NewBuilder returns a new builder
>>>>>>> 04107620
func NewBuilder(parentLogger logger.Logger, platform platform.Platform) (*Builder, error) {
	var err error

	newBuilder := &Builder{
		logger:   parentLogger,
		platform: platform,
	}

	newBuilder.initializeSupportedRuntimes()

	newBuilder.dockerClient, err = dockerclient.NewShellClient(newBuilder.logger, nil)
	if err != nil {
		return nil, errors.Wrap(err, "Failed to create docker client")
	}

	return newBuilder, nil
}

<<<<<<< HEAD
// Build builds a processor image
=======
// Build builds the handler
>>>>>>> 04107620
func (b *Builder) Build(options *platform.CreateFunctionBuildOptions) (*platform.CreateFunctionBuildResult, error) {
	var err error

	b.options = options

	b.logger.InfoWith("Building", "name", b.options.FunctionConfig.Meta.Name)

	configurationRead := false
	if common.IsFile(b.providedFunctionConfigFilePath()) {
		b.logger.InfoWith("Reading user provided configuration", "path", b.providedFunctionConfigFilePath())
		if _, err := b.readConfiguration(); err != nil {
			return nil, errors.Wrap(err, "Failed to read configuration")
		}
		configurationRead = true
	}

	// create base temp directory
	err = b.createTempDir()
	if err != nil {
		return nil, errors.Wrap(err, "Failed to create base temp dir")
	}

	defer b.cleanupTempDir() // nolint: errcheck

	// create staging directory
	err = b.createStagingDir()
	if err != nil {
		return nil, errors.Wrap(err, "Failed to create staging dir")
	}

	// before we resolve the path, save it so that we can restore it later
	b.originalFunctionConfig.Spec.Build.Path = b.options.FunctionConfig.Spec.Build.Path

	// resolve the function path - download in case its a URL
	b.options.FunctionConfig.Spec.Build.Path, err = b.resolveFunctionPath(b.options.FunctionConfig.Spec.Build.Path)
	if err != nil {
		return nil, errors.Wrap(err, "Failed to resolve function path")
	}

	// parse the inline blocks in the file - blocks of comments starting with @nuclio.<something>. this may be used
	// later on (e.g. for creating files)
	if common.IsFile(b.options.FunctionConfig.Spec.Build.Path) {
		var functionSourceCode string

		// see if there are any inline blocks in the code
		b.parseInlineBlocks() // nolint: errcheck

		// try to see if we need to convert the file path -> functionSourceCode
		functionSourceCode, err = b.getSourceCodeFromFilePath()
		if err != nil {
			b.logger.DebugWith("Not populating function source code", "reason", errors.Cause(err))
		} else {

			// set into source code
			b.logger.DebugWith("Populating functionSourceCode from file path", "contents", functionSourceCode)
			b.options.FunctionConfig.Spec.Build.FunctionSourceCode = base64.StdEncoding.EncodeToString([]byte(functionSourceCode))
		}
	}

	// prepare configuration from both configuration files and things builder infers
	if !configurationRead {
		_, err = b.readConfiguration()
		if err != nil {
			return nil, errors.Wrap(err, "Failed to read configuration")
		}
	}

	// create a runtime based on the configuration
	b.runtime, err = b.createRuntime()
	if err != nil {
		return nil, errors.Wrap(err, "Failed create runtime")
	}

	// once we're done reading our configuration, we may still have to fill in the blanks
	// because the user isn't obligated to always pass all the configuration
	if err = b.validateAndEnrichConfiguration(); err != nil {
		return nil, errors.Wrap(err, "Failed to enrich configuration")
	}

	// copy the configuration we enriched, restoring any fields that should not be leaked externally
	enrichedConfiguration := b.options.FunctionConfig
	enrichedConfiguration.Spec.Build.Path = b.originalFunctionConfig.Spec.Build.Path

	// if a callback is registered, call back
	if b.options.OnAfterConfigUpdate != nil {
		if err = b.options.OnAfterConfigUpdate(&enrichedConfiguration); err != nil {
			return nil, errors.Wrap(err, "OnAfterConfigUpdate returned error")
		}
	}

	// prepare a staging directory
	if err = b.prepareStagingDir(); err != nil {
		return nil, errors.Wrap(err, "Failed to prepare staging dir")
	}

	// build the processor image
	processorImage, err := b.buildProcessorImage()
	if err != nil {
		return nil, errors.Wrap(err, "Failed to build processor image")
	}

	// push the processor image
	if err := b.pushProcessorImage(processorImage); err != nil {
		return nil, errors.Wrap(err, "Failed to push processor image")
	}

	buildResult := &platform.CreateFunctionBuildResult{
		Image: processorImage,
		UpdatedFunctionConfig: enrichedConfiguration,
	}

	b.logger.InfoWith("Build complete", "result", buildResult)

	return buildResult, nil
}

<<<<<<< HEAD
// GetFunctionPath returns the path to the function code
=======
// GetFunctionPath returns the path to the function
>>>>>>> 04107620
func (b *Builder) GetFunctionPath() string {
	return b.options.FunctionConfig.Spec.Build.Path
}

<<<<<<< HEAD
// GetFunctionName returns the function name
=======
// GetFunctionName returns the name of the function
>>>>>>> 04107620
func (b *Builder) GetFunctionName() string {
	return b.options.FunctionConfig.Meta.Name
}

<<<<<<< HEAD
// GetFunctionHandler returns the handler name
=======
// GetFunctionHandler returns the name of the handler
>>>>>>> 04107620
func (b *Builder) GetFunctionHandler() string {
	return b.options.FunctionConfig.Spec.Handler
}

<<<<<<< HEAD
// GetStagingDir return the name of the staging dir
=======
// GetStagingDir returns path to the staging directory
>>>>>>> 04107620
func (b *Builder) GetStagingDir() string {
	return b.stagingDir
}

<<<<<<< HEAD
// GetFunctionDir returns directory containing the function source
=======
// GetFunctionDir return path to function directory inside the staging directory
>>>>>>> 04107620
func (b *Builder) GetFunctionDir() string {

	// if the function directory was passed, just return that. if the function path was passed, return the directory
	// the function is in
	if common.IsDir(b.options.FunctionConfig.Spec.Build.Path) {
		return b.options.FunctionConfig.Spec.Build.Path
	}

	return path.Dir(b.options.FunctionConfig.Spec.Build.Path)
}

<<<<<<< HEAD
// GetNoBaseImagePull return true if we shouldn't pull base image
=======
// GetNoBaseImagePull return true if we shouldn't pull base images
>>>>>>> 04107620
func (b *Builder) GetNoBaseImagePull() bool {
	return b.options.FunctionConfig.Spec.Build.NoBaseImagesPull
}

func (b *Builder) initializeSupportedRuntimes() {
	b.runtimeInfo = map[string]runtimeInfo{}

	// create a few shared parsers
	slashSlashParser := inlineparser.NewParser(b.logger, "//")
	poundParser := inlineparser.NewParser(b.logger, "#")
	// jarParser := inlineparser.NewJarParser(b.logger)

	b.runtimeInfo["shell"] = runtimeInfo{"sh", poundParser, 0}
	b.runtimeInfo["golang"] = runtimeInfo{"go", slashSlashParser, 0}
	b.runtimeInfo["pypy"] = runtimeInfo{"py", poundParser, 0}
	b.runtimeInfo["python"] = runtimeInfo{"py", poundParser, 10}
	b.runtimeInfo["python:2.7"] = runtimeInfo{"py", poundParser, 5}
	b.runtimeInfo["python:3.6"] = runtimeInfo{"py", poundParser, 5}
	b.runtimeInfo["nodejs"] = runtimeInfo{"js", slashSlashParser, 0}
	b.runtimeInfo["java"] = runtimeInfo{"java", slashSlashParser, 0}
	b.runtimeInfo["dotnetcore"] = runtimeInfo{"cs", slashSlashParser, 0}
}

func (b *Builder) readConfiguration() (string, error) {

	if functionConfigPath := b.providedFunctionConfigFilePath(); functionConfigPath != "" {
		if err := b.readFunctionConfigFile(functionConfigPath); err != nil {
			return "", errors.Wrap(err, "Failed to read function configuration")
		}

		return functionConfigPath, nil
	}

	return "", nil
}

func (b *Builder) providedFunctionConfigFilePath() string {

	// if the user provided a configuration path, use that
	if b.options.FunctionConfig.Spec.Build.FunctionConfigPath != "" {
		return b.options.FunctionConfig.Spec.Build.FunctionConfigPath
	}

	// if the user only provided a function file, check if it had a function configuration file
	// in an inline configuration block (@nuclio.configure)
	if common.IsFile(b.options.FunctionConfig.Spec.Build.Path) {
		inlineFunctionConfig, found := b.inlineConfigurationBlock[functionConfigFileName]
		if !found {
			return ""
		}

		// create a temporary file containing the contents and return that
		functionConfigPath, err := b.createTempFileFromYAML(functionConfigFileName, inlineFunctionConfig)

		b.logger.DebugWith("Function configuration generated from inline", "path", functionConfigPath)

		if err == nil {
			return functionConfigPath
		}

		b.logger.WarnWith("Failed to unmarshal inline configuration - ignoring", "err", err)
	}

	functionConfigPath := filepath.Join(b.options.FunctionConfig.Spec.Build.Path, functionConfigFileName)

	if !common.FileExists(functionConfigPath) {
		return ""
	}

	b.logger.DebugWith("Function configuration found in directory", "path", functionConfigPath)

	return functionConfigPath
}

func (b *Builder) validateAndEnrichConfiguration() error {
	if b.options.FunctionConfig.Meta.Name == "" {
		return errors.New("Function must have a name")
	}

	// if runtime wasn't passed, use the default from the created runtime
	if b.options.FunctionConfig.Spec.Runtime == "" {
		b.options.FunctionConfig.Spec.Runtime = b.runtime.GetName()
	}

	// if the function handler isn't set, ask runtime
	if b.options.FunctionConfig.Spec.Handler == "" {
		functionHandlers, err := b.runtime.DetectFunctionHandlers(b.GetFunctionPath())
		if err != nil {
			return errors.Wrap(err, "Failed to detect ")
		}

		if len(functionHandlers) == 0 {
			return errors.New("Could not find any handlers")
		}

		// use first for now
		b.options.FunctionConfig.Spec.Handler = functionHandlers[0]
	}

	// if output image name isn't set, set it to a derivative of the name
	if b.processorImage.imageName == "" {
		b.processorImage.imageName = b.getImage()
	}

	// if tag isn't set - set latest
	if b.processorImage.imageTag == "" {
		b.processorImage.imageTag = "latest"
	}

	b.logger.DebugWith("Enriched configuration", "options", b.options, "pi", b.processorImage)

	return nil
}

func (b *Builder) getImage() string {
	var imageName string

	if b.options.FunctionConfig.Spec.Build.Image == "" {
		repository := "nuclio/"

		// try to see if the registry URL has a repository specified (e.g. localhost:5000/foo). If so,
		// don't use "nuclio/", just use that repository
		parsedRegistryURL, err := url.Parse(b.options.FunctionConfig.Spec.Build.Registry)
		if err == nil {
			if len(parsedRegistryURL.Path) > 0 {
				repository = ""
			}
		}

		imageName = fmt.Sprintf("%sprocessor-%s", repository, b.GetFunctionName())
	} else {
		imageName = b.options.FunctionConfig.Spec.Build.Image
	}

	return imageName
}

func (b *Builder) writeFunctionSourceCodeToTempFile(functionSourceCode string) (string, error) {
	if b.options.FunctionConfig.Spec.Runtime == "" {
		return "", errors.New("Runtime must be explicitly defined when using Function Source Code")
	}

	// prepare a slice with enough underlying space
	decodedFunctionSourceCode, err := base64.StdEncoding.DecodeString(functionSourceCode)
	if err != nil {
		return "", errors.Wrap(err, "Failed to decode function source code")
	}

	tempDir, err := b.mkDirUnderTemp("source")
	if err != nil {
		return "", errors.Wrapf(err, "Failed to create temporary dir for function code: %s", tempDir)
	}

	runtimeExtension, err := b.getRuntimeFileExtensionByName(b.options.FunctionConfig.Spec.Runtime)
	if err != nil {
		return "", errors.Wrapf(err, "Failed to get file extension for runtime %s", b.options.FunctionConfig.Spec.Runtime)
	}

	// we will generate a file named as per specified by the handler
	moduleFileName, entrypoint, err := functionconfig.ParseHandler(b.options.FunctionConfig.Spec.Handler)
	if err != nil {
		return "", errors.Wrap(err, "Failed to parse handler")
	}

	if moduleFileName == "" {
		moduleFileName = entrypoint
	}

	// if the module name already an extension, leave it
	if !strings.Contains(moduleFileName, ".") {
		moduleFileName = fmt.Sprintf("%s.%s", moduleFileName, runtimeExtension)
	}

	sourceFilePath := path.Join(tempDir, moduleFileName)

	b.logger.DebugWith("Writing function source code to temporary file", "functionPath", sourceFilePath)
	err = ioutil.WriteFile(sourceFilePath, decodedFunctionSourceCode, os.FileMode(0644))
	if err != nil {
		return "", errors.Wrapf(err, "Failed to write given source code to file %s", sourceFilePath)
	}

	return sourceFilePath, nil
}

func (b *Builder) resolveFunctionPath(functionPath string) (string, error) {

	if b.options.FunctionConfig.Spec.Build.FunctionSourceCode != "" {

		// if user gave function as source code rather than a path - write it to a temporary file
		functionSourceCodeTempPath, err := b.writeFunctionSourceCodeToTempFile(b.options.FunctionConfig.Spec.Build.FunctionSourceCode)
		if err != nil {
			return "", errors.Wrap(err, "Failed to save function code to temporary file")
		}

		return functionSourceCodeTempPath, nil
	}

	// function can either be in the path, received inline or an executable via handler
	if b.options.FunctionConfig.Spec.Build.Path == "" &&
		b.options.FunctionConfig.Spec.Image == "" {

		if b.options.FunctionConfig.Spec.Runtime != "shell" {
			return "", errors.New("Function path must be provided when specified runtime isn't shell")

		}

		// did user give handler to an executable
		if b.options.FunctionConfig.Spec.Handler == "" {
			return "", errors.New("If shell runtime is specified, function path or handler name must be provided")
		}
	}

	// if the function path is a URL - first download the file
	if common.IsURL(functionPath) {
		tempDir, err := b.mkDirUnderTemp("download")
		if err != nil {
			return "", errors.Wrapf(err, "Failed to create temporary dir for download: %s", tempDir)
		}

		tempFileName := path.Join(tempDir, path.Base(functionPath))

		b.logger.DebugWith("Downloading function",
			"url", functionPath,
			"target", tempFileName)

		if err = common.DownloadFile(functionPath, tempFileName); err != nil {
			return "", err
		}

		functionPath = tempFileName
	}

	// Assume it's a local path
	resolvedPath, err := filepath.Abs(filepath.Clean(functionPath))
	if err != nil {
		return "", errors.Wrap(err, "Failed to get resolve non-url path")
	}

	if !common.FileExists(resolvedPath) {
		return "", fmt.Errorf("Function path doesn't exist: %s", resolvedPath)
	}

	if util.IsCompressed(resolvedPath) {
		resolvedPath, err = b.decompressFunctionArchive(resolvedPath)
		if err != nil {
			return "", errors.Wrap(err, "Failed to decompress function archive")
		}
	}

	return resolvedPath, nil
}

func (b *Builder) decompressFunctionArchive(functionPath string) (string, error) {

	// create a staging directory
	decompressDir, err := b.mkDirUnderTemp("decompress")
	if err != nil {
		return "", errors.Wrapf(err, "Failed to create temporary directory for decompressing archive %v", functionPath)
	}

	decompressor, err := util.NewDecompressor(b.logger)
	if err != nil {
		return "", errors.Wrap(err, "Failed to instantiate decompressor")
	}

	err = decompressor.Decompress(functionPath, decompressDir)
	if err != nil {
		return "", errors.Wrapf(err, "Failed to decompress file %s", functionPath)
	}
	return decompressDir, nil
}

func (b *Builder) readFunctionConfigFile(functionConfigPath string) error {

	// read the file once for logging
	functionConfigContents, err := ioutil.ReadFile(functionConfigPath)
	if err != nil {
		return errors.Wrap(err, "Failed to read function configuration file")
	}

	// log
	b.logger.DebugWith("Read function configuration file", "contents", string(functionConfigContents))

	functionConfigFile, err := os.Open(functionConfigPath)
	if err != nil {
		return errors.Wrapf(err, "Failed to open function configuraition file: %q", functionConfigFile.Name())
	}

	defer functionConfigFile.Close() // nolint: errcheck

	functionconfigReader, err := functionconfig.NewReader(b.logger)
	if err != nil {
		return errors.Wrap(err, "Failed to create functionconfig reader")
	}

	// read the configuration
	if err := functionconfigReader.Read(functionConfigFile,
		"yaml",
		&b.options.FunctionConfig); err != nil {

		return errors.Wrap(err, "Failed to read function configuration file")
	}

	return nil
}

func (b *Builder) createRuntime() (runtime.Runtime, error) {
	runtimeName, err := b.getRuntimeName()

	if err != nil {
		return nil, err
	}

	// if the file extension is of a known runtime, use that
	runtimeFactory, err := runtime.RuntimeRegistrySingleton.Get(runtimeName)
	if err != nil {
		return nil, errors.Wrap(err, "Failed to get runtime factory")
	}

	// create a runtime instance
	runtimeInstance, err := runtimeFactory.(runtime.Factory).Create(b.logger,
		b.stagingDir,
		&b.options.FunctionConfig)

	if err != nil {
		return nil, errors.Wrap(err, "Failed to create runtime")
	}

	return runtimeInstance, nil
}

func (b *Builder) getRuntimeName() (string, error) {
	var err error
	runtimeName := b.options.FunctionConfig.Spec.Runtime

	// if runtime isn't set, try to look at extension
	if runtimeName == "" {

		// if the function path is a directory, runtime must be specified in the command-line arguments or configuration
		if common.IsDir(b.options.FunctionConfig.Spec.Build.Path) {
			if common.FileExists(path.Join(b.options.FunctionConfig.Spec.Build.Path, functionConfigFileName)) {
				return "", errors.New("Build path is directory - function.yaml must specify runtime")
			}

			return "", errors.New("Build path is directory - runtime must be specified")
		}

		runtimeName, err = b.getRuntimeNameByFileExtension(b.options.FunctionConfig.Spec.Build.Path)
		if err != nil {
			return "", errors.Wrap(err, "Failed to get runtime name")
		}

		b.logger.DebugWith("Runtime auto-detected", "runtime", runtimeName)
	}

	// get the first part of the runtime (e.g. go:1.8 -> go)
	runtimeName = strings.Split(runtimeName, ":")[0]

	return runtimeName, nil
}

func (b *Builder) createTempDir() error {
	var err error

	// either use injected temporary dir or generate a new one
	if b.options.FunctionConfig.Spec.Build.TempDir != "" {
		b.tempDir = b.options.FunctionConfig.Spec.Build.TempDir

		err = os.MkdirAll(b.tempDir, 0744)

	} else {
		b.tempDir, err = ioutil.TempDir("", "nuclio-build-")
	}

	if err != nil {
		return errors.Wrapf(err, "Failed to create temporary dir %s", b.tempDir)
	}

	b.logger.DebugWith("Created base temporary dir", "dir", b.tempDir)

	return nil
}

func (b *Builder) createStagingDir() error {
	var err error

	b.stagingDir, err = b.mkDirUnderTemp("staging")
	if err != nil {
		return errors.Wrapf(err, "Failed to create staging dir: %s", b.stagingDir)
	}

	b.logger.DebugWith("Created staging dir", "dir", b.stagingDir)

	return nil
}

func (b *Builder) prepareStagingDir() error {
	b.logger.InfoWith("Staging files and preparing base images")

	handlerDirInStaging := b.getHandlerDir(b.stagingDir)

	// make sure the handler stagind dir exists
	if err := os.MkdirAll(handlerDirInStaging, 0755); err != nil {
		return errors.Wrapf(err, "Failed to create handler path in staging @ %s", handlerDirInStaging)
	}

	// first, tell the specific runtime to do its thing
	if err := b.runtime.OnAfterStagingDirCreated(b.stagingDir); err != nil {
		return errors.Wrap(err, "Failed to prepare staging dir")
	}

	// copy any objects the runtime needs into staging
	if err := b.copyHandlerToStagingDir(); err != nil {
		return errors.Wrap(err, "Failed to prepare staging dir")
	}

	return nil
}

func (b *Builder) copyHandlerToStagingDir() error {
	handlerDirObjectPaths := b.runtime.GetHandlerDirObjectPaths()
	handlerDirInStaging := b.getHandlerDir(b.stagingDir)

	b.logger.DebugWith("Runtime provided handler objects to staging dir",
		"handlerDirObjectPaths", handlerDirObjectPaths,
		"handlerDirInStaging", handlerDirInStaging)

	// copy the files - ignore where we need to copy this in the image, this'll be done later. right now
	// we just want to copy the file from wherever it is to the staging dir root
	for _, handlerDirObjectPath := range handlerDirObjectPaths {

		// copy the object (TODO: most likely will need to better support dirs)
		if err := util.CopyTo(handlerDirObjectPath, handlerDirInStaging); err != nil {
			return errors.Wrap(err, "Failed to copy handler object")
		}
	}

	return nil
}

func (b *Builder) mkDirUnderTemp(name string) (string, error) {

	dir := path.Join(b.tempDir, name)

	// temp dir needs executable permission for docker to be able to pull from it
	err := os.Mkdir(dir, 0744)

	if err != nil {
		return "", errors.Wrapf(err, "Failed to create temporary subdir %s", dir)
	}

	b.logger.DebugWith("Created temporary dir", "dir", dir)

	return dir, nil
}

func (b *Builder) cleanupTempDir() error {
	if b.options.FunctionConfig.Spec.Build.NoCleanup {
		b.logger.DebugWith("no-cleanup flag provided, skipping temporary dir cleanup", "path", b.tempDir)
		return nil
	}

	err := os.RemoveAll(b.tempDir)
	if err != nil {
		return errors.Wrapf(err, "Failed to clean up temporary dir %s", b.tempDir)
	}

	b.logger.DebugWith("Successfully cleaned up temporary dir",
		"dir", b.tempDir)
	return nil
}

func (b *Builder) buildProcessorImage() (string, error) {
	b.logger.InfoWith("Building processor image")

	buildArgs, err := b.getBuildArgs()
	if err != nil {
		return "", errors.Wrap(err, "Failed to get build args")
	}

	processorDockerfilePathInStaging, err := b.createProcessorDockerfile()
	if err != nil {
		return "", errors.Wrap(err, "Failed to create processor dockerfile")
	}

	imageName := fmt.Sprintf("%s:%s", b.processorImage.imageName, b.processorImage.imageTag)

	err = b.dockerClient.Build(&dockerclient.BuildOptions{
		ContextDir:     b.stagingDir,
		Image:          imageName,
		DockerfilePath: processorDockerfilePathInStaging,
		NoCache:        b.options.FunctionConfig.Spec.Build.NoCache,
		BuildArgs:      buildArgs,
	})

	return imageName, err
}

func (b *Builder) createProcessorDockerfile() (string, error) {

	// get the contents of the processor dockerfile from the runtime
	processorDockerfileContents, err := b.getRuntimeProcessorDockerfileContents()
	if err != nil {
		return "", errors.Wrap(err, "Failed to get Dockerfile contents")
	}

	// generated dockerfile should reside in staging
	processorDockerfilePathInStaging := filepath.Join(b.stagingDir, "Dockerfile.processor")

	// log the resulting dockerfile
	b.logger.DebugWith("Created processor Dockerfile", "contents", processorDockerfileContents)

	// write the contents to the path
	if err := ioutil.WriteFile(processorDockerfilePathInStaging,
		[]byte(processorDockerfileContents),
		0644); err != nil {
		return "", errors.Wrap(err, "Failed to write processor Dockerfile")
	}

	return processorDockerfilePathInStaging, nil
}

// this will parse the source file looking for @nuclio.configure blocks. It will then generate these files
// in the staging area
func (b *Builder) parseInlineBlocks() error {

	// get runtime name
	runtimeName, err := b.getRuntimeNameByFileExtension(b.options.FunctionConfig.Spec.Build.Path)
	if err != nil {
		return errors.Wrap(err, "Failed to get runtime name")
	}

	// get comment pattern
	commentParser, err := b.getRuntimeCommentParser(b.logger, runtimeName)
	if err != nil {
		return errors.Wrap(err, "Failed to get runtime comment parser")
	}

	blocks, err := commentParser.Parse(b.options.FunctionConfig.Spec.Build.Path)
	if err != nil {
		return errors.Wrap(err, "Failed to parse inline blocks")
	}

	b.inlineConfigurationBlock = blocks["configure"]

	b.logger.DebugWith("Parsed inline blocks", "configBlock", b.inlineConfigurationBlock)

	return nil
}

// create a temporary file from an unmarshalled YAML
func (b *Builder) createTempFileFromYAML(fileName string, unmarshalledYAMLContents interface{}) (string, error) {
	marshalledFileContents, err := yaml.Marshal(unmarshalledYAMLContents)
	if err != nil {
		return "", errors.Wrap(err, "Failed to unmarshal inline contents")
	}

	// get the tempfile name
	tempFileName := path.Join(os.TempDir(), fileName)

	// write the temporary file
	if err := ioutil.WriteFile(tempFileName, marshalledFileContents, os.FileMode(0744)); err != nil {
		return "", errors.Wrap(err, "Failed to write temporary file")
	}

	return tempFileName, nil
}

func (b *Builder) pushProcessorImage(processorImage string) error {
	if b.options.FunctionConfig.Spec.Build.Registry != "" {
		return b.dockerClient.PushImage(processorImage, b.options.FunctionConfig.Spec.Build.Registry)
	}

	return nil
}

func (b *Builder) getRuntimeNameByFileExtension(functionPath string) (string, error) {

	// try to read the file extension
	functionFileExtension := filepath.Ext(functionPath)
	if functionFileExtension == "" {
		return "", fmt.Errorf("Filepath %s has no extension", functionPath)
	}

	// Remove the final period
	functionFileExtension = functionFileExtension[1:]

	var candidateRuntimeName string

	// iterate over runtime information and return the name by extension
	for runtimeName, runtimeInfo := range b.runtimeInfo {
		if runtimeInfo.extension == functionFileExtension {

			// if there's no candidate yet
			// or if there was a previous candidate with lower weight
			// set current runtime as the candidate
			if candidateRuntimeName == "" || (b.runtimeInfo[candidateRuntimeName].weight < runtimeInfo.weight) {

				// set candidate name
				candidateRuntimeName = runtimeName
			}
		}
	}

	if candidateRuntimeName == "" {
		return "", fmt.Errorf("Unsupported file extension: %s", functionFileExtension)
	}

	return candidateRuntimeName, nil
}

func (b *Builder) getRuntimeFileExtensionByName(runtimeName string) (string, error) {
	runtimeInfo, found := b.runtimeInfo[runtimeName]
	if !found {
		return "", fmt.Errorf("Unsupported runtime name: %s", runtimeName)
	}

	return runtimeInfo.extension, nil
}

func (b *Builder) getRuntimeCommentParser(logger logger.Logger, runtimeName string) (inlineparser.ConfigParser, error) {
	runtimeInfo, found := b.runtimeInfo[runtimeName]
	if !found {
		return nil, fmt.Errorf("Unsupported runtime name: %s", runtimeName)
	}

	return runtimeInfo.inlineParser, nil
}

func (b *Builder) getHandlerDir(stagingDir string) string {
	return path.Join(stagingDir, "handler")
}

func (b *Builder) getRuntimeProcessorDockerfileContents() (string, error) {

	// gather the processor dockerfile info
	processorDockerfileInfo, err := b.getProcessorDockerfileInfo()
	if err != nil {
		return "", errors.Wrap(err, "Failed to get processor Dockerfile info")
	}

	// gather artifacts
	artifactDirNameInStaging := "artifacts"
	artifactsDir := path.Join(b.stagingDir, artifactDirNameInStaging)

	err = b.gatherArtifactsForSingleStageDockerfile(artifactsDir, processorDockerfileInfo)
	if err != nil {
		return "", errors.Wrap(err, "Failed to gather artifacts for single stage Dockerfile")
	}

	// get directives
	directives := b.options.FunctionConfig.Spec.Build.Directives

	// convert commands to directives if commands have values in them (backwards compatibility)
	if len(b.options.FunctionConfig.Spec.Build.Commands) != 0 {
		directives, err = b.commandsToDirectives(b.options.FunctionConfig.Spec.Build.Commands)

		if err != nil {
			return "", errors.Wrap(err, "Failed to convert commands to directives")
		}
	}

	// merge directives passed by user with directives passed by runtime
	directives = b.mergeDirectives(directives, processorDockerfileInfo.Directives)
	if err := b.addDependenciesCommand(directives); err != nil {
		return "", errors.Wrap(err, "Failed to add dependencies command")
	}

	// generate single stage dockerfile contents
	return b.generateSingleStageDockerfileContents(artifactDirNameInStaging,
		processorDockerfileInfo.BaseImage,
		processorDockerfileInfo.OnbuildArtifactPaths,
		processorDockerfileInfo.ImageArtifactPaths,
		directives,
		b.platform.GetHealthCheckMode() == platform.HealthCheckModeInternalClient)
}

func (b *Builder) getProcessorDockerfileInfo() (*runtime.ProcessorDockerfileInfo, error) {
	versionInfo, err := version.Get()
	if err != nil {
		return nil, errors.Wrap(err, "Failed to get version info")
	}

	// get defaults from the runtime
	runtimeProcessorDockerfileInfo, err := b.runtime.GetProcessorDockerfileInfo(versionInfo)
	if err != nil {
		return nil, errors.Wrap(err, "Failed to get processor Dockerfile info")
	}

	processorDockerfileInfo := runtime.ProcessorDockerfileInfo{
		OnbuildArtifactPaths: runtimeProcessorDockerfileInfo.OnbuildArtifactPaths,
		ImageArtifactPaths:   runtimeProcessorDockerfileInfo.ImageArtifactPaths,
		Directives:           runtimeProcessorDockerfileInfo.Directives,
	}

	// set the base image
	processorDockerfileInfo.BaseImage = b.getProcessorDockerfileBaseImage(runtimeProcessorDockerfileInfo.BaseImage)

	// set the onbuild image
	processorDockerfileInfo.OnbuildImage, err = b.getProcessorDockerfileOnbuildImage(versionInfo,
		runtimeProcessorDockerfileInfo.OnbuildImage)

	if err != nil {
		return nil, errors.Wrap(err, "Failed to get onbuild image")
	}

	return &processorDockerfileInfo, nil
}

func (b *Builder) getProcessorDockerfileBaseImage(runtimeDefaultBaseImage string) string {

	// override base image, if required
	switch b.options.FunctionConfig.Spec.Build.BaseImage {

	// if user didn't pass anything, use default as specified in Dockerfile
	case "":
		return runtimeDefaultBaseImage

	// if user specified something - use that
	default:
		return b.options.FunctionConfig.Spec.Build.BaseImage
	}
}

func (b *Builder) getProcessorDockerfileOnbuildImage(versionInfo *version.Info,
	runtimeDefaultOnbuildImage string) (string, error) {

	// if the user supplied an onbuild image, format it with the appropriate tag,
	if b.options.FunctionConfig.Spec.Build.OnbuildImage != "" {
		onbuildImageTemplate, err := template.New("onbuildImage").Parse(b.options.FunctionConfig.Spec.Build.OnbuildImage)
		if err != nil {
			return "", errors.Wrap(err, "Failed to create onbuildImage template")
		}

		var onbuildImageTemplateBuffer bytes.Buffer
		err = onbuildImageTemplate.Execute(&onbuildImageTemplateBuffer, &map[string]interface{}{
			"Label": versionInfo.Label,
			"Arch":  versionInfo.Arch,
		})

		if err != nil {
			return "", errors.Wrap(err, "Failed to run template")
		}

		onbuildImage := onbuildImageTemplateBuffer.String()

		b.options.Logger.DebugWith("Using user provided onbuild image",
			"onbuildImageTemplate", b.options.FunctionConfig.Spec.Build.OnbuildImage,
			"onbuildImage", onbuildImage)

		return onbuildImage, nil
	}

	return runtimeDefaultOnbuildImage, nil
}

func (b *Builder) generateSingleStageDockerfileContents(artifactDirNameInStaging string,
	baseImage string,
	onbuildArtifactPaths map[string]string,
	imageArtifactPaths map[string]string,
	directives map[string][]functionconfig.Directive,
	healthCheckRequired bool) (string, error) {

	// now that all artifacts are in the artifacts directory, we can craft a single stage Dockerfile
	dockerfileTemplateContents := `# From the base image
FROM {{ .BaseImage -}}

{{ if .PreCopyDirectives }}
# Run the pre-copy directives
{{ range $directive := .PreCopyDirectives }}
{{ $directive.Kind }} {{ $directive.Value }}
{{ end }}
{{ end }}

{{ if .HealthcheckRequired }}
# Copy health checker
COPY artifacts/uhttpc /usr/local/bin/uhttpc

# Readiness probe
HEALTHCHECK --interval=1s --timeout=3s CMD /usr/local/bin/uhttpc --url http://127.0.0.1:8082/ready || exit 1
{{ end }}

# Copy required objects from the suppliers
{{ range $localArtifactPath, $imageArtifactPath := .OnbuildArtifactPaths }}
COPY {{ $localArtifactPath }} {{ $imageArtifactPath }}
{{ end }}

{{ range $localArtifactPath, $imageArtifactPath := .ImageArtifactPaths }}
COPY {{ $localArtifactPath }} {{ $imageArtifactPath }}
{{ end }}

# Run the post-copy directives
{{ range $directive := .PostCopyDirectives }}
{{ $directive.Kind }} {{ $directive.Value }}
{{ end }}

# Run processor with configuration and platform configuration
CMD [ "processor", "--config", "/etc/nuclio/config/processor/processor.yaml", "--platform-config", "/etc/nuclio/config/platform/platform.yaml" ]
`

	// maps between a _relative_ path in staging to the path in the image
	relativeOnbuildArtifactPaths := map[string]string{}
	for localArtifactPath, imageArtifactPath := range onbuildArtifactPaths {
		relativeArtifactPathInStaging := path.Join(artifactDirNameInStaging, path.Base(localArtifactPath))

		relativeOnbuildArtifactPaths[relativeArtifactPathInStaging] = imageArtifactPath
	}

	dockerfileTemplate, err := template.New("singleStageDockerfile").
		Parse(dockerfileTemplateContents)
	if err != nil {
		return "", errors.Wrap(err, "Failed to create onbuildImage template")
	}

	var dockerfileTemplateBuffer bytes.Buffer
	err = dockerfileTemplate.Execute(&dockerfileTemplateBuffer, &map[string]interface{}{
		"BaseImage":            baseImage,
		"OnbuildArtifactPaths": relativeOnbuildArtifactPaths,
		"ImageArtifactPaths":   imageArtifactPaths,
		"PreCopyDirectives":    directives["preCopy"],
		"PostCopyDirectives":   directives["postCopy"],
		"HealthcheckRequired":  healthCheckRequired,
	})

	if err != nil {
		return "", errors.Wrap(err, "Failed to run template")
	}

	dockerfileContents := dockerfileTemplateBuffer.String()

	return dockerfileContents, nil
}

func (b *Builder) gatherArtifactsForSingleStageDockerfile(artifactsDir string,
	processorDockerfileInfo *runtime.ProcessorDockerfileInfo) error {
	buildArgs, err := b.getBuildArgs()
	if err != nil {
		return errors.Wrap(err, "Failed to get build args")
	}

	// create an artifacts directory to which we'll copy all of our stuff
	if err = os.MkdirAll(artifactsDir, 0755); err != nil {
		return errors.Wrap(err, "Failed to create artifacts directory")
	}

	// only pull uhttpc if the platform requires an internal healthcheck client
	if b.platform.GetHealthCheckMode() == platform.HealthCheckModeInternalClient {
		if err = b.ensureImagesExist([]string{uhttpcImage}); err != nil {
			return errors.Wrap(err, "Failed to ensure uhttpc image exists")
		}

		// to support single stage, we need to extract uhttpc and onbuild artifacts ourselves. this means
		// running a container from a certain image and then extracting artifacts
		err = b.dockerClient.CopyObjectsFromImage(uhttpcImage, map[string]string{
			"/home/nuclio/bin/uhttpc": path.Join(b.stagingDir, "artifacts", "uhttpc"),
		}, false)

		if err != nil {
			return errors.Wrap(err, "Failed to copy objects from uhttpc")
		}
	}

	// to facilitate good ux, pull images that we're going to need (and log it) before copying
	// objects from them. this also prevents docker spewing out errors about an image not existing
	if err = b.ensureImagesExist([]string{processorDockerfileInfo.OnbuildImage}); err != nil {
		return errors.Wrap(err, "Failed to ensure required images exist")
	}

	// maps between a path in the onbuild image to a local path in artifacts
	onbuildArtifactPaths := map[string]string{}
	for onbuildArtifactPath := range processorDockerfileInfo.OnbuildArtifactPaths {
		onbuildArtifactPaths[onbuildArtifactPath] = path.Join(artifactsDir, path.Base(onbuildArtifactPath))
	}

	// build an image to trigger the onbuild stuff. then extract the artifacts
	err = b.buildFromAndCopyObjectsFromContainer(processorDockerfileInfo.OnbuildImage,
		onbuildArtifactPaths,
		buildArgs)

	if err != nil {
		return errors.Wrap(err, "Failed to copy objects from onbuild")
	}

	return nil
}

func (b *Builder) ensureImagesExist(images []string) error {
	if b.GetNoBaseImagePull() {
		b.logger.Debug("Skipping base images pull")
		return nil
	}

	for _, image := range images {
		if err := b.dockerClient.PullImage(image); err != nil {
			return errors.Wrap(err, "Failed to pull image")
		}
	}

	return nil
}

func (b *Builder) getBuildArgs() (map[string]string, error) {
	versionInfo, err := version.Get()
	if err != nil {
		return nil, errors.Wrap(err, "Failed to get version info")
	}

	buildArgs := map[string]string{}

	if b.options.FunctionConfig.Spec.Build.Offline {
		buildArgs["NUCLIO_BUILD_OFFLINE"] = "true"
	}

	// set tag / arch
	buildArgs["NUCLIO_LABEL"] = versionInfo.Label
	buildArgs["NUCLIO_ARCH"] = versionInfo.Arch

	// set handler dir
	buildArgs["NUCLIO_BUILD_LOCAL_HANDLER_DIR"] = "handler"

	return buildArgs, nil
}

func (b *Builder) buildFromAndCopyObjectsFromContainer(onbuildImage string,
	artifactPaths map[string]string,
	buildArgs map[string]string) error {

	dockerfilePath := path.Join(b.stagingDir, "Dockerfile.onbuild")

	// generate a simple Dockerfile from the onbuild image
	err := ioutil.WriteFile(dockerfilePath, []byte(fmt.Sprintf("FROM %s", onbuildImage)), 0644)
	if err != nil {
		return errors.Wrapf(err, "Failed to write onbuild Dockerfile to %s", dockerfilePath)
	}

	// generate an image name
	onbuildImageName := fmt.Sprintf("nuclio-onbuild-%s", xid.New().String())

	// trigger a build
	err = b.dockerClient.Build(&dockerclient.BuildOptions{
		Image:          onbuildImageName,
		ContextDir:     b.stagingDir,
		BuildArgs:      buildArgs,
		DockerfilePath: dockerfilePath,
	})
	if err != nil {
		return errors.Wrap(err, "Failed to build onbuild image")
	}

	defer b.dockerClient.RemoveImage(onbuildImageName) // nolint: errcheck

	// now that we have an image, we can copy the artifacts from it
	return b.dockerClient.CopyObjectsFromImage(onbuildImageName, artifactPaths, false)
}

func (b *Builder) commandsToDirectives(commands []string) (map[string][]functionconfig.Directive, error) {

	// create directives
	directives := map[string][]functionconfig.Directive{
		"preCopy":  {},
		"postCopy": {},
	}

	// current directive kind starts with "preCopy". If the user specifies @nuclio.postCopy it switches to that
	currentDirective := "preCopy"

	// iterate over commands
	for _, command := range commands {
		if strings.TrimSpace(command) == "@nuclio.postCopy" {
			currentDirective = "postCopy"
			continue
		}

		// add to proper directive. support only RUN
		directives[currentDirective] = append(directives[currentDirective], functionconfig.Directive{
			Kind:  "RUN",
			Value: command,
		})
	}

	return directives, nil
}

func (b *Builder) mergeDirectives(first map[string][]functionconfig.Directive,
	second map[string][]functionconfig.Directive) map[string][]functionconfig.Directive {

	keys := []string{"preCopy", "postCopy"}
	merged := map[string][]functionconfig.Directive{}

	for _, key := range keys {

		// iterate over inputs
		for _, input := range []map[string][]functionconfig.Directive{
			first,
			second,
		} {

			// add all directives from input into merged
			merged[key] = append(merged[key], input[key]...)
		}
	}

	return merged
}

func (b *Builder) getSourceCodeFromFilePath() (string, error) {

	// if the file path is after resolving function source code, do nothing
	if b.options.FunctionConfig.Spec.Build.FunctionSourceCode != "" {
		return "", errors.New("Function source code already exists")
	}

	// if the file path extension is of certain binary types, ignore
	if path.Ext(b.options.FunctionConfig.Spec.Build.Path) == ".jar" {
		return "", errors.New("Function source code cannot be extracted from this file type")
	}

	// if user supplied a file containing printable only characters (i.e. not a zip, jar, etc) - copy the contents
	// to functionSourceCode so that the dashboard may display it
	functionContents, err := ioutil.ReadFile(b.options.FunctionConfig.Spec.Build.Path)
	if err != nil {
		return "", errors.Wrap(err, "Failed to read file contents to source code")
	}

	return string(functionContents), nil
}

// addDependenciesCommand will add command to install dependencies if both DependenciesFile exists
// and DependenciesCommand is not empty
func (b *Builder) addDependenciesCommand(directives map[string][]functionconfig.Directive) error {
	dependenciesFileName := b.runtime.GetDependenciesFileName()
	if dependenciesFileName == "" {
		b.logger.Debug("No runtime dependencies file name")
		return nil
	}

	dependenciesFilePath := path.Join(b.stagingDir, "handler", dependenciesFileName)
	if !common.FileExists(dependenciesFilePath) {
		b.logger.Debug("Dependencies file not found")
		return nil
	}

	b.logger.InfoWith("Found dependencies file", "path", dependenciesFilePath)
	dependenciesCommand := b.options.FunctionConfig.Spec.Build.DependenciesCommand
	if dependenciesCommand == "" {
		dependenciesCommand = b.runtime.GetDependenciesCommand()
	}

	if dependenciesCommand == "" {
		b.logger.Warn("No dependencies command")
		// TODO: Should this be an error
		return nil
	}

	var buf bytes.Buffer
	commandTemplate, err := template.New("dependencies").Parse(dependenciesCommand)
	if err != nil {
		return errors.Wrapf(err, "Can't parse Spec.Build.DependenciesCommand (%s)", dependenciesCommand)
	}

	params := dependenciesCommandParams{
		// TODO: Should runtimes define deployment directory?
		DependenciesFile: path.Join("/opt/nuclio", dependenciesFileName),
	}

	if err := commandTemplate.Execute(&buf, params); err != nil {
		return errors.Wrapf(err, "Can't execute Spec.Build.DependenciesCommand template (%s)", dependenciesCommand)
	}

	command := buf.String()
	b.logger.InfoWith("Adding dependencies command", "command", command)
	directive := functionconfig.Directive{
		Kind:  "RUN",
		Value: command,
	}

	directives["postCopy"] = append(directives["postCopy"], directive)
	return nil
}<|MERGE_RESOLUTION|>--- conflicted
+++ resolved
@@ -66,15 +66,11 @@
 	weight int
 }
 
-<<<<<<< HEAD
 type dependenciesCommandParams struct {
 	DependenciesFile string
 }
 
-// Builder is building processor images
-=======
 // Builder builds user handlers
->>>>>>> 04107620
 type Builder struct {
 	logger logger.Logger
 
@@ -119,11 +115,7 @@
 	originalFunctionConfig functionconfig.Config
 }
 
-<<<<<<< HEAD
-// NewBuilder returns a new Builder
-=======
 // NewBuilder returns a new builder
->>>>>>> 04107620
 func NewBuilder(parentLogger logger.Logger, platform platform.Platform) (*Builder, error) {
 	var err error
 
@@ -142,11 +134,7 @@
 	return newBuilder, nil
 }
 
-<<<<<<< HEAD
-// Build builds a processor image
-=======
 // Build builds the handler
->>>>>>> 04107620
 func (b *Builder) Build(options *platform.CreateFunctionBuildOptions) (*platform.CreateFunctionBuildResult, error) {
 	var err error
 
@@ -263,47 +251,27 @@
 	return buildResult, nil
 }
 
-<<<<<<< HEAD
-// GetFunctionPath returns the path to the function code
-=======
 // GetFunctionPath returns the path to the function
->>>>>>> 04107620
 func (b *Builder) GetFunctionPath() string {
 	return b.options.FunctionConfig.Spec.Build.Path
 }
 
-<<<<<<< HEAD
-// GetFunctionName returns the function name
-=======
 // GetFunctionName returns the name of the function
->>>>>>> 04107620
 func (b *Builder) GetFunctionName() string {
 	return b.options.FunctionConfig.Meta.Name
 }
 
-<<<<<<< HEAD
-// GetFunctionHandler returns the handler name
-=======
 // GetFunctionHandler returns the name of the handler
->>>>>>> 04107620
 func (b *Builder) GetFunctionHandler() string {
 	return b.options.FunctionConfig.Spec.Handler
 }
 
-<<<<<<< HEAD
-// GetStagingDir return the name of the staging dir
-=======
 // GetStagingDir returns path to the staging directory
->>>>>>> 04107620
 func (b *Builder) GetStagingDir() string {
 	return b.stagingDir
 }
 
-<<<<<<< HEAD
-// GetFunctionDir returns directory containing the function source
-=======
 // GetFunctionDir return path to function directory inside the staging directory
->>>>>>> 04107620
 func (b *Builder) GetFunctionDir() string {
 
 	// if the function directory was passed, just return that. if the function path was passed, return the directory
@@ -315,11 +283,7 @@
 	return path.Dir(b.options.FunctionConfig.Spec.Build.Path)
 }
 
-<<<<<<< HEAD
-// GetNoBaseImagePull return true if we shouldn't pull base image
-=======
 // GetNoBaseImagePull return true if we shouldn't pull base images
->>>>>>> 04107620
 func (b *Builder) GetNoBaseImagePull() bool {
 	return b.options.FunctionConfig.Spec.Build.NoBaseImagesPull
 }
