/*
Copyright 2017 The Nuclio Authors.

Licensed under the Apache License, Version 2.0 (the "License");
you may not use this file except in compliance with the License.
You may obtain a copy of the License at

    http://www.apache.org/licenses/LICENSE-2.0

Unless required by applicable law or agreed to in writing, software
distributed under the License is distributed on an "AS IS" BASIS,
WITHOUT WARRANTIES OR CONDITIONS OF ANY KIND, either express or implied.
See the License for the specific language governing permissions and
limitations under the License.
*/

package build

import (
	"fmt"
	"io/ioutil"
	"net/url"
	"os"
	"path"
	"path/filepath"
	"strings"
	"text/template"
	"time"

	"github.com/nuclio/nuclio/pkg/common"
	"github.com/nuclio/nuclio/pkg/dockerclient"
	"github.com/nuclio/nuclio/pkg/errors"
	"github.com/nuclio/nuclio/pkg/functionconfig"
	"github.com/nuclio/nuclio/pkg/platform"
	"github.com/nuclio/nuclio/pkg/processor/build/inlineparser"
	"github.com/nuclio/nuclio/pkg/processor/build/runtime"
	// load runtimes so that they register to runtime registry
	_ "github.com/nuclio/nuclio/pkg/processor/build/runtime/golang"
	_ "github.com/nuclio/nuclio/pkg/processor/build/runtime/nodejs"
	_ "github.com/nuclio/nuclio/pkg/processor/build/runtime/pypy"
	_ "github.com/nuclio/nuclio/pkg/processor/build/runtime/python"
	_ "github.com/nuclio/nuclio/pkg/processor/build/runtime/shell"
	"github.com/nuclio/nuclio/pkg/processor/build/util"

	"github.com/nuclio/nuclio-sdk"
	"gopkg.in/yaml.v2"
)

const (
	shellRuntimeName       = "shell"
	golangRuntimeName      = "golang"
	pythonRuntimeName      = "python"
	nodejsRuntimeName      = "nodejs"
	pypyRuntimeName        = "pypy"
	functionConfigFileName = "function.yaml"
)

type Builder struct {
	logger nuclio.Logger

	options *platform.BuildOptions

	// the selected runtime
	runtime runtime.Runtime

	// a temporary directory which contains all the stuff needed to build
	tempDir string

	// full path to staging directory (under tempDir) which is used as the docker build context for the function
	stagingDir string

	// a docker client with which to build stuff
	dockerClient dockerclient.Client

	// inline blocks of configuration, having appeared in the source prefixed with @nuclio.<something>
	inlineConfigurationBlock map[string]interface{}

	// information about the processor image - the one that actually holds the processor binary and is pushed
	// to the cluster
	processorImage struct {

		// a map of local_path:dest_path. each file / dir from local_path will be copied into
		// the docker image at dest_path
		objectsToCopyDuringBuild map[string]string

		// name of the image that will be created
		imageName string

		// the tag of the image that will be created
		imageTag string
	}
}

func NewBuilder(parentLogger nuclio.Logger) (*Builder, error) {
	var err error

	newBuilder := &Builder{
		logger: parentLogger,
	}

	newBuilder.dockerClient, err = dockerclient.NewShellClient(newBuilder.logger, nil)
	if err != nil {
		return nil, errors.Wrap(err, "Failed to create docker client")
	}

	return newBuilder, nil
}

func (b *Builder) Build(options *platform.BuildOptions) (*platform.BuildResult, error) {
	var err error

	b.options = options

	b.logger.InfoWith("Building", "name", b.options.FunctionConfig.Meta.Name)

	// create base temp directory
	err = b.createTempDir()
	if err != nil {
		return nil, errors.Wrap(err, "Failed to create base temp dir")
	}
	defer b.cleanupTempDir()

	// create staging directory
	err = b.createStagingDir()
	if err != nil {
		return nil, errors.Wrap(err, "Failed to create staging dir")
	}

	// resolve the function path - download in case its a URL
	b.options.FunctionConfig.Spec.Build.Path, err = b.resolveFunctionPath(b.options.FunctionConfig.Spec.Build.Path)
	if err != nil {
		return nil, errors.Wrap(err, "Failed to resolve function path")
	}

	// parse the inline blocks in the file - blocks of comments starting with @nuclio.<something>. this may be used
	// later on (e.g. for creating files)
	if common.IsFile(b.options.FunctionConfig.Spec.Build.Path) {
		b.parseInlineBlocks()
	}

	// prepare configuration from both configuration files and things builder infers
	_, err = b.readConfiguration()
	if err != nil {
		return nil, errors.Wrap(err, "Failed to read configuration")
	}

	// create a runtime based on the configuration
	b.runtime, err = b.createRuntime()
	if err != nil {
		return nil, errors.Wrap(err, "Failed create runtime")
	}

	// once we're done reading our configuration, we may still have to fill in the blanks
	// because the user isn't obligated to always pass all the configuration
	if err = b.enrichConfiguration(); err != nil {
		return nil, errors.Wrap(err, "Failed to enrich configuration")
	}

	// prepare a staging directory
	if err = b.prepareStagingDir(); err != nil {
		return nil, errors.Wrap(err, "Failed to prepare staging dir")
	}

	// build the processor image
	processorImageName, err := b.buildProcessorImage()
	if err != nil {
		return nil, errors.Wrap(err, "Failed to build processor image")
	}

	// push the processor image
	if err := b.pushProcessorImage(processorImageName); err != nil {
		return nil, errors.Wrap(err, "Failed to push processor image")
	}

	buildResult := &platform.BuildResult{
		ImageName:             processorImageName,
		Runtime:               b.runtime.GetName(),
		Handler:               b.options.FunctionConfig.Spec.Handler,
		UpdatedFunctionConfig: b.options.FunctionConfig,
	}

	b.logger.InfoWith("Build complete", "result", buildResult)

	return buildResult, nil
}

func (b *Builder) GetFunctionPath() string {
	return b.options.FunctionConfig.Spec.Build.Path
}

func (b *Builder) GetFunctionName() string {
	return b.options.FunctionConfig.Meta.Name
}

func (b *Builder) GetFunctionHandler() string {
	return b.options.FunctionConfig.Spec.Handler
}

func (b *Builder) GetNuclioSourceDir() string {
	return b.options.FunctionConfig.Spec.Build.NuclioSourceDir
}

func (b *Builder) GetNuclioSourceURL() string {
	return b.options.FunctionConfig.Spec.Build.NuclioSourceURL
}

func (b *Builder) GetStagingDir() string {
	return b.stagingDir
}

func (b *Builder) GetFunctionDir() string {

	// if the function directory was passed, just return that. if the function path was passed, return the directory
	// the function is in
	if common.IsDir(b.options.FunctionConfig.Spec.Build.Path) {
		return b.options.FunctionConfig.Spec.Build.Path
	}

	return path.Dir(b.options.FunctionConfig.Spec.Build.Path)
}

func (b *Builder) GetNoBaseImagePull() bool {
	return b.options.FunctionConfig.Spec.Build.NoBaseImagesPull
}

func (b *Builder) readConfiguration() (string, error) {

	if functionConfigPath := b.providedFunctionConfigFilePath(); functionConfigPath != "" {
		if err := b.readFunctionConfigFile(functionConfigPath); err != nil {
			return "", errors.Wrap(err, "Failed to read function configuration")
		}

		return functionConfigPath, nil
	}

	return "", nil
}

func (b *Builder) providedFunctionConfigFilePath() string {

	// if the user only provided a function file, check if it had a function configuration file
	// in an inline configuration block (@nuclio.configure)
	if common.IsFile(b.options.FunctionConfig.Spec.Build.Path) {
		inlineFunctionConfig, found := b.inlineConfigurationBlock[functionConfigFileName]
		if !found {
			return ""
		}

		// create a temporary file containing the contents and return that
		functionConfigPath, err := b.createTempFileFromYAML(functionConfigFileName, inlineFunctionConfig)

		b.logger.DebugWith("Function configuration generated from inline", "path", functionConfigPath)

		if err == nil {
			return functionConfigPath
		}
	}

	functionConfigPath := filepath.Join(b.options.FunctionConfig.Spec.Build.Path, functionConfigFileName)

	if !common.FileExists(functionConfigPath) {
		return ""
	}

	b.logger.DebugWith("Function configuration found in directory", "path", functionConfigPath)

	return functionConfigPath
}

func (b *Builder) enrichConfiguration() error {

	// if runtime wasn't passed, use the default from the created runtime
	if b.options.FunctionConfig.Spec.Runtime == "" {
		b.options.FunctionConfig.Spec.Runtime = b.runtime.GetName()
	}

	// if the function handler isn't set, ask runtime
	if b.options.FunctionConfig.Spec.Handler == "" {
		functionHandlers, err := b.runtime.DetectFunctionHandlers(b.GetFunctionPath())
		if err != nil {
			return errors.Wrap(err, "Failed to detect ")
		}

		if len(functionHandlers) == 0 {
			return errors.New("Could not find any handlers")
		}

		// use first for now
		b.options.FunctionConfig.Spec.Handler = functionHandlers[0]
	}

	// if output image name isn't set, set it to a derivative of the name
	if b.processorImage.imageName == "" {
		if b.options.FunctionConfig.Spec.Build.ImageName == "" {
			b.processorImage.imageName = fmt.Sprintf("nuclio/processor-%s", b.GetFunctionName())
		} else {
			b.processorImage.imageName = b.options.FunctionConfig.Spec.Build.ImageName
		}
	}

	// if tag isn't set - use "latest"
	if b.processorImage.imageTag == "" {
		b.processorImage.imageTag = "latest"
	}

	return nil
}

func (b *Builder) resolveFunctionPath(functionPath string) (string, error) {

	// if the function path is a URL - first download the file
	if common.IsURL(functionPath) {
		tempDir, err := b.mkDirUnderTemp("download")
		if err != nil {
			return "", errors.Wrapf(err, "Failed to create temporary dir for download: %s", tempDir)
		}

		tempFileName := path.Join(tempDir, path.Base(functionPath))

		b.logger.DebugWith("Downloading function",
			"url", functionPath,
			"target", tempFileName)

		if err = common.DownloadFile(functionPath, tempFileName); err != nil {
			return "", err
		}

		functionPath = tempFileName
	}

	// Assume it's a local path
	resolvedPath, err := filepath.Abs(filepath.Clean(functionPath))
	if err != nil {
		return "", errors.Wrap(err, "Failed to get resolve non-url path")
	}

	if !common.FileExists(resolvedPath) {
		return "", fmt.Errorf("Function path doesn't exist: %s", resolvedPath)
	}

	if util.IsCompressed(resolvedPath) {
		resolvedPath, err = b.decompressFunctionArchive(resolvedPath)
		if err != nil {
			return "", errors.Wrap(err, "Failed to decompress function archive")
		}
	}

	return resolvedPath, nil
}

func (b *Builder) decompressFunctionArchive(functionPath string) (string, error) {
	// create a staging directory
	decompressDir, err := b.mkDirUnderTemp("decompress")
	if err != nil {
		return "", errors.Wrapf(err, "Failed to create temporary directory for decompressing archive %v", functionPath)
	}

	decompressor, err := util.NewDecompressor(b.logger)
	if err != nil {
		return "", errors.Wrap(err, "Failed to instantiate decompressor")
	}

	err = decompressor.Decompress(functionPath, decompressDir)
	if err != nil {
		return "", errors.Wrapf(err, "Failed to decompress file %s", functionPath)
	}
	return decompressDir, nil
}

func (b *Builder) readFunctionConfigFile(functionConfigPath string) error {

	// read the file once for logging
	functionConfigContents, err := ioutil.ReadFile(functionConfigPath)
	if err != nil {
		return errors.Wrap(err, "Failed to read function configuration file")
	}

	// log
	b.logger.DebugWith("Read function configuration file", "contents", string(functionConfigContents))

	functionConfigFile, err := os.Open(functionConfigPath)
	if err != nil {
		return errors.Wrapf(err, "Failed to open function configuraition file: %s", functionConfigFile)
	}

	defer functionConfigFile.Close()

	functionconfigReader, err := functionconfig.NewReader(b.logger)
	if err != nil {
		return errors.Wrap(err, "Failed to create functionconfig reader")
	}

	// read the configuration
	if err := functionconfigReader.Read(functionConfigFile,
		"yaml",
		&b.options.FunctionConfig); err != nil {

		return errors.Wrap(err, "Failed to read function configuration file")
	}

	return nil
}

func (b *Builder) createRuntime() (runtime.Runtime, error) {
	runtimeName, err := b.getRuntimeName()

	if err != nil {
		return nil, err
	}

	// if the file extension is of a known runtime, use that
	runtimeFactory, err := runtime.RuntimeRegistrySingleton.Get(runtimeName)
	if err != nil {
		return nil, errors.Wrap(err, "Failed to get runtime factory")
	}

	// create a runtime instance
	runtimeInstance, err := runtimeFactory.(runtime.Factory).Create(b.logger,
		b.stagingDir,
		&b.options.FunctionConfig)

	if err != nil {
		return nil, errors.Wrap(err, "Failed to create runtime")
	}

	return runtimeInstance, nil
}

func (b *Builder) getRuntimeName() (string, error) {
	var err error
	runtimeName := b.options.FunctionConfig.Spec.Runtime

	// if runtime isn't set, try to look at extension
	if runtimeName == "" {

		// if the function path is a directory, runtime must be specified in the command-line arguments or configuration
		if common.IsDir(b.options.FunctionConfig.Spec.Build.Path) {
			if common.FileExists(path.Join(b.options.FunctionConfig.Spec.Build.Path, functionConfigFileName)) {
				return "", errors.New("Build path is directory - function.yaml must specify runtime")
			}

			return "", errors.New("Build path is directory - runtime must be specified")
		}

		runtimeName, err = b.getRuntimeNameByFileExtension(b.options.FunctionConfig.Spec.Build.Path)
		if err != nil {
			return "", errors.Wrap(err, "Failed to get runtime name")
		}

		b.logger.DebugWith("Runtime auto-detected", "runtime", runtimeName)
	}

	// get the first part of the runtime (e.g. go:1.8 -> go)
	runtimeName = strings.Split(runtimeName, ":")[0]

	return runtimeName, nil
}

func (b *Builder) createTempDir() error {
	var err error

	// either use injected temporary dir or generate a new one
	if b.options.FunctionConfig.Spec.Build.TempDir != "" {
		b.tempDir = b.options.FunctionConfig.Spec.Build.TempDir

		err = os.MkdirAll(b.tempDir, 0744)

	} else {
		b.tempDir, err = ioutil.TempDir("", "nuclio-build-")
	}

	if err != nil {
		return errors.Wrapf(err, "Failed to create temporary dir %s", b.tempDir)
	}

	b.logger.DebugWith("Created base temporary dir", "dir", b.tempDir)

	return nil
}

func (b *Builder) createStagingDir() error {
	var err error

	b.stagingDir, err = b.mkDirUnderTemp("staging")
	if err != nil {
		return errors.Wrapf(err, "Failed to create staging dir: %s", b.stagingDir)
	}

	b.logger.DebugWith("Created staging dir", "dir", b.stagingDir)

	return nil
}

func (b *Builder) prepareStagingDir() error {

	b.logger.InfoWith("Staging files and preparing base images")

	// first, tell the specific runtime to do its thing
	if err := b.runtime.OnAfterStagingDirCreated(b.stagingDir); err != nil {
		return errors.Wrap(err, "Failed to prepare staging dir")
	}

	// copy any objects the runtime needs into staging
	if err := b.copyObjectsToStagingDir(); err != nil {
		return errors.Wrap(err, "Failed to prepare staging dir")
	}

	return nil
}

func (b *Builder) copyObjectsToStagingDir() error {
	objectPathsToStagingDir := b.runtime.GetProcessorImageObjectPaths()

	b.logger.DebugWith("Runtime provided objects to staging dir", "objects", objectPathsToStagingDir)

	// add the objects the user requested
	for localObjectPath := range b.options.FunctionConfig.Spec.Build.AddedObjectPaths {
		objectPathsToStagingDir[localObjectPath] = ""
	}

	// copy the files - ignore where we need to copy this in the image, this'll be done later. right now
	// we just want to copy the file from wherever it is to the staging dir root
	for localObjectPath := range objectPathsToStagingDir {

		// if the object path is a URL, download it
		if common.IsURL(localObjectPath) {

			// convert to URL
			objectURL, err := url.Parse(localObjectPath)
			if err != nil {
				return errors.Wrapf(err, "Failed to convert % to URL", localObjectPath)
			}

			// get the file name
			fileName := path.Base(objectURL.Path)

			// download the file
			if err := common.DownloadFile(localObjectPath, path.Join(b.stagingDir, fileName)); err != nil {
				return errors.Wrapf(err, "Failed to download %s", localObjectPath)
			}
		} else if common.IsDir(localObjectPath) {

			targetPath := path.Join(b.stagingDir, path.Base(localObjectPath))
			if _, err := util.CopyDir(localObjectPath, targetPath); err != nil {
				return err
			}

		} else {
			objectFileName := path.Base(localObjectPath)
			destObjectPath := path.Join(b.stagingDir, objectFileName)

			// if the file is already there, ignore it. this is to allow cases where the user
			// already but the file in staging himself
			if localObjectPath == destObjectPath {
				continue
			}

			// just copy the file
			if err := util.CopyFile(localObjectPath, destObjectPath); err != nil {
				return errors.Wrapf(err, "Failed to copy %s to %s", localObjectPath, destObjectPath)
			}
		}
	}

	return nil
}

func (b *Builder) mkDirUnderTemp(name string) (string, error) {

	dir := path.Join(b.tempDir, name)

	// temp dir needs executable permission for docker to be able to pull from it
	err := os.Mkdir(dir, 0744)

	if err != nil {
		return "", errors.Wrapf(err, "Failed to create temporary subdir %s", dir)
	}

	b.logger.DebugWith("Created temporary dir", "dir", dir)

	return dir, nil
}

func (b *Builder) cleanupTempDir() error {
	if b.options.FunctionConfig.Spec.Build.NoCleanup {
		b.logger.Debug("no-cleanup flag provided, skipping temporary dir cleanup")
		return nil
	}

	err := os.RemoveAll(b.tempDir)
	if err != nil {
		return errors.Wrapf(err, "Failed to clean up temporary dir %s", b.tempDir)
	}

	b.logger.DebugWith("Successfully cleaned up temporary dir",
		"dir", b.tempDir)
	return nil
}

func (b *Builder) buildProcessorImage() (string, error) {
	b.logger.InfoWith("Building processor image")

	processorDockerfilePathInStaging, err := b.createProcessorDockerfile()
	if err != nil {
		return "", errors.Wrap(err, "Failed to create processor dockerfile")
	}

	imageName := fmt.Sprintf("%s:%s", b.processorImage.imageName, b.processorImage.imageTag)

	err = b.dockerClient.Build(&dockerclient.BuildOptions{
		ImageName:      imageName,
		DockerfilePath: processorDockerfilePathInStaging,
		NoCache:        b.options.FunctionConfig.Spec.Build.NoCache,
	})

	return imageName, err
}

func (b *Builder) createProcessorDockerfile() (string, error) {

	// get the base image name (based on version, base image name, etc)
	baseImageName, err := b.runtime.GetProcessorBaseImageName()
	if err != nil {
		return "", errors.Wrap(err, "Could not find a proper base image for processor")
	}

	preprocessedCommands, err := b.preprocessBuildCommands(b.options.FunctionConfig.Spec.Build.Commands, baseImageName)
	if err != nil {
		return "", errors.Wrap(err, "Failed to pre-process processor docker file")
	}

	imageSpecificVars := b.getImageSpecificEnvVars(baseImageName)

	processorDockerfileTemplateFuncs := template.FuncMap{
		"pathBase":      path.Base,
		"isDir":         common.IsDir,
		"objectsToCopy": b.getObjectsToCopyToProcessorImage,
		"baseImageName": func() string { return baseImageName },
		"commandsToRun": func() []string { return preprocessedCommands },
		"envVarsToAdd":  func() []string { return imageSpecificVars },
	}

	processorDockerfileTemplate, err := template.New("").
		Funcs(processorDockerfileTemplateFuncs).
		Parse(processorImageDockerfileTemplate)

	if err != nil {
		return "", errors.Wrap(err, "Failed to parse processor image Dockerfile template")
	}

	processorDockerfilePathInStaging := filepath.Join(b.stagingDir, "Dockerfile.processor")
	processorDockerfileInStaging, err := os.Create(processorDockerfilePathInStaging)
	if err != nil {
		return "", errors.Wrapf(err, "Can't create processor docker file at %s", processorDockerfilePathInStaging)
	}

	b.logger.DebugWith("Creating Dockerfile from template",
		"baseImage", baseImageName,
		"commands", preprocessedCommands,
		"dest", processorDockerfilePathInStaging)

	if err = processorDockerfileTemplate.Execute(processorDockerfileInStaging, nil); err != nil {
		return "", errors.Wrapf(err, "Can't execute template")
	}

	return processorDockerfilePathInStaging, nil
}

func (b *Builder) preprocessBuildCommands(commands []string, imageName string) ([]string, error) {
	processedCommands := b.getImageSpecificCommands(imageName)

	processedCommands = append(processedCommands, b.replaceBuildCommandDirectives(commands, "")...)

	return processedCommands, nil
}

func (b *Builder) getImageSpecificCommands(imageName string) []string {
	commandsPerImage := map[string][]string{
		"alpine": {
			"apk update && apk add --update ca-certificates && rm -rf /var/cache/apk/*",
		},
	}
	var commands []string

	for image, imageSpecificCommands := range commandsPerImage {
		if strings.Contains(imageName, image) {
			commands = append(commands, imageSpecificCommands...)
		}
	}

	return commands
}

// replace known keywords in docker command list with directives
// currentTime can be null - used for testing
<<<<<<< HEAD
func (b *Builder) replaceBuildCommandDirectives(commands []string, currentTime string) []string {
=======
func (b *Builder) preprocessBuildCommands(commands []string, currentTime string) ([]string, error) {
>>>>>>> 073f90df
	var processedCommands []string

	if currentTime == "" {
		currentTime = time.Now().String()
	}
	knownKeywords := map[string]string{
		"noCache": fmt.Sprintf("RUN echo %s > /dev/null", currentTime),
	}

	for _, command := range commands {
		if strings.HasPrefix(command, inlineparser.StartBlockKeyword) {
			commandKey := command[len(inlineparser.StartBlockKeyword):]
			if commandReplacement, ok := knownKeywords[commandKey]; ok {
				processedCommands = append(processedCommands, commandReplacement)
				continue
			} else {
				processedCommands = append(processedCommands, command)
			}
		} else {
			processedCommands = append(processedCommands, command)
		}
	}

	return processedCommands
}

func (b *Builder) getImageSpecificEnvVars(imageName string) []string {
	commandsPerImage := map[string][]string{
		"jessie": {
			"DEBIAN_FRONTEND noninteractive",
		},
	}
	var envVars []string

	for image, imageSpecificCommands := range commandsPerImage {
		if strings.Contains(imageName, image) {
			envVars = append(envVars, imageSpecificCommands...)
		}
	}

	return envVars
}

// returns a map where key is the relative path into staging of a file that needs
// to be copied into the absolute directory in the processor image (the value of that key).
func (b *Builder) getObjectsToCopyToProcessorImage() map[string]string {
	objectsToCopyToProcessorImage := map[string]string{}

	// the runtime specifies key/value where key = absolute local path and
	// value = absolute path into docker. since we already copied these files
	// to the root of staging, we can just take their file name and get relative the
	// path into staging
	for localObjectPath, imageObjectPath := range b.runtime.GetProcessorImageObjectPaths() {
		objectsToCopyToProcessorImage[path.Base(localObjectPath)] = imageObjectPath
	}

	// add the objects the user requested. TODO: support directories
	for localObjectPath, imageObjectPath := range b.options.FunctionConfig.Spec.Build.AddedObjectPaths {
		objectsToCopyToProcessorImage[path.Base(localObjectPath)] = imageObjectPath
	}

	return objectsToCopyToProcessorImage
}

// this will parse the source file looking for @nuclio.configure blocks. It will then generate these files
// in the staging area
func (b *Builder) parseInlineBlocks() error {

	// create an inline block parser
	parser, err := inlineparser.NewParser(b.logger)
	if err != nil {
		return errors.Wrap(err, "Failed to create parser")
	}

	// create a file reader
	functionFile, err := os.OpenFile(b.options.FunctionConfig.Spec.Build.Path, os.O_RDONLY, os.FileMode(0644))
	if err != nil {
		return errors.Wrap(err, "Failed to open function file")
	}

	// get runtime name
	runtimeName, err := b.getRuntimeNameByFileExtension(b.options.FunctionConfig.Spec.Build.Path)
	if err != nil {
		return errors.Wrap(err, "Failed to get runtime name")
	}

	// get comment pattern
	commentPattern, err := b.getRuntimeCommentPattern(runtimeName)
	if err != nil {
		return errors.Wrap(err, "Failed to get runtime comment pattern")
	}

	blocks, err := parser.Parse(functionFile, commentPattern)
	if err != nil {
		return errors.Wrap(err, "Failed to parse inline blocks")
	}

	b.inlineConfigurationBlock = blocks["configure"]

	b.logger.DebugWith("Parsed inline blocks", "configBlock", b.inlineConfigurationBlock)

	return nil
}

// create a temporary file from an unmarshalled YAML
func (b *Builder) createTempFileFromYAML(fileName string, unmarshalledYAMLContents interface{}) (string, error) {
	marshalledFileContents, err := yaml.Marshal(unmarshalledYAMLContents)
	if err != nil {
		return "", errors.Wrap(err, "Failed to unmarshall inline contents")
	}

	// get the tempfile name
	tempFileName := path.Join(os.TempDir(), fileName)

	// write the temporary file
	ioutil.WriteFile(tempFileName, marshalledFileContents, os.FileMode(0744))

	return tempFileName, nil
}

func (b *Builder) pushProcessorImage(processorImageName string) error {
	if b.options.FunctionConfig.Spec.Build.Registry != "" {
		return b.dockerClient.PushImage(processorImageName, b.options.FunctionConfig.Spec.Build.Registry)
	}

	return nil
}

func (b *Builder) getRuntimeNameByFileExtension(functionPath string) (string, error) {

	// try to read the file extension
	functionFileExtension := filepath.Ext(functionPath)
	if functionFileExtension == "" {
		return "", fmt.Errorf("Filepath %s has no extension", functionPath)
	}

	// Remove the final period
	functionFileExtension = functionFileExtension[1:]

	// if the file extension is of a known runtime, use that (skip dot in extension)
	switch functionFileExtension {
	case "go":
		return golangRuntimeName, nil
	case "py":
		return pythonRuntimeName, nil
	case "sh":
		return shellRuntimeName, nil
	case "js":
		return nodejsRuntimeName, nil
	default:
		return "", fmt.Errorf("Unsupported file extension: %s", functionFileExtension)
	}
}

func (b *Builder) getRuntimeCommentPattern(runtimeName string) (string, error) {
	switch runtimeName {
	case golangRuntimeName, nodejsRuntimeName:
		return "//", nil
	case shellRuntimeName, pythonRuntimeName, pypyRuntimeName:
		return "#", nil
	}

	return "", fmt.Errorf("Unsupported runtime name: %s", runtimeName)
}<|MERGE_RESOLUTION|>--- conflicted
+++ resolved
@@ -693,11 +693,7 @@
 
 // replace known keywords in docker command list with directives
 // currentTime can be null - used for testing
-<<<<<<< HEAD
 func (b *Builder) replaceBuildCommandDirectives(commands []string, currentTime string) []string {
-=======
-func (b *Builder) preprocessBuildCommands(commands []string, currentTime string) ([]string, error) {
->>>>>>> 073f90df
 	var processedCommands []string
 
 	if currentTime == "" {
