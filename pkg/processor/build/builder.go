/*
Copyright 2017 The Nuclio Authors.

Licensed under the Apache License, Version 2.0 (the "License");
you may not use this file except in compliance with the License.
You may obtain a copy of the License at

    http://www.apache.org/licenses/LICENSE-2.0

Unless required by applicable law or agreed to in writing, software
distributed under the License is distributed on an "AS IS" BASIS,
WITHOUT WARRANTIES OR CONDITIONS OF ANY KIND, either express or implied.
See the License for the specific language governing permissions and
limitations under the License.
*/

package build

import (
	"bytes"
	"context"
	"encoding/base64"
	"fmt"
	"io/ioutil"
	"math"
	"net/http"
	"net/url"
	"os"
	"path"
	"path/filepath"
	"strings"
	"text/template"
	"time"

	"github.com/nuclio/nuclio/pkg/common"
	gitcommon "github.com/nuclio/nuclio/pkg/common/git"
	"github.com/nuclio/nuclio/pkg/containerimagebuilderpusher"
	"github.com/nuclio/nuclio/pkg/functionconfig"
	"github.com/nuclio/nuclio/pkg/platform"
	"github.com/nuclio/nuclio/pkg/processor/build/inlineparser"
	"github.com/nuclio/nuclio/pkg/processor/build/runtime"
	// load runtimes so that they register to runtime registry
	_ "github.com/nuclio/nuclio/pkg/processor/build/runtime/dotnetcore"
	_ "github.com/nuclio/nuclio/pkg/processor/build/runtime/golang"
	_ "github.com/nuclio/nuclio/pkg/processor/build/runtime/java"
	_ "github.com/nuclio/nuclio/pkg/processor/build/runtime/nodejs"
	_ "github.com/nuclio/nuclio/pkg/processor/build/runtime/python"
	_ "github.com/nuclio/nuclio/pkg/processor/build/runtime/ruby"
	_ "github.com/nuclio/nuclio/pkg/processor/build/runtime/shell"
	"github.com/nuclio/nuclio/pkg/processor/build/util"

	"github.com/mholt/archiver/v3"
	"github.com/mitchellh/mapstructure"
	"github.com/nuclio/errors"
	"github.com/nuclio/logger"
	"github.com/nuclio/nuclio-sdk-go"
	"github.com/v3io/version-go"
	"gopkg.in/yaml.v2"
)

const (
	FunctionConfigFileName = "function.yaml"
	uhttpcImage            = "quay.io/nuclio/uhttpc:0.0.1-%s"
	GitEntryType           = "git"
	GithubEntryType        = "github"
	ArchiveEntryType       = "archive"
	S3EntryType            = "s3"
	ImageEntryType         = "image"
	SourceCodeEntryType    = "sourceCode"
)

// holds parameters for things that are required before a runtime can be initialized
type runtimeInfo struct {
	extension    string
	inlineParser inlineparser.ConfigParser

	// used to prioritize runtimes, like when there is more than one runtime matching a given criteria (e.g.
	// pypy and python have the same extension)
	weight int
}

// Builder builds user handlers
type Builder struct {
	logger logger.Logger

	platform platform.Platform

	options *platform.CreateFunctionBuildOptions

	// the selected runtime
	runtime runtime.Runtime

	// a temporary directory which contains all the stuff needed to build
	tempDir string

	// full path to staging directory (under tempDir) which is used as the docker build context for the function
	stagingDir string

	// inline blocks of configuration, having appeared in the source prefixed with @nuclio.<something>
	inlineConfigurationBlock inlineparser.Block

	// information about the processor image - the one that actually holds the processor binary and is pushed
	// to the cluster
	processorImage struct {
		// a map of local_path:dest_path. each file / dir from local_path will be copied into
		// the docker image at dest_path
		objectsToCopyDuringBuild map[string]string

		// name of the image that will be created
		imageName string

		// the tag of the image that will be created
		imageTag string
	}

	// a map of support runtimes
	runtimeInfo map[string]runtimeInfo

	// original function configuration, for fields that are overridden and need to be restored
	originalFunctionConfig functionconfig.Config

	s3Client common.S3Client

	versionInfo *version.Info

	gitClient gitcommon.Client
}

// NewBuilder returns a new builder
func NewBuilder(parentLogger logger.Logger, platform platform.Platform, s3Client common.S3Client) (*Builder, error) {
	var err error

	newBuilder := &Builder{
		logger:      parentLogger,
		platform:    platform,
		s3Client:    s3Client,
		versionInfo: version.Get(),
	}

	newBuilder.initializeSupportedRuntimes()

	newBuilder.gitClient, err = gitcommon.NewClient(newBuilder.logger)
	if err != nil {
		return nil, errors.Wrap(err, "Failed to create git client")
	}

	return newBuilder, nil
}

// Build builds the handler
func (b *Builder) Build(options *platform.CreateFunctionBuildOptions) (*platform.CreateFunctionBuildResult, error) {
	var err error
	var inferredCodeEntryType string
	var configurationRead bool

	b.options = options

	b.logger.InfoWith("Building",
		"builderKind", b.platform.GetContainerBuilderKind(),
		"versionInfo", b.versionInfo,
		"name", b.options.FunctionConfig.Meta.Name)

	// TODO: delete b.providedFunctionConfigFilePath call from here, as it is called again from b.readConfiguration
	configFilePath := b.providedFunctionConfigFilePath()
	b.logger.DebugWith("Function configuration found in directory", "configFilePath", configFilePath)
	if common.IsFile(configFilePath) {
		if _, err = b.readConfiguration(); err != nil {
			return nil, errors.Wrap(err, "Failed to read configuration")
		}
		configurationRead = true
	}

	// create base temp directory
	if err := b.createTempDir(); err != nil {
		return nil, errors.Wrap(err, "Failed to create base temp dir")
	}

	defer b.cleanupTempDir() // nolint: errcheck

	// create staging directory
	if err := b.createStagingDir(); err != nil {
		return nil, errors.Wrap(err, "Failed to create staging dir")
	}

	// before we resolve the path, save it so that we can restore it later
	b.originalFunctionConfig.Spec.Build.Path = b.options.FunctionConfig.Spec.Build.Path

	// resolve the function path - download in case its a URL
	b.options.FunctionConfig.Spec.Build.Path,
		inferredCodeEntryType,
		err = b.resolveFunctionPath(b.options.FunctionConfig.Spec.Build.Path)
	if err != nil {
		return nil, err
	}

	// when no code entry type was explicitly passed set it to the inferred type
	if b.options.FunctionConfig.Spec.Build.CodeEntryType == "" {
		b.options.FunctionConfig.Spec.Build.CodeEntryType = inferredCodeEntryType
	}

	// parse the inline blocks in the file - blocks of comments starting with @nuclio.<something>. this may be used
	// later on (e.g. for creating files)
	if common.IsFile(b.options.FunctionConfig.Spec.Build.Path) {

		// see if there are any inline blocks in the code. ignore errors during parse / load / whatever
		b.parseInlineBlocks() // nolint: errcheck

		// dont fail on parseInlineBlocks so that if the parser fails on something we won't block deployments. the only
		// exception is if the user provided a block with improper contents
		if b.inlineConfigurationBlock.Error != nil {
			return nil, errors.Wrap(b.inlineConfigurationBlock.Error, "Failed to parse inline configuration")
		}

		// populate function source code
		b.populateFunctionSourceCodeFromFilePath()
	}

	// prepare configuration from both configuration files and things builder infers
	if !configurationRead {
		if _, err := b.readConfiguration(); err != nil {
			return nil, errors.Wrap(err, "Failed to read configuration")
		}
	}

	// create a runtime based on the configuration
	b.runtime, err = b.createRuntime()
	if err != nil {
		return nil, errors.Wrap(err, "Failed create runtime")
	}

	// once we're done reading our configuration, we may still have to fill in the blanks
	// because the user isn't obligated to always pass all the configuration
	// TODO: enrich and validate using Platform's interface
	if err := b.validateAndEnrichConfiguration(); err != nil {
		return nil, errors.Wrap(err, "Failed to enrich configuration")
	}

	// copy the configuration we enriched, restoring any fields that should not be leaked externally
	enrichedConfiguration := b.options.FunctionConfig

	// function build path is irrelevant when the CET is image (especially when it is a local path)
	if enrichedConfiguration.Spec.Build.CodeEntryType == ImageEntryType {
		enrichedConfiguration.Spec.Build.Path = ""
	} else {
		enrichedConfiguration.Spec.Build.Path = b.originalFunctionConfig.Spec.Build.Path
	}

	// if a callback is registered, call back
	if b.options.OnAfterConfigUpdate != nil {
		if err := b.options.OnAfterConfigUpdate(&enrichedConfiguration); err != nil {
			return nil, errors.Wrap(err, "OnAfterConfigUpdate returned error")
		}
	}

	// prepare a staging directory
	if err := b.prepareStagingDir(); err != nil {
		return nil, errors.Wrap(err, "Failed to prepare staging dir")
	}

	// build the processor image
	processorImage, err := b.buildProcessorImage()
	if err != nil {
		return nil, errors.Wrap(err, "Failed to build processor image")
	}

	if enrichedConfiguration.Spec.Build.CodeEntryType == ImageEntryType {
		enrichedConfiguration.Spec.Image = processorImage
	}

	buildResult := &platform.CreateFunctionBuildResult{
		Image:                 processorImage,
		UpdatedFunctionConfig: enrichedConfiguration,
	}

	b.logger.InfoWith("Build complete", "result", buildResult)

	return buildResult, nil
}

// GetFunctionPath returns the path to the function
func (b *Builder) GetFunctionPath() string {
	return b.options.FunctionConfig.Spec.Build.Path
}

// GetProjectName returns the name of the project
func (b *Builder) GetProjectName() string {
	return b.options.FunctionConfig.Meta.Labels[common.NuclioResourceLabelKeyProjectName]
}

// GetFunctionName returns the name of the function
func (b *Builder) GetFunctionName() string {
	return b.options.FunctionConfig.Meta.Name
}

// GetFunctionHandler returns the name of the handler
func (b *Builder) GetFunctionHandler() string {
	return b.options.FunctionConfig.Spec.Handler
}

// GetStagingDir returns path to the staging directory
func (b *Builder) GetStagingDir() string {
	return b.stagingDir
}

// GetFunctionDir return path to function directory inside the staging directory
func (b *Builder) GetFunctionDir() string {

	// if the function directory was passed, just return that. if the function path was passed, return the directory
	// the function is in
	if common.IsDir(b.options.FunctionConfig.Spec.Build.Path) {
		return b.options.FunctionConfig.Spec.Build.Path
	}

	return path.Dir(b.options.FunctionConfig.Spec.Build.Path)
}

// GetNoBaseImagePull return true if we shouldn't pull base images
func (b *Builder) GetNoBaseImagePull() bool {
	return b.options.FunctionConfig.Spec.Build.NoBaseImagesPull
}

// GenerateDockerfileContents return function docker file
func (b *Builder) GenerateDockerfileContents(baseImage string,
	onbuildArtifacts []runtime.Artifact,
	imageArtifactPaths map[string]string,
	directives map[string][]functionconfig.Directive,
	healthCheckRequired bool,
	buildArgs map[string]string) (string, error) {

	// now that all artifacts are in the artifacts directory, we can craft a Dockerfile
	dockerfileTemplateContents := `# Multistage builds

{{ range $onbuildStage := .OnbuildStages }}
{{ $onbuildStage }}
{{ end }}

# From the base image
FROM {{ .BaseImage }}

{{ range $key, $value := .BuildArgs }}
ARG {{ $key }}={{ $value }}
{{ end }}

# Old(er) Docker support - must use all build args
ARG NUCLIO_LABEL
ARG NUCLIO_ARCH
ARG NUCLIO_BUILD_LOCAL_HANDLER_DIR

{{ if .PreCopyDirectives }}
# Run the pre-copy directives
{{ range $directive := .PreCopyDirectives }}
{{ $directive.Kind }} {{ $directive.Value }}
{{ end }}
{{ end }}

# Copy required objects from the suppliers
{{ range $localArtifactPath, $imageArtifactPath := .OnbuildArtifactPaths }}
COPY {{ $localArtifactPath }} {{ $imageArtifactPath }}
{{ end }}

{{ range $localArtifactPath, $imageArtifactPath := .ImageArtifactPaths }}
COPY {{ $localArtifactPath }} {{ $imageArtifactPath }}
{{ end }}

{{ if .HealthcheckRequired }}
# Readiness probe
HEALTHCHECK --interval=1s --timeout=3s CMD /usr/local/bin/uhttpc --url http://127.0.0.1:8082/ready || exit 1
{{ end }}

# Run the post-copy directives
{{ range $directive := .PostCopyDirectives }}
{{ $directive.Kind }} {{ $directive.Value }}
{{ end }}

# Run processor with configuration and platform configuration
CMD [ "processor" ]
`

	onbuildStages, err := b.platform.GetOnbuildStages(onbuildArtifacts)
	if err != nil {
		return "", errors.Wrap(err, "Failed to transform retrieve onbuild stages")
	}

	// Transform `onbuildArtifactPaths` depending on the builder being used
	onbuildArtifactPaths, err := b.platform.TransformOnbuildArtifactPaths(onbuildArtifacts)
	if err != nil {
		return "", errors.Wrap(err, "Failed to transform onbuildArtifactPaths")
	}

	dockerfileTemplate, err := template.New("singleStageDockerfile").
		Parse(dockerfileTemplateContents)
	if err != nil {
		return "", errors.Wrap(err, "Failed to create onbuildImage template")
	}

	var dockerfileTemplateBuffer bytes.Buffer
	if err := dockerfileTemplate.Execute(&dockerfileTemplateBuffer, &map[string]interface{}{
		"BaseImage":            baseImage,
		"OnbuildStages":        onbuildStages,
		"OnbuildArtifactPaths": onbuildArtifactPaths,
		"ImageArtifactPaths":   imageArtifactPaths,
		"PreCopyDirectives":    directives["preCopy"],
		"PostCopyDirectives":   directives["postCopy"],
		"HealthcheckRequired":  healthCheckRequired,
		"BuildArgs":            buildArgs,
	}); err != nil {
		return "", errors.Wrap(err, "Failed to run template")
	}

	dockerfileContents := dockerfileTemplateBuffer.String()

	return dockerfileContents, nil
}

func (b *Builder) initializeSupportedRuntimes() {
	b.runtimeInfo = map[string]runtimeInfo{}

	// create a few shared parsers
	slashSlashParser := inlineparser.NewParser(b.logger, "//")
	poundParser := inlineparser.NewParser(b.logger, "#")

	b.runtimeInfo["shell"] = runtimeInfo{"sh", poundParser, 0}
	b.runtimeInfo["golang"] = runtimeInfo{"go", slashSlashParser, 0}
	b.runtimeInfo["python"] = runtimeInfo{"py", poundParser, 10}
	b.runtimeInfo["python:3.6"] = runtimeInfo{"py", poundParser, 5}
	b.runtimeInfo["python:3.7"] = runtimeInfo{"py", poundParser, 5}
	b.runtimeInfo["python:3.8"] = runtimeInfo{"py", poundParser, 5}
	b.runtimeInfo["python:3.9"] = runtimeInfo{"py", poundParser, 5}
	b.runtimeInfo["nodejs"] = runtimeInfo{"js", slashSlashParser, 0}
	b.runtimeInfo["java"] = runtimeInfo{"java", slashSlashParser, 0}
	b.runtimeInfo["ruby"] = runtimeInfo{"rb", poundParser, 0}
	b.runtimeInfo["dotnetcore"] = runtimeInfo{"cs", slashSlashParser, 0}
}

func (b *Builder) readConfiguration() (string, error) {

	if functionConfigPath := b.providedFunctionConfigFilePath(); functionConfigPath != "" {
		if err := b.readFunctionConfigFile(functionConfigPath); err != nil {
			return "", errors.Wrap(err, "Failed to read function configuration")
		}

		return functionConfigPath, nil
	}

	return "", nil
}

func (b *Builder) providedFunctionConfigFilePath() string {

	// if the user provided a configuration path, use that
	if b.options.FunctionConfig.Spec.Build.FunctionConfigPath != "" {
		return b.options.FunctionConfig.Spec.Build.FunctionConfigPath
	}

	// if the user only provided a function file, check if it had a function configuration file
	// in an inline configuration block (@nuclio.configure)
	if common.IsFile(b.options.FunctionConfig.Spec.Build.Path) {
		inlineFunctionConfig, found := b.inlineConfigurationBlock.Contents[FunctionConfigFileName]
		if !found {
			return ""
		}

		// create a temporary file containing the contents and return that
		functionConfigPath, err := b.createTempFileFromYAML(FunctionConfigFileName, inlineFunctionConfig)

		b.logger.DebugWith("Function configuration generated from inline", "path", functionConfigPath)

		if err == nil {
			return functionConfigPath
		}

		b.logger.WarnWith("Failed to unmarshal inline configuration - ignoring", "err", err)
	}

	functionConfigPath := filepath.Join(b.options.FunctionConfig.Spec.Build.Path, FunctionConfigFileName)

	if !common.FileExists(functionConfigPath) {
		return ""
	}

	return functionConfigPath
}

func (b *Builder) validateAndEnrichConfiguration() error {
	if b.options.FunctionConfig.Meta.Name == "" {
		return nuclio.NewErrBadRequest("Function must have a name")
	}

	// if runtime wasn't passed, use the default from the created runtime
	if b.options.FunctionConfig.Spec.Runtime == "" {
		b.options.FunctionConfig.Spec.Runtime = b.runtime.GetName()
	}

	// python is just a reference to python:3.7
	if b.options.FunctionConfig.Spec.Runtime == "python" {
		b.options.FunctionConfig.Spec.Runtime = "python:3.7"
	}

	// if the function handler isn't set, ask runtime
	if b.options.FunctionConfig.Spec.Handler == "" {
		functionHandlers, err := b.runtime.DetectFunctionHandlers(b.GetFunctionPath())
		if err != nil {
			return errors.Wrap(err, "Failed to detect function handler")
		}

		if len(functionHandlers) == 0 {
			return nuclio.NewErrBadRequest("Could not find any handlers")
		}

		// use first for now
		b.options.FunctionConfig.Spec.Handler = functionHandlers[0]
	}

	if len(functionconfig.GetTriggersByKind(b.options.FunctionConfig.Spec.Triggers, "http")) > 1 {
		return nuclio.NewErrBadRequest("Function cannot have more than one http trigger")
	}

	// if output image name isn't set, set it to a derivative of the name
	if b.processorImage.imageName == "" {
		processorImageName, err := b.getImage()
		if err != nil {
			return errors.Wrap(err, "Failed getting processor image name")
		}
		b.processorImage.imageName = processorImageName
	}

	splitProcessorImageName := strings.Split(b.processorImage.imageName, ":")
	if len(splitProcessorImageName) == 2 {
		b.processorImage.imageTag = splitProcessorImageName[1]
		b.processorImage.imageName = splitProcessorImageName[0]
	}

	// if tag isn't set - set latest
	if b.processorImage.imageTag == "" {
		b.processorImage.imageTag = "latest"
	}

	b.logger.DebugWith("Enriched configuration",
		"functionConfig", b.options.FunctionConfig,
		"platform", b.options.PlatformName,
		"dependantImagesRegistryURL", b.options.DependantImagesRegistryURL,
		"outputImageFile", b.options.OutputImageFile,
		"processorImage", b.processorImage)

	return nil
}

func (b *Builder) getImage() (string, error) {
	var imageName string

	if b.options.FunctionConfig.Spec.Build.Image == "" {
		repository := "nuclio/"

		// try to see if the registry URL has a repository specified (e.g. localhost:5000/foo). If so,
		// don't use "nuclio/", just use that repository
		parsedRegistryURL, err := url.Parse(b.options.FunctionConfig.Spec.Build.Registry)
		if err == nil {
			if len(parsedRegistryURL.Path) > 0 {
				repository = ""
			}
		}

		imagePrefix, err := b.platform.RenderImageNamePrefixTemplate(b.GetProjectName(), b.GetFunctionName())

		if err != nil {
			return "", errors.Wrap(err, "Failed to render image name prefix template")
		}

		// to keep old behaviour (before image prefix template option added)
		if imagePrefix == "" {
			imageName = fmt.Sprintf("%sprocessor-%s", repository, b.GetFunctionName())
		} else {
			imageName = fmt.Sprintf("%s%sprocessor", repository, imagePrefix)
		}
	} else {
		imageName = b.options.FunctionConfig.Spec.Build.Image
	}

	return imageName, nil
}

func (b *Builder) writeFunctionSourceCodeToTempFile(functionSourceCode string) (string, error) {
	if b.options.FunctionConfig.Spec.Runtime == "" {
		return "", errors.New("Runtime must be explicitly defined when using Function Source Code")
	}

	// prepare a slice with enough underlying space
	decodedFunctionSourceCode, err := base64.StdEncoding.DecodeString(functionSourceCode)
	if err != nil {
		return "", errors.Wrap(err, "Failed to decode function source code")
	}

	tempDir, err := b.mkDirUnderTemp("source")
	if err != nil {
		return "", errors.Wrapf(err, "Failed to create temporary dir for function code: %s", tempDir)
	}

	runtimeExtension, err := b.getRuntimeFileExtensionByName(b.options.FunctionConfig.Spec.Runtime)
	if err != nil {
		return "", errors.Wrapf(err, "Failed to get file extension for runtime %s", b.options.FunctionConfig.Spec.Runtime)
	}

	// we will generate a file named as per specified by the handler
	moduleFileName, entrypoint, err := functionconfig.ParseHandler(b.options.FunctionConfig.Spec.Handler)
	if err != nil {
		return "", errors.Wrap(err, "Failed to parse handler")
	}

	if moduleFileName == "" {
		moduleFileName = entrypoint
	}

	// if the module name already an extension, leave it
	if !strings.Contains(moduleFileName, ".") {
		moduleFileName = fmt.Sprintf("%s.%s", moduleFileName, runtimeExtension)
	}

	// Since our functions run under UNIX, we need to remove '\r\n' & make it '\n'
	// That way, while deploying a function from the UI while using Windows,
	// ...the inserted hidden windows characters (^M) will be removed
	decodedFunctionSourceCode = common.RemoveWindowsCarriage(decodedFunctionSourceCode)

	sourceFilePath := path.Join(tempDir, moduleFileName)

	b.logger.DebugWith("Writing function source code to temporary file", "functionPath", sourceFilePath)
	if err := ioutil.WriteFile(sourceFilePath, decodedFunctionSourceCode, os.FileMode(0644)); err != nil {
		return "", errors.Wrapf(err, "Failed to write given source code to file %s", sourceFilePath)
	}

	return sourceFilePath, nil
}

func (b *Builder) resolveFunctionPath(functionPath string) (string, string, error) {
	var err error
	var inferredCodeEntryType string

	if b.options.FunctionConfig.Spec.Build.FunctionSourceCode != "" {

		// if user gave function as source code rather than a path - write it to a temporary file
		functionSourceCodeTempPath, err := b.writeFunctionSourceCodeToTempFile(b.options.FunctionConfig.Spec.Build.FunctionSourceCode)
		if err != nil {
			return "", "", errors.Wrap(err, "Failed to save function code to temporary file")
		}

		return functionSourceCodeTempPath, SourceCodeEntryType, nil
	}

	codeEntryType := b.options.FunctionConfig.Spec.Build.CodeEntryType

	// function can either be in the path, received inline or an executable via handler
	if functionPath == "" &&
		b.options.FunctionConfig.Spec.Image == "" &&
		codeEntryType != S3EntryType {

		if b.options.FunctionConfig.Spec.Runtime != "shell" {
			return "", "", errors.New("Function path must be provided when specified runtime isn't shell")
		}

		// did user give handler to an executable
		if b.options.FunctionConfig.Spec.Handler == "" {
			return "", "", errors.New("If shell runtime is specified, function path or handler name must be provided")
		}
	}

	// user has to provide valid url when code entry type is github or archive
	isURL := common.IsURL(functionPath)
	if !isURL && (codeEntryType == GithubEntryType || codeEntryType == ArchiveEntryType) {
		return "", "", errors.New("Must provide valid URL when code entry type is github or archive")
	}

	// if the function path is a URL, type is Github or S3 - first download the file
	// for backwards compatibility, don't check for entry type url specifically
	if functionPath, err = b.resolveFunctionPathFromURL(functionPath, codeEntryType); err != nil {
		return "", "", errors.Wrap(err, "Failed to download function from the given URL")
	}

	// Assume it's a local path
	resolvedPath, err := filepath.Abs(filepath.Clean(functionPath))
	if err != nil {
		return "", "", errors.Wrap(err, "Failed to resolve function path")
	}

	if !common.FileExists(resolvedPath) {
		return "", "", errors.Errorf("Function path doesn't exist: %s", resolvedPath)
	}

	// when no code entry type was passed and it's an archive or jar
	if codeEntryType == "" && (util.IsCompressed(resolvedPath) || util.IsJar(resolvedPath) || common.IsDir(resolvedPath)) {

		// if it's a URL, set it as an archive code entry type, otherwise save the built image so it'll be possible to redeploy
		if isURL {
			inferredCodeEntryType = ArchiveEntryType
		} else {
			inferredCodeEntryType = ImageEntryType
		}
	}

	if util.IsCompressed(resolvedPath) {
		resolvedPath, err = b.decompressFunctionArchive(resolvedPath)
		if err != nil {
			return "", "", errors.Wrap(err, "Failed to decompress function archive")
		}
	}

	return resolvedPath, inferredCodeEntryType, nil
}

func (b *Builder) validateAndParseS3Attributes(attributes map[string]interface{}) (map[string]string, error) {
	parsedAttributes := map[string]string{}

	mandatoryFields := []string{"s3Bucket", "s3ItemKey"}
	optionalFields := []string{"s3Region", "s3AccessKeyId", "s3SecretAccessKey", "s3SessionToken"}

	for _, key := range append(mandatoryFields, optionalFields...) {
		value, found := attributes[key]
		if !found {
			if common.StringInSlice(key, mandatoryFields) {
				return nil, errors.Errorf("Mandatory field - '%s' not given", key)
			}
			continue
		}
		valueAsString, ok := value.(string)
		if !ok {
			return nil, errors.Errorf("The given field - '%s' is not of type string", key)
		}
		parsedAttributes[key] = valueAsString
	}

	return parsedAttributes, nil
}

func (b *Builder) getFunctionPathFromGithubURL(functionPath string) (string, error) {
	if branch, ok := b.options.FunctionConfig.Spec.Build.CodeEntryAttributes["branch"]; ok {
		functionPath = fmt.Sprintf("%s/archive/%s.zip",
			strings.TrimRight(functionPath, "/"),
			branch)
	} else {
		return "", errors.New("If code entry type is github, branch must be provided")
	}
	return functionPath, nil
}

func (b *Builder) decompressFunctionArchive(functionPath string) (string, error) {

	// create a staging directory
	decompressDir, err := b.mkDirUnderTemp("decompress")
	if err != nil {
		return "", errors.Wrapf(err, "Failed to create temporary directory for decompressing archive %v", functionPath)
	}

	decompressor, err := util.NewDecompressor(b.logger)
	if err != nil {
		return "", errors.Wrap(err, "Failed to instantiate decompressor")
	}

	err = decompressor.Decompress(functionPath, decompressDir)
	if err != nil {
		return "", errors.Wrapf(err, "Failed to decompress file %s", functionPath)
	}

	codeEntryType := b.options.FunctionConfig.Spec.Build.CodeEntryType
	if codeEntryType == GithubEntryType {
		decompressDir, err = b.resolveGithubArchiveWorkDir(decompressDir)
		if err != nil {
			return "", errors.Wrap(err, "Failed to get decompressed directory of entry type github")
		}
	}

	return b.resolveUserSpecifiedWorkdir(decompressDir)
}

func (b *Builder) resolveGithubArchiveWorkDir(decompressDir string) (string, error) {
	directories, err := os.ReadDir(decompressDir)
	if err != nil {
		return "", errors.Wrap(err, "Failed to list decompressed directory tree")
	}

	// when code entry type is github assume only one directory under root
	directory := directories[0]

	if directory.IsDir() {
		decompressDir = filepath.Join(decompressDir, directory.Name())
	} else {
		return "", errors.New("Unexpected non directory found with entry code type github")
	}

	return decompressDir, nil
}

func (b *Builder) resolveUserSpecifiedWorkdir(mainDir string) (string, error) {
	userSpecifiedWorkDirectoryInterface, found := b.options.FunctionConfig.Spec.Build.CodeEntryAttributes["workDir"]

	if found {
		userSpecifiedWorkDirectory, ok := userSpecifiedWorkDirectoryInterface.(string)
		if !ok {
			return "", nuclio.NewErrBadRequest(string(common.WorkDirectoryExpectedBeString))
		}
		mainDir = filepath.Join(mainDir, userSpecifiedWorkDirectory)
		if !common.FileExists(mainDir) {
			return "", nuclio.NewErrBadRequest(string(common.WorkDirectoryDoesNotExist))
		}
	}

	return mainDir, nil
}

func (b *Builder) readFunctionConfigFile(functionConfigPath string) error {

	// read the file once for logging
	functionConfigContents, err := ioutil.ReadFile(functionConfigPath)
	if err != nil {
		return errors.Wrap(err, "Failed to read function configuration file")
	}

	// log
	b.logger.DebugWith("Read function configuration file", "contents", string(functionConfigContents))

	functionConfigFile, err := os.Open(functionConfigPath)
	if err != nil {
		return errors.Wrapf(err, "Failed to open function configuration file: %s", functionConfigPath)
	}

	defer functionConfigFile.Close() // nolint: errcheck

	functionconfigReader, err := functionconfig.NewReader(b.logger)
	if err != nil {
		return errors.Wrap(err, "Failed to create functionconfig reader")
	}

	// read the configuration
	if err := functionconfigReader.Read(functionConfigFile,
		"yaml",
		&b.options.FunctionConfig); err != nil {

		return errors.Wrap(err, "Failed to read function configuration file")
	}

	return nil
}

func (b *Builder) createRuntime() (runtime.Runtime, error) {
	runtimeName, err := b.getRuntimeName()
	if err != nil {
		return nil, err
	}

	// if the file extension is of a known runtime, use that
	runtimeFactory, err := runtime.RuntimeRegistrySingleton.Get(runtimeName)
	if err != nil {
		return nil, errors.Wrap(err, "Failed to get runtime factory")
	}

	// create a runtime instance
	runtimeInstance, err := runtimeFactory.(runtime.Factory).Create(b.logger,
		b.platform.GetContainerBuilderKind(),
		b.stagingDir,
		&b.options.FunctionConfig)

	if err != nil {
		return nil, errors.Wrap(err, "Failed to create runtime")
	}

	return runtimeInstance, nil
}

func (b *Builder) getRuntimeName() (string, error) {
	var err error
	runtimeName := b.options.FunctionConfig.Spec.Runtime

	// if runtime isn't set, try to look at extension
	if runtimeName == "" {

		// if the function path is a directory, runtime must be specified in the command-line arguments or configuration
		if common.IsDir(b.options.FunctionConfig.Spec.Build.Path) {
			if common.FileExists(path.Join(b.options.FunctionConfig.Spec.Build.Path, FunctionConfigFileName)) {
				return "", errors.New("Build path is directory - function.yaml must specify runtime")
			}

			return "", errors.New("Build path is directory - runtime must be specified")
		}

		runtimeName, err = b.getRuntimeNameByFileExtension(b.options.FunctionConfig.Spec.Build.Path)
		if err != nil {
			return "", errors.Wrap(err, "Failed to get runtime name")
		}

		b.logger.DebugWith("Runtime auto-detected", "runtime", runtimeName)
	}

	// get the first part of the runtime (e.g. go:1.8 -> go)
	runtimeName = strings.Split(runtimeName, ":")[0]

	return runtimeName, nil
}

func (b *Builder) createTempDir() error {
	var err error

	// either use injected temporary dir or generate a new one
	if b.options.FunctionConfig.Spec.Build.TempDir != "" {
		b.tempDir = b.options.FunctionConfig.Spec.Build.TempDir

		err = os.MkdirAll(b.tempDir, 0744)

	} else {
		b.tempDir, err = ioutil.TempDir("", "nuclio-build-")
	}

	if err != nil {
		return errors.Wrapf(err, "Failed to create temporary dir %s", b.tempDir)
	}

	b.logger.DebugWith("Created base temporary dir", "dir", b.tempDir)

	return nil
}

func (b *Builder) createStagingDir() error {
	var err error

	b.stagingDir, err = b.mkDirUnderTemp("staging")
	if err != nil {
		return errors.Wrapf(err, "Failed to create staging dir: %s", b.stagingDir)
	}

	b.logger.DebugWith("Created staging dir", "dir", b.stagingDir)

	return nil
}

func (b *Builder) prepareStagingDir() error {
	b.logger.InfoWith("Staging files and preparing base images")

	handlerDirInStaging := b.getHandlerDir(b.stagingDir)

	handlerSubPath := b.getHandlerSubPath()

	// make sure the handler staging dir exists
	handlerDirIncludingSubPath := path.Join(handlerDirInStaging, handlerSubPath)
	if err := os.MkdirAll(handlerDirIncludingSubPath, 0755); err != nil {
		return errors.Wrapf(err, "Failed to create handler path in staging @ %s", handlerDirIncludingSubPath)
	}

	// copy any objects the runtime needs into staging
	if err := b.copyHandlerToStagingDir(handlerSubPath); err != nil {
		return errors.Wrap(err, "Failed to prepare staging dir")
	}

	// first, tell the specific runtime to do its thing
	if err := b.runtime.OnAfterStagingDirCreated(b.platform.GetConfig().Runtime, b.stagingDir); err != nil {
		return errors.Wrap(err, "Failed to prepare staging dir")
	}

	return nil
}

func (b *Builder) getHandlerSubPath() string {

	// when it is a java function, and it is not structured as a java project - apply java project structure
	if b.runtime.GetName() == "java" && !common.IsJavaProjectDir(b.options.FunctionConfig.Spec.Build.Path) {
		return path.Join("src", "main", "java")
	}

	return ""
}

func (b *Builder) copyHandlerToStagingDir(handlerSubPath string) error {
	handlerDirObjectPaths := b.runtime.GetHandlerDirObjectPaths()
	handlerDirInStaging := b.getHandlerDir(b.stagingDir)
	handlerDirIncludingSubpath := path.Join(handlerDirInStaging, handlerSubPath)

	b.logger.DebugWith("Runtime provided handler objects to staging dir",
		"handlerDirObjectPaths", handlerDirObjectPaths,
		"handlerDirInStaging", handlerDirInStaging,
		"handlerDirIncludingSubpath", handlerDirIncludingSubpath)

	// copy the files - ignore where we need to copy this in the image, this'll be done later. right now
	// we just want to copy the file from wherever it is to the staging dir root
	for _, handlerDirObjectPath := range handlerDirObjectPaths {

		// copy the object (TODO: most likely will need to better support dirs)
		if err := util.CopyTo(handlerDirObjectPath, handlerDirIncludingSubpath); err != nil {
			return errors.Wrap(err, "Failed to copy handler object")
		}
	}

	return nil
}

func (b *Builder) mkDirUnderTemp(name string) (string, error) {
	dir := path.Join(b.tempDir, name)

	// temp dir needs executable permission for docker to be able to pull from it
	if err := os.Mkdir(dir, 0744); err != nil {
		return "", errors.Wrapf(err, "Failed to create temporary subdir %s", dir)
	}

	b.logger.DebugWith("Created temporary dir", "dir", dir)
	return dir, nil
}

func (b *Builder) cleanupTempDir() error {
	if b.options.FunctionConfig.Spec.Build.NoCleanup {
		b.logger.Debug("no-cleanup flag provided, skipping temporary dir cleanup")
		return nil
	}

	err := os.RemoveAll(b.tempDir)
	if err != nil {
		return errors.Wrapf(err, "Failed to clean up temporary dir %s", b.tempDir)
	}

	b.logger.DebugWith("Successfully cleaned up temporary dir",
		"dir", b.tempDir)
	return nil
}

func (b *Builder) buildProcessorImage() (string, error) {
	buildArgs := b.getBuildArgs()

	// get override base and onbuild image registries from the platform configuration

	// Use dedicated base and onbuild image registries (pull registry) if defined
	// - An empty baseImageRegistry will result in base images being pulled from the web, each base image according
	// to its fully qualified image name (different for each runtime)
	// - An empty onbuildImageRegistry will result in onbuild images looked for in quay.io
	baseImageRegistry := b.options.FunctionConfig.Spec.Build.BaseImageRegistry
	var err error

	if baseImageRegistry == "" {
		baseImageRegistry, err = b.platform.GetBaseImageRegistry(b.options.FunctionConfig.Spec.Build.Registry,
			b.runtime)
		if err != nil {
			return "", errors.Wrap(err, "Failed to resolve base image docker registry")
		}
	}

	onbuildImageRegistry := b.options.FunctionConfig.Spec.Build.BaseImageRegistry
	if onbuildImageRegistry == "" {
		onbuildImageRegistry, err = b.platform.GetOnbuildImageRegistry(b.options.FunctionConfig.Spec.Build.Registry,
			b.runtime)
		if err != nil {
			return "", errors.Wrap(err, "Failed to resolve onbuild image docker registry")
		}
	}

	processorDockerfileInfo, err := b.createProcessorDockerfile(baseImageRegistry, onbuildImageRegistry)
	if err != nil {
		return "", errors.Wrap(err, "Failed to create processor dockerfile")
	}

	imageName := fmt.Sprintf("%s:%s", b.processorImage.imageName, b.processorImage.imageTag)
	registryURL := b.options.FunctionConfig.Spec.Build.Registry

	b.logger.InfoWith("Building processor image",
		"registryURL", registryURL,
		"imageName", imageName)

	err = b.platform.BuildAndPushContainerImage(context.Background(),
		&containerimagebuilderpusher.BuildOptions{
			ContextDir:     b.stagingDir,
			Image:          imageName,
			TempDir:        b.tempDir,
			DockerfileInfo: processorDockerfileInfo,

			// Conjunct Pull with NoCache
			// To ensure that when forcing a function build, the base images would be pulled as well.
			Pull:                b.options.FunctionConfig.Spec.Build.NoCache,
			NoCache:             b.options.FunctionConfig.Spec.Build.NoCache,
			NoBaseImagePull:     b.GetNoBaseImagePull(),
			BuildArgs:           buildArgs,
			RegistryURL:         registryURL,
			SecretName:          b.options.FunctionConfig.Spec.ImagePullSecrets,
			OutputImageFile:     b.options.OutputImageFile,
			BuildTimeoutSeconds: b.resolveBuildTimeoutSeconds(),

			// kaniko pod attributes
			NodeSelector:      b.options.FunctionConfig.Spec.NodeSelector,
			NodeName:          b.options.FunctionConfig.Spec.NodeName,
			Affinity:          b.options.FunctionConfig.Spec.Affinity,
			PriorityClassName: b.options.FunctionConfig.Spec.PriorityClassName,
<<<<<<< HEAD
			ReadinessTimeoutSeconds: b.platform.GetConfig().GetFunctionReadinessTimeoutOrDefault(
				b.options.FunctionConfig.Spec.ReadinessTimeoutSeconds),
=======
			Tolerations:       b.options.FunctionConfig.Spec.Tolerations,
>>>>>>> 68f8f117
		})

	return imageName, err
}

func (b *Builder) createProcessorDockerfile(baseImageRegistry string, onbuildImageRegistry string) (
	*runtime.ProcessorDockerfileInfo, error) {

	// get the contents of the processor dockerfile from the runtime
	processorDockerfileInfo, err := b.getRuntimeProcessorDockerfileInfo(baseImageRegistry, onbuildImageRegistry)
	if err != nil {
		return nil, errors.Wrap(err, "Failed to get Dockerfile contents")
	}

	// log the resulting dockerfile
	b.logger.DebugWith("Created processor Dockerfile",
		"dockerfileInfo", processorDockerfileInfo.DockerfileContents,
		"baseImageRegistry", baseImageRegistry,
		"onbuildImageRegistry", onbuildImageRegistry)

	// write the contents to the path
	if err := ioutil.WriteFile(processorDockerfileInfo.DockerfilePath,
		[]byte(processorDockerfileInfo.DockerfileContents),
		0644); err != nil {
		return nil, errors.Wrap(err, "Failed to write processor Dockerfile")
	}

	return processorDockerfileInfo, nil
}

// this will parse the source file looking for @nuclio.configure blocks. It will then generate these files
// in the staging area
func (b *Builder) parseInlineBlocks() error {

	// get runtime name
	runtimeName, err := b.getRuntimeNameByFileExtension(b.options.FunctionConfig.Spec.Build.Path)
	if err != nil {
		return errors.Wrap(err, "Failed to get runtime name")
	}

	// get comment pattern
	commentParser, err := b.getRuntimeCommentParser(b.logger, runtimeName)
	if err != nil {
		return errors.Wrap(err, "Failed to get runtime comment parser")
	}

	blocks, err := commentParser.Parse(b.options.FunctionConfig.Spec.Build.Path)
	if err != nil {
		return errors.Wrap(err, "Failed to parse inline blocks")
	}

	b.inlineConfigurationBlock = blocks["configure"]

	b.logger.DebugWith("Parsed inline blocks",
		"rawContents",
		b.inlineConfigurationBlock.RawContents,
		"err",
		b.inlineConfigurationBlock.Error)

	return nil
}

// create a temporary file from an unmarshalled YAML
func (b *Builder) createTempFileFromYAML(fileName string, unmarshalledYAMLContents interface{}) (string, error) {
	marshalledFileContents, err := yaml.Marshal(unmarshalledYAMLContents)
	if err != nil {
		return "", errors.Wrap(err, "Failed to unmarshal inline contents")
	}

	// get the tempfile name
	tempFileName := path.Join(os.TempDir(), fileName)

	// write the temporary file
	if err := ioutil.WriteFile(tempFileName, marshalledFileContents, os.FileMode(0744)); err != nil {
		return "", errors.Wrap(err, "Failed to write temporary file")
	}

	return tempFileName, nil
}

func (b *Builder) getRuntimeNameByFileExtension(functionPath string) (string, error) {

	// try to read the file extension
	functionFileExtension := filepath.Ext(functionPath)
	if functionFileExtension == "" {
		return "", errors.Errorf("Filepath %s has no extension", functionPath)
	}

	// Remove the final period
	functionFileExtension = functionFileExtension[1:]

	var candidateRuntimeName string

	// iterate over runtime information and return the name by extension
	for runtimeName, runtimeInfo := range b.runtimeInfo {
		if runtimeInfo.extension == functionFileExtension {

			// if there's no candidate yet
			// or if there was a previous candidate with lower weight
			// set current runtime as the candidate
			if candidateRuntimeName == "" || (b.runtimeInfo[candidateRuntimeName].weight < runtimeInfo.weight) {

				// set candidate name
				candidateRuntimeName = runtimeName
			}
		}
	}

	if candidateRuntimeName == "" {
		return "", errors.Errorf("Unsupported file extension: %s", functionFileExtension)
	}

	return candidateRuntimeName, nil
}

func (b *Builder) getRuntimeFileExtensionByName(runtimeName string) (string, error) {
	runtimeInfo, found := b.runtimeInfo[runtimeName]
	if !found {
		return "", errors.Errorf("Unsupported runtime name: %s", runtimeName)
	}

	return runtimeInfo.extension, nil
}

func (b *Builder) getRuntimeCommentParser(logger logger.Logger, runtimeName string) (inlineparser.ConfigParser, error) {
	runtimeInfo, found := b.runtimeInfo[runtimeName]
	if !found {
		return nil, errors.Errorf("Unsupported runtime name: %s", runtimeName)
	}

	return runtimeInfo.inlineParser, nil
}

func (b *Builder) getHandlerDir(stagingDir string) string {
	return path.Join(stagingDir, "handler")
}

func (b *Builder) getRuntimeProcessorDockerfileInfo(baseImageRegistry string, onbuildImageRegistry string) (
	*runtime.ProcessorDockerfileInfo, error) {

	// gather the processor dockerfile info
	processorDockerfileInfo, err := b.resolveProcessorDockerfileInfo(baseImageRegistry, onbuildImageRegistry)
	if err != nil {
		return nil, errors.Wrap(err, "Failed to get processor Dockerfile info")
	}

	// get docker file building arguments
	processorDockerfileInfo.BuildArgs = b.getDockerFileBuildArgs()

	// get directives
	directives := b.options.FunctionConfig.Spec.Build.Directives

	// convert commands to directives if commands have values in them (backwards compatibility)
	if len(b.options.FunctionConfig.Spec.Build.Commands) != 0 {
		directives, err = b.commandsToDirectives(b.options.FunctionConfig.Spec.Build.Commands)

		if err != nil {
			return nil, errors.Wrap(err, "Failed to convert commands to directives")
		}
	}

	// merge directives passed by user with directives passed by runtime
	// let the directives dictated by runtime to comes first to allow pre-configuration such as
	// installing ca-certs before executing build commands such as `pip install x`
	directives = b.mergeDirectives(processorDockerfileInfo.Directives, directives)

	// path where generated dockerfile should reside (staging)
	processorDockerfileInfo.DockerfilePath = filepath.Join(b.stagingDir, "Dockerfile.processor")

	// generate dockerfile contents
	processorDockerfileInfo.DockerfileContents, err = b.GenerateDockerfileContents(processorDockerfileInfo.BaseImage,
		processorDockerfileInfo.OnbuildArtifacts,
		processorDockerfileInfo.ImageArtifactPaths,
		directives,
		b.platform.GetHealthCheckMode() == platform.HealthCheckModeInternalClient,
		processorDockerfileInfo.BuildArgs)

	if err != nil {
		return nil, errors.Wrap(err, "Failed to generate docker file content")
	}

	return processorDockerfileInfo, nil
}

func (b *Builder) resolveProcessorDockerfileInfo(baseImageRegistry string,
	onbuildImageRegistry string) (*runtime.ProcessorDockerfileInfo, error) {

	// get defaults from the runtime
	runtimeProcessorDockerfileInfo, err := b.runtime.GetProcessorDockerfileInfo(b.platform.GetConfig().Runtime,
		onbuildImageRegistry)
	if err != nil {
		return nil, errors.Wrap(err, "Failed to get processor Dockerfile info")
	}

	processorDockerfileInfo := runtime.ProcessorDockerfileInfo{
		OnbuildArtifacts:   runtimeProcessorDockerfileInfo.OnbuildArtifacts,
		ImageArtifactPaths: runtimeProcessorDockerfileInfo.ImageArtifactPaths,
		Directives:         runtimeProcessorDockerfileInfo.Directives,
	}

	// set the base image
	processorDockerfileInfo.BaseImage = b.getProcessorDockerfileBaseImage(runtimeProcessorDockerfileInfo.BaseImage,
		baseImageRegistry)
	processorDockerfileInfo.BaseImage, err = b.renderDependantImageURL(processorDockerfileInfo.BaseImage,
		b.options.DependantImagesRegistryURL)
	if err != nil {
		return nil, errors.Wrap(err, "Failed to render base image")
	}

	// set the onbuild images
	for idx, onbuildArtifact := range processorDockerfileInfo.OnbuildArtifacts {
		onbuildArtifact.Image, err = b.getProcessorDockerfileOnbuildImage(
			runtimeProcessorDockerfileInfo.OnbuildArtifacts[idx].Image)
		if err != nil {
			return nil, errors.Wrap(err, "Failed to get onbuild image")
		}

		processorDockerfileInfo.OnbuildArtifacts[idx].Image, err = b.renderDependantImageURL(onbuildArtifact.Image,
			b.options.DependantImagesRegistryURL)
		if err != nil {
			return nil, errors.Wrap(err, "Failed to render onbuild image")
		}
	}

	// if the platform requires an internal healthcheck client - add health check artifact
	if b.platform.GetHealthCheckMode() == platform.HealthCheckModeInternalClient {
		artifact := runtime.Artifact{
			Name:          "uhttpc",
			Image:         fmt.Sprintf(uhttpcImage, b.versionInfo.Arch),
			ExternalImage: true,
			Paths: map[string]string{
				"/home/nuclio/bin/uhttpc": "/usr/local/bin/uhttpc",
			},
		}

		processorDockerfileInfo.OnbuildArtifacts = append(processorDockerfileInfo.OnbuildArtifacts, artifact)
	}

	return &processorDockerfileInfo, nil
}

func (b *Builder) getProcessorDockerfileBaseImage(runtimeDefaultBaseImage string, baseImageRegistry string) string {

	// override base image, if required
	switch b.options.FunctionConfig.Spec.Build.BaseImage {

	// if user didn't pass anything, use default as specified in Dockerfile
	case "":
		if baseImageRegistry == "" {
			return runtimeDefaultBaseImage
		}

		// if a non empty baseImageRegistry was passed, use it as a registry prefix for the default base image
		sepIndex := strings.Index(runtimeDefaultBaseImage, "/")
		if sepIndex != -1 {
			runtimeDefaultBaseImage = runtimeDefaultBaseImage[sepIndex+1:]
		}
		return strings.Join([]string{baseImageRegistry, runtimeDefaultBaseImage}, "/")

	// if user specified something - use that, as is
	// see description on https://github.com/nuclio/nuclio/pull/1544 - we don't implicitly mutate the given baseimage
	default:
		return b.options.FunctionConfig.Spec.Build.BaseImage
	}
}

func (b *Builder) getProcessorDockerfileOnbuildImage(runtimeDefaultOnbuildImage string) (string, error) {

	// if the user supplied an onbuild image, format it with the appropriate tag,
	if b.options.FunctionConfig.Spec.Build.OnbuildImage != "" {
		onbuildImageTemplate, err := template.New("onbuildImage").Parse(b.options.FunctionConfig.Spec.Build.OnbuildImage)
		if err != nil {
			return "", errors.Wrap(err, "Failed to create onbuildImage template")
		}

		var onbuildImageTemplateBuffer bytes.Buffer
		err = onbuildImageTemplate.Execute(&onbuildImageTemplateBuffer, &map[string]interface{}{
			"Label": b.versionInfo.Label,
			"Arch":  b.versionInfo.Arch,
		})

		if err != nil {
			return "", errors.Wrap(err, "Failed to run template")
		}

		onbuildImage := onbuildImageTemplateBuffer.String()

		b.options.Logger.DebugWith("Using user provided onbuild image",
			"onbuildImageTemplate", b.options.FunctionConfig.Spec.Build.OnbuildImage,
			"onbuildImage", onbuildImage)

		return onbuildImage, nil
	}

	return runtimeDefaultOnbuildImage, nil
}

func (b *Builder) getDockerFileBuildArgs() map[string]string {

	// Get platform build args for our runtime
	buildArgs := b.platform.GetRuntimeBuildArgs(b.runtime)

	// Enrich build args with function specific args
	for key, value := range b.options.FunctionConfig.Spec.Build.Args {
		if len(value) > 0 {
			buildArgs[key] = value
		} else {

			// value is empty, remove this arg
			delete(buildArgs, key)
		}
	}

	return buildArgs
}

func (b *Builder) getBuildArgs() map[string]string {
	buildArgs := map[string]string{}

	if b.options.FunctionConfig.Spec.Build.Offline {
		buildArgs["NUCLIO_BUILD_OFFLINE"] = "true"
	}

	// set tag / arch
	buildArgs["NUCLIO_LABEL"] = b.versionInfo.Label
	buildArgs["NUCLIO_ARCH"] = b.versionInfo.Arch

	// set handler dir
	buildArgs["NUCLIO_BUILD_LOCAL_HANDLER_DIR"] = "handler"

	return buildArgs
}

func (b *Builder) commandsToDirectives(commands []string) (map[string][]functionconfig.Directive, error) {

	// create directives
	directives := map[string][]functionconfig.Directive{
		"preCopy":  {},
		"postCopy": {},
	}

	// current directive kind starts with "preCopy". If the user specifies @nuclio.postCopy it switches to that
	currentDirective := "preCopy"

	// iterate over commands
	for i := 0; i < len(commands); i++ {
		command := commands[i]

		// check if the last character is backslash. if so treat this and the next command as one multi-line command
		// example: commands = []{"echo 1\", "2\", "3"} -> "RUN echo 123"
		aggregatedCommand := ""
		for {

			if strings.TrimSpace(command) == "@nuclio.postCopy" { // nolint: gocritic
				currentDirective = "postCopy"
				break

			} else if len(command) != 0 && command[len(command)-1] == '\\' {
				// gets here when the current command ends with backslash - concatenate the next command to it

				// remove backslash
				command = command[:len(command)-1]

				aggregatedCommand += command

				// exit the loop if we've processed all the commands
				if len(commands) <= i+1 {
					break
				}

				// check if the next command is continuing the multi-line
				i++
				command = commands[i]

			} else {
				// gets here when the current command is not continuing a multi-line

				aggregatedCommand += command
				break
			}
		}

		// may be true when @nuclio.postCopy is given
		if aggregatedCommand == "" {
			continue
		}

		// add to proper directive. support only RUN
		directives[currentDirective] = append(directives[currentDirective], functionconfig.Directive{
			Kind:  "RUN",
			Value: aggregatedCommand,
		})
	}

	return directives, nil
}

func (b *Builder) mergeDirectives(first map[string][]functionconfig.Directive,
	second map[string][]functionconfig.Directive) map[string][]functionconfig.Directive {

	keys := []string{"preCopy", "postCopy"}
	merged := map[string][]functionconfig.Directive{}

	for _, key := range keys {

		// iterate over inputs
		for _, input := range []map[string][]functionconfig.Directive{
			first,
			second,
		} {

			// add all directives from input into merged
			merged[key] = append(merged[key], input[key]...)
		}
	}

	return merged
}

func (b *Builder) getSourceCodeFromFilePath() (string, error) {

	// if the file path is after resolving function source code, do nothing
	if b.options.FunctionConfig.Spec.Build.FunctionSourceCode != "" {
		return "", errors.New("Function source code already exists")
	}

	// if the file path extension is of certain binary types, ignore
	if path.Ext(b.options.FunctionConfig.Spec.Build.Path) == ".jar" {
		return "", errors.New("Function source code cannot be extracted from this file type")
	}

	// if user supplied a file containing printable only characters (i.e. not a zip, jar, etc) - copy the contents
	// to functionSourceCode so that the dashboard may display it
	functionContents, err := ioutil.ReadFile(b.options.FunctionConfig.Spec.Build.Path)
	if err != nil {
		return "", errors.Wrap(err, "Failed to read file contents to source code")
	}

	return string(functionContents), nil
}

// replaces the registry url if applicable. e.g. quay.io/nuclio/some-image:0.0.1 -> 10.0.0.1:2000/some-image:0.0.1
func (b *Builder) renderDependantImageURL(imageURL string, dependantImagesRegistryURL string) (string, error) {
	if dependantImagesRegistryURL == "" {
		return imageURL, nil
	}

	// be tolerant of trailing slash in dependantImagesRegistryURL
	dependantImagesRegistryURL = strings.TrimSuffix(dependantImagesRegistryURL, "/")

	// take the image part of the url
	splitImageURL := strings.Split(imageURL, "/")
	imageNameAndTag := splitImageURL[len(splitImageURL)-1]

	renderedImageURL := dependantImagesRegistryURL + "/" + imageNameAndTag

	b.logger.DebugWith("Rendering dependant image URL",
		"imageURL", imageURL,
		"dependantImagesRegistryURL", dependantImagesRegistryURL,
		"renderedImageURL", renderedImageURL)

	return renderedImageURL, nil
}

func (b *Builder) resolveFunctionPathFromURL(functionPath string, codeEntryType string) (string, error) {
	var err error

	if common.IsURL(functionPath) || codeEntryType == S3EntryType {
		if codeEntryType == GithubEntryType {
			functionPath, err = b.getFunctionPathFromGithubURL(functionPath)
			if err != nil {
				return "", errors.Wrapf(err, "Failed to infer function path of github entry type")
			}
		}

		tempDir, err := b.mkDirUnderTemp("download")
		if err != nil {
			return "", errors.Wrapf(err, "Failed to create temporary dir for download: %s", tempDir)
		}

		if codeEntryType == GitEntryType {
			if err := b.cloneFunctionFromGit(tempDir, functionPath); err != nil {
				return "", errors.Wrap(err, "Failed to download function from git")
			}

			return b.resolveUserSpecifiedWorkdir(tempDir)
		}

		isArchive := codeEntryType == S3EntryType ||
			codeEntryType == GithubEntryType ||
			codeEntryType == ArchiveEntryType

		// jar is an exception - we want it to remain compressed, as our java runtime processor expects to get it
		isArchive = isArchive && !util.IsJar(functionPath)

		tempFile, err := b.getFunctionTempFile(tempDir, functionPath, isArchive, codeEntryType)
		if err != nil {
			return "", errors.Wrap(err, "Failed to get function temporary file")
		}

		b.logger.DebugWith("Created local temporary function file for URL",
			"path", functionPath,
			"codeEntryType", codeEntryType,
			"tempFileName", tempFile.Name())

		switch codeEntryType {
		case S3EntryType:
			err = b.downloadFunctionFromS3(tempFile)
		default:
			err = b.downloadFunctionFromURL(tempFile, functionPath, codeEntryType)
		}

		if err != nil {
			return "", errors.Wrap(err, "Failed to download file")
		}

		if isArchive && !util.IsCompressed(tempFile.Name()) {
			return "", errors.New("Downloaded file type is not supported. (expected an archive)")
		}

		return tempFile.Name(), nil
	}

	return functionPath, nil
}

func (b *Builder) getS3FunctionItemKey() (string, error) {
	s3Attributes, err := b.validateAndParseS3Attributes(b.options.FunctionConfig.Spec.Build.CodeEntryAttributes)
	if err != nil {
		return "", errors.Wrap(err, "Failed to parse and validate s3 code entry attributes")
	}

	return s3Attributes["s3ItemKey"], nil
}

func (b *Builder) resolveCodeEntryAttributeAsString(attribute string) string {
	if value, found := b.options.FunctionConfig.Spec.Build.CodeEntryAttributes[attribute]; found {
		switch typedValue := value.(type) {
		case string:
			return typedValue
		case int, int8, int16, int32, int64:
			return fmt.Sprintf("%d", typedValue)
		case float32, float64:
			return fmt.Sprintf("%f", typedValue)
		}
	}

	return ""
}

func (b *Builder) parseGitAttributes() (*gitcommon.Attributes, error) {
	var gitAttributes gitcommon.Attributes

	// get branch reference and authorization when given
	if b.options.FunctionConfig.Spec.Build.CodeEntryAttributes == nil {
		return nil, errors.New("Git code entry attributes must exist when cloning function from git")
	}

	if err := mapstructure.Decode(b.options.FunctionConfig.Spec.Build.CodeEntryAttributes, &gitAttributes); err != nil {
		return nil, errors.Wrap(err, "Failed to decode code entry attributes")
	}

	return &gitAttributes, nil
}

func (b *Builder) cloneFunctionFromGit(outputDir, repositoryURL string) error {
	gitAttributes, err := b.parseGitAttributes()
	if err != nil {
		return errors.Wrap(err, "Failed to parse git attributes")
	}

	b.logger.DebugWith("Parsed git attributes", "gitAttributes", gitAttributes)

	return b.gitClient.Clone(outputDir, repositoryURL, gitAttributes)
}

func (b *Builder) downloadFunctionFromS3(tempFile *os.File) error {
	s3Attributes, err := b.validateAndParseS3Attributes(b.options.FunctionConfig.Spec.Build.CodeEntryAttributes)
	if err != nil {
		return errors.Wrap(err, "Failed to parse and validate s3 code entry attributes")
	}

	if err := b.s3Client.Download(tempFile,
		s3Attributes["s3Bucket"],
		s3Attributes["s3ItemKey"],
		s3Attributes["s3Region"],
		s3Attributes["s3AccessKeyId"],
		s3Attributes["s3SecretAccessKey"],
		s3Attributes["s3SessionToken"]); err != nil {

		// assume running on ec2 container, which resolves the authentication seamlessly
		if downloadError := b.s3Client.DownloadWithinEC2Instance(tempFile,
			s3Attributes["s3Bucket"],
			s3Attributes["s3ItemKey"]); downloadError != nil {
			b.logger.WarnWith("Failed to download within ec2 instance",
				"err", err)
		} else {

			b.logger.DebugWith("Download from within ec2 instance succeeded")
			return nil
		}

		return errors.Wrap(err, "Failed to download the function archive from s3")
	}

	return nil
}

func (b *Builder) downloadFunctionFromURL(tempFile *os.File,
	functionPath string,
	codeEntryType string) error {
	userDefinedHeaders, found := b.options.FunctionConfig.Spec.Build.CodeEntryAttributes["headers"]
	headers := http.Header{}

	if found {

		// guaranteed a map with key of type string, the values need to be checked for correctness
		for key, value := range userDefinedHeaders.(map[string]interface{}) {
			stringValue, ok := value.(string)
			if !ok {
				return errors.New("Failed to convert header value to string")
			}
			headers.Set(key, stringValue)
		}
	}

	b.logger.DebugWith("Downloading function",
		"url", functionPath,
		"target", tempFile.Name(),
		"headers", headers)

	return common.DownloadFile(functionPath, tempFile, headers)
}

func (b *Builder) populateFunctionSourceCodeFromFilePath() {
	functionSourceCode, err := b.getSourceCodeFromFilePath()
	if err != nil {
		b.logger.DebugWith("Not populating function source code", "reason", errors.Cause(err).Error())
	} else {

		// set into source code
		b.logger.DebugWith("Populating functionSourceCode from file path", "contents", functionSourceCode)
		b.options.FunctionConfig.Spec.Build.FunctionSourceCode = base64.StdEncoding.EncodeToString([]byte(functionSourceCode))
	}
}

func (b *Builder) getFunctionTempFile(tempDir string,
	functionPath string,
	isArchive bool,
	codeEntryType string) (*os.File, error) {
	var err error

	functionPathBase := path.Base(functionPath)

	// if the codeEntryType of the function is s3 - set its itemKey as the function path
	// (so the file extension will be parsed correctly)
	if codeEntryType == S3EntryType {
		functionPath, err = b.getS3FunctionItemKey()
		if err != nil {
			return nil, errors.Wrap(err, "Failed to get function's s3 item key")
		}
	}

	// for archives, use a temporary local file renamed to something short to allow wacky long archive URLs
	if isArchive || util.IsCompressed(functionPathBase) {
		var fileExtension string

		// get file archiver by its extension
		fileArchiver, err := archiver.ByExtension(functionPath)
		if err != nil {

			// fallback to .zip
			b.logger.DebugWith("Could not determine file extension, fallback to .zip",
				"functionPath",
				functionPath)
			fileExtension = "zip"
		} else {
			fileExtension = fmt.Sprint(fileArchiver)
		}
		return ioutil.TempFile(tempDir, fmt.Sprintf("nuclio-function-*.%s", fileExtension))
	}

	// for non-archives, must retain file name
	return os.OpenFile(path.Join(tempDir, functionPathBase), os.O_RDWR|os.O_CREATE, 0600)
}

func (b *Builder) resolveBuildTimeoutSeconds() int64 {
	if b.options.FunctionConfig.Spec.Build.BuildTimeoutSeconds != nil {
		if *b.options.FunctionConfig.Spec.Build.BuildTimeoutSeconds > 0 {
			return *b.options.FunctionConfig.Spec.Build.BuildTimeoutSeconds
		}

		// no timeout
		return math.MaxInt64 - time.Now().UnixNano()
	}

	// default timeout in seconds
	return 60 * 60
}<|MERGE_RESOLUTION|>--- conflicted
+++ resolved
@@ -1079,12 +1079,9 @@
 			NodeName:          b.options.FunctionConfig.Spec.NodeName,
 			Affinity:          b.options.FunctionConfig.Spec.Affinity,
 			PriorityClassName: b.options.FunctionConfig.Spec.PriorityClassName,
-<<<<<<< HEAD
+			Tolerations:       b.options.FunctionConfig.Spec.Tolerations,
 			ReadinessTimeoutSeconds: b.platform.GetConfig().GetFunctionReadinessTimeoutOrDefault(
 				b.options.FunctionConfig.Spec.ReadinessTimeoutSeconds),
-=======
-			Tolerations:       b.options.FunctionConfig.Spec.Tolerations,
->>>>>>> 68f8f117
 		})
 
 	return imageName, err
