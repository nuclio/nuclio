--- conflicted
+++ resolved
@@ -28,7 +28,8 @@
 	"gopkg.in/yaml.v2"
 )
 
-<<<<<<< HEAD
+const StartBlockKeyword = "@nuclio."
+
 // ConfigParser parsers inline configuration in files
 type ConfigParser interface {
 	Parse(path string) (map[string]map[string]interface{}, error)
@@ -36,11 +37,6 @@
 
 // InlineParser parses comment in code
 type InlineParser struct {
-=======
-const StartBlockKeyword = "@nuclio."
-
-type Parser struct {
->>>>>>> b57afaf5
 	logger                  nuclio.Logger
 	currentStateLineHandler func(line string) error
 	currentBlockName        string
@@ -82,12 +78,7 @@
 
 	// prepare stuff for states
 	p.currentBlocks = map[string]map[string]interface{}{}
-<<<<<<< HEAD
-	p.startBlockPattern = fmt.Sprintf("%s @nuclio.", p.currentCommentChar)
-=======
-	p.currentCommentChar = commentChar
-	p.startBlockPattern = fmt.Sprintf("%s %s", commentChar, StartBlockKeyword)
->>>>>>> b57afaf5
+	p.startBlockPattern = fmt.Sprintf("%s %s", p.currentCommentChar, StartBlockKeyword)
 
 	// init state to looking for start block
 	p.currentStateLineHandler = p.lookingForStartBlockStateHandleLine
