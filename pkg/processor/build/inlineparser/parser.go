--- conflicted
+++ resolved
@@ -30,7 +30,6 @@
 
 const StartBlockKeyword = "@nuclio."
 
-<<<<<<< HEAD
 // ConfigParser parsers inline configuration in files
 type ConfigParser interface {
 	Parse(path string) (map[string]map[string]interface{}, error)
@@ -38,11 +37,7 @@
 
 // InlineParser parses comment in code
 type InlineParser struct {
-	logger                  nuclio.Logger
-=======
-type Parser struct {
 	logger                  logger.Logger
->>>>>>> c320e4c0
 	currentStateLineHandler func(line string) error
 	currentBlockName        string
 	currentBlockContents    string
@@ -51,19 +46,11 @@
 	currentBlocks           map[string]map[string]interface{}
 }
 
-// NewParser creates an inline parser
-<<<<<<< HEAD
-func NewParser(parentLogger nuclio.Logger, commentChar string) *InlineParser {
+func NewParser(parentLogger logger.Logger, commentChar string) *InlineParser {
 	return &InlineParser{
 		logger:             parentLogger.GetChild("inlineparser"),
 		currentCommentChar: commentChar,
 	}
-=======
-func NewParser(parentLogger logger.Logger) (*Parser, error) {
-	return &Parser{
-		logger: parentLogger.GetChild("inlineparser"),
-	}, nil
->>>>>>> c320e4c0
 }
 
 // Parse looks for a block starting with a comment character and "@nuclio.". It then adds this
