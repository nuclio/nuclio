--- conflicted
+++ resolved
@@ -52,7 +52,6 @@
 	return []string{handler}, err
 }
 
-<<<<<<< HEAD
 func (p *python) GetProcessorConfigFileContents() string {
 	// We ignore the error here since we'll fail on parsing before that
 	handlerName, _ := p.getFunctionHandler()
@@ -65,11 +64,9 @@
 	return fmt.Sprintf(processorConfigFileContentsFormat, handlerName)
 }
 
-=======
-// GetProcessorImageObjectPaths returns a map of objects the runtime needs to copy into the processor image
-// the key can be a dir, a file or a url of a file
-// the value is an absolute path into the docker image
->>>>>>> 64f0fed0
+// GetProcessorImageObjectPaths returns a map of objects the runtime needs to
+// copy into the processor image the key can be a dir, a file or a url of a
+// file the value is an absolute path into the docker image
 func (p *python) GetProcessorImageObjectPaths() map[string]string {
 	functionPath := p.Configuration.GetFunctionPath()
 
