/*
Copyright 2017 The Nuclio Authors.

Licensed under the Apache License, Version 2.0 (the "License");
you may not use this file except in compliance with the License.
You may obtain a copy of the License at

    http://www.apache.org/licenses/LICENSE-2.0

Unless required by applicable law or agreed to in writing, software
distributed under the License is distributed on an "AS IS" BASIS,
WITHOUT WARRANTIES OR CONDITIONS OF ANY KIND, either express or implied.
See the License for the specific language governing permissions and
limitations under the License.
*/

package rabbitmq

import (
	"time"

	"github.com/nuclio/nuclio/pkg/functionconfig"
	"github.com/nuclio/nuclio/pkg/processor/runtime"
	"github.com/nuclio/nuclio/pkg/processor/trigger"

	"github.com/mitchellh/mapstructure"
	"github.com/nuclio/errors"
)

type Configuration struct {
	trigger.Configuration
	ExchangeName      string
	QueueName         string
	Topics            []string
	ReconnectDuration string
	ReconnectInterval string
<<<<<<< HEAD
	PrefetchCount     int
=======
	DurableExchange   bool
	DurableQueue      bool
>>>>>>> 5d94341f

	reconnectDuration time.Duration
	reconnectInterval time.Duration
}

func NewConfiguration(id string,
	triggerConfiguration *functionconfig.Trigger,
	runtimeConfiguration *runtime.Configuration) (*Configuration, error) {
	var err error
	newConfiguration := Configuration{}

	// create base
	newConfiguration.Configuration = *trigger.NewConfiguration(id, triggerConfiguration, runtimeConfiguration)

	// parse attributes
	if err := mapstructure.Decode(newConfiguration.Configuration.Attributes, &newConfiguration); err != nil {
		return nil, errors.Wrap(err, "Failed to decode attributes")
	}

	// defaults
	if newConfiguration.ReconnectDuration == "" {
		newConfiguration.ReconnectDuration = "5m"
	}
	if newConfiguration.ReconnectInterval == "" {
		newConfiguration.ReconnectInterval = "15s"
	}

	newConfiguration.reconnectDuration, err = time.ParseDuration(newConfiguration.ReconnectDuration)
	if err != nil {
		return nil, errors.Wrap(err, "Failed to parse reconnect duration")
	}
	newConfiguration.reconnectInterval, err = time.ParseDuration(newConfiguration.ReconnectInterval)
	if err != nil {
		return nil, errors.Wrap(err, "Failed to parse reconnect interval")
	}

	// TODO: validate
	return &newConfiguration, nil
}<|MERGE_RESOLUTION|>--- conflicted
+++ resolved
@@ -34,12 +34,9 @@
 	Topics            []string
 	ReconnectDuration string
 	ReconnectInterval string
-<<<<<<< HEAD
 	PrefetchCount     int
-=======
 	DurableExchange   bool
 	DurableQueue      bool
->>>>>>> 5d94341f
 
 	reconnectDuration time.Duration
 	reconnectInterval time.Duration
