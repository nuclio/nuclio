/*
Copyright 2017 The Nuclio Authors.

Licensed under the Apache License, Version 2.0 (the "License");
you may not use this file except in compliance with the License.
You may obtain a copy of the License at

    http://www.apache.org/licenses/LICENSE-2.0

Unless required by applicable law or agreed to in writing, software
distributed under the License is distributed on an "AS IS" BASIS,
WITHOUT WARRANTIES OR CONDITIONS OF ANY KIND, either express or implied.
See the License for the specific language governing permissions and
limitations under the License.
*/

package trigger

import (
	"runtime/debug"
	"strings"
	"sync/atomic"
	"time"

	"github.com/nuclio/nuclio/pkg/common"
	"github.com/nuclio/nuclio/pkg/functionconfig"
	"github.com/nuclio/nuclio/pkg/processor/controlcommunication"
	"github.com/nuclio/nuclio/pkg/processor/worker"

	"github.com/google/uuid"
	"github.com/nuclio/errors"
	"github.com/nuclio/logger"
	"github.com/nuclio/nuclio-sdk-go"
)

const (
	MaxWorkersLimit                              = 100000
	DefaultWorkerAvailabilityTimeoutMilliseconds = 10000 // 10 seconds
)

// Trigger is common trigger interface
type Trigger interface {

	// Initialize performs post creation initializations
	Initialize() error

	// Start creating events from a given checkpoint (nil - no checkpoint)
	Start(checkpoint functionconfig.Checkpoint) error

	// Stop creating events. returns the current checkpoint
	Stop(force bool) (functionconfig.Checkpoint, error)

	// GetID returns the user given ID for this trigger
	GetID() string

	// GetClass returns the class of source (sync, async, etc)
	GetClass() string

	// GetKind returns the specific kind of source (http, rabbit mq, etc)
	GetKind() string

	// GetName returns the trigger name
	GetName() string

	// GetConfig returns trigger configuration
	GetConfig() map[string]interface{}

	// GetStatistics returns the trigger statistics
	GetStatistics() *Statistics

	// GetWorkers gets direct access to workers for things like housekeeping / management
	// TODO: locks and such when relevant
	GetWorkers() []*worker.Worker

	// GetNamespace returns namespace
	GetNamespace() string

	// GetFunctionName returns function name
	GetFunctionName() string

	// GetProjectName returns project name
	GetProjectName() string

	// TimeoutWorker times out a worker
	TimeoutWorker(worker *worker.Worker) error
}

// AbstractTrigger implements common trigger operations
type AbstractTrigger struct {
	Trigger Trigger

	// accessed atomically, keep as first field for alignment
	Statistics Statistics

	ID              string
	Logger          logger.Logger
	WorkerAllocator worker.Allocator
	Class           string
	Kind            string
	Name            string
	Namespace       string
	FunctionName    string
	ProjectName     string
	restartChan     chan Trigger
}

func NewAbstractTrigger(logger logger.Logger,
	allocator worker.Allocator,
	configuration *Configuration,
	class string,
	kind string,
	name string,
	restartTriggerChan chan Trigger) (AbstractTrigger, error) {

	// enrich default trigger configuration
	if configuration.WorkerAvailabilityTimeoutMilliseconds == nil || *configuration.WorkerAvailabilityTimeoutMilliseconds < 0 {
		logger.InfoWith("Setting default worker availability timeout",
			"DefaultWorkerAvailabilityTimeoutMilliseconds",
			DefaultWorkerAvailabilityTimeoutMilliseconds)

		defaultWorkerAvailabilityTimeoutMilliseconds := DefaultWorkerAvailabilityTimeoutMilliseconds
		configuration.WorkerAvailabilityTimeoutMilliseconds = &defaultWorkerAvailabilityTimeoutMilliseconds
	}

	if configuration.RuntimeConfiguration.Meta.Labels == nil {

		// backwards compatibility
		configuration.RuntimeConfiguration.Meta.Labels = map[string]string{
			common.NuclioResourceLabelKeyProjectName: "",
		}
	}

	return AbstractTrigger{
		Logger:          logger,
		ID:              configuration.ID,
		WorkerAllocator: allocator,
		Class:           class,
		Kind:            kind,
		Name:            name,
		Namespace:       configuration.RuntimeConfiguration.Meta.Namespace,
		FunctionName:    configuration.RuntimeConfiguration.Meta.Name,
		ProjectName:     configuration.RuntimeConfiguration.Meta.Labels[common.NuclioResourceLabelKeyProjectName],
		restartChan:     restartTriggerChan,
	}, nil
}

// Initialize performs post creation initializations
func (at *AbstractTrigger) Initialize() error {
	return nil
}

// GetClass returns the class
func (at *AbstractTrigger) GetClass() string {
	return at.Class
}

// GetKind return the kind
func (at *AbstractTrigger) GetKind() string {
	return at.Kind
}

// GetName returns the name
func (at *AbstractTrigger) GetName() string {
	return at.Name
}

// AllocateWorkerAndSubmitEvent submits event to allocated worker
func (at *AbstractTrigger) AllocateWorkerAndSubmitEvent(event nuclio.Event,
	functionLogger logger.Logger,
	timeout time.Duration) (response interface{}, submitError error, processError error) {

	var workerInstance *worker.Worker

	defer at.HandleSubmitPanic(workerInstance, &submitError)

	// allocate a worker
	workerInstance, err := at.WorkerAllocator.Allocate(timeout)
	if err != nil {
		at.UpdateStatistics(false)

		return nil, errors.Wrap(err, "Failed to allocate worker"), nil
	}

	response, processError = at.SubmitEventToWorker(functionLogger, workerInstance, event)

	// release worker when we're done
	at.WorkerAllocator.Release(workerInstance)

	return
}

// AllocateWorkerAndSubmitEvents submits multiple events to an allocated worker
func (at *AbstractTrigger) AllocateWorkerAndSubmitEvents(events []nuclio.Event,
	functionLogger logger.Logger,
	timeout time.Duration) (responses []interface{}, submitError error, processErrors []error) {
	var workerInstance *worker.Worker

	defer at.HandleSubmitPanic(workerInstance, &submitError)

	// create responses / errors slice
	eventResponses := make([]interface{}, 0, len(events))
	eventErrors := make([]error, 0, len(events))

	// allocate a worker
	workerInstance, err := at.WorkerAllocator.Allocate(timeout)
	if err != nil {
		at.UpdateStatistics(false)

		return nil, errors.Wrap(err, "Failed to allocate worker"), nil
	}

	// iterate over events and process them at the worker
	for _, event := range events {

		response, err := at.SubmitEventToWorker(functionLogger, workerInstance, event)

		// add response and error
		eventResponses = append(eventResponses, response)
		eventErrors = append(eventErrors, err)
	}

	// release worker
	at.WorkerAllocator.Release(workerInstance)

	return eventResponses, nil, eventErrors
}

// GetWorkers returns the list of workers
func (at *AbstractTrigger) GetWorkers() []*worker.Worker {
	return at.WorkerAllocator.GetWorkers()
}

// GetStatistics returns trigger statistics
func (at *AbstractTrigger) GetStatistics() *Statistics {

	// copy worker allocator statistics
	at.Statistics.WorkerAllocatorStatistics = *at.WorkerAllocator.GetStatistics()

	return &at.Statistics
}

// GetID returns user given ID for this trigger
func (at *AbstractTrigger) GetID() string {
	return at.ID
}

// GetNamespace returns namespace of function
func (at *AbstractTrigger) GetNamespace() string {
	return at.Namespace
}

// GetFunctionName returns function name
func (at *AbstractTrigger) GetFunctionName() string {
	return at.FunctionName
}

// GetProjectName returns project name
func (at *AbstractTrigger) GetProjectName() string {
	return at.ProjectName
}

// HandleSubmitPanic handles a panic when submitting to worker
func (at *AbstractTrigger) HandleSubmitPanic(workerInstance *worker.Worker,
	submitError *error) {

	if err := recover(); err != nil {
		callStack := debug.Stack()

		at.Logger.ErrorWith("Panic caught during submit events",
			"err",
			err,
			"stack",
			string(callStack))

		*submitError = errors.Errorf("Caught panic: %s", err)

		if workerInstance != nil {
			workerInstance.ResetEventTime()
			at.WorkerAllocator.Release(workerInstance)
		}

		at.UpdateStatistics(false)
	}
}

// SubmitEventToWorker submits events to worker and returns response
func (at *AbstractTrigger) SubmitEventToWorker(functionLogger logger.Logger,
	workerInstance *worker.Worker,
	event nuclio.Event) (response interface{}, processError error) {

	event, err := at.prepareEvent(event, workerInstance)
	if err != nil {
		return nil, err
	}

	response, processError = workerInstance.ProcessEvent(event, functionLogger)

	// increment statistics based on results. if process error is nil, we successfully handled
	at.UpdateStatistics(processError == nil)
	return
}

// TimeoutWorker times out a worker
func (at *AbstractTrigger) TimeoutWorker(worker *worker.Worker) error {
	return nil
}

// UpdateStatistics updates the trigger statistics
func (at *AbstractTrigger) UpdateStatistics(success bool) {
	if success {
		atomic.AddUint64(&at.Statistics.EventsHandledSuccessTotal, 1)
	} else {
		atomic.AddUint64(&at.Statistics.EventsHandledFailureTotal, 1)
	}
}

// Restart signals the processor to start the trigger restart procedure
func (at *AbstractTrigger) Restart() error {
	at.Logger.Warn("Restart called in trigger", "triggerKind", at.GetKind(), "triggerName", at.GetName())

	// signal the processor to restart the trigger
	at.restartChan <- at.Trigger

	return nil
}

// SubscribeToControlMessageKind subscribes all workers to control message kind
func (at *AbstractTrigger) SubscribeToControlMessageKind(kind controlcommunication.ControlMessageKind,
	controlMessageChan chan *controlcommunication.ControlMessage) error {

<<<<<<< HEAD
	at.Logger.DebugWith("Subscribing to control message kind", "kind", kind)
=======
	at.Logger.DebugWith("Subscribing to control message kind",
		"kind", kind,
		"numWorkers", len(at.WorkerAllocator.GetWorkers()))
>>>>>>> 98b24aa6

	for _, workerInstance := range at.WorkerAllocator.GetWorkers() {
		if err := workerInstance.Subscribe(kind, controlMessageChan); err != nil {
			return errors.Wrapf(err, "Failed to subscribe to explicit ack control message kind in worker %d", workerInstance.GetIndex())
		}
	}

	return nil
}

func (at *AbstractTrigger) prepareEvent(event nuclio.Event, workerInstance *worker.Worker) (nuclio.Event, error) {

	// if the content type starts with application/cloudevents, the body
	// contains a structured cloud event (a JSON encoded structure)
	// https://github.com/cloudevents/spec/blob/master/json-format.md
	if strings.HasPrefix(event.GetContentType(), "application/cloudevents") {

		// use the structured cloudevent stored in the worker to wrap this existing event
		structuredCloudEvent := workerInstance.GetStructuredCloudEvent()

		// wrap the received event
		if err := structuredCloudEvent.SetEvent(event); err != nil {
			return nil, errors.Wrap(err, "Failed to wrap structured cloud event")
		}

		return structuredCloudEvent, nil
	}

	// if body does not encode a structured cloudevent, check if this is a
	// binary cloud event by checking the existence of the
	// "CE-CloudEventsVersion" header
	if event.GetHeaderString("CE-CloudEventsVersion") != "" {

		// use the structured cloudevent stored in the worker to wrap this existing event
		binaryCloudEvent := workerInstance.GetBinaryCloudEvent()

		// wrap the received event
		if err := binaryCloudEvent.SetEvent(event); err != nil {
			return nil, errors.Wrap(err, "Failed to wrap binary cloud event")
		}

		return binaryCloudEvent, nil
	}

	// Not a cloud event
	event.SetID(nuclio.ID(uuid.New().String()))
	event.SetTriggerInfoProvider(at)
	return event, nil
}<|MERGE_RESOLUTION|>--- conflicted
+++ resolved
@@ -328,13 +328,9 @@
 func (at *AbstractTrigger) SubscribeToControlMessageKind(kind controlcommunication.ControlMessageKind,
 	controlMessageChan chan *controlcommunication.ControlMessage) error {
 
-<<<<<<< HEAD
-	at.Logger.DebugWith("Subscribing to control message kind", "kind", kind)
-=======
 	at.Logger.DebugWith("Subscribing to control message kind",
 		"kind", kind,
 		"numWorkers", len(at.WorkerAllocator.GetWorkers()))
->>>>>>> 98b24aa6
 
 	for _, workerInstance := range at.WorkerAllocator.GetWorkers() {
 		if err := workerInstance.Subscribe(kind, controlMessageChan); err != nil {
