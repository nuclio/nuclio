--- conflicted
+++ resolved
@@ -559,11 +559,7 @@
 func (k *kafka) explicitAckHandler(session sarama.ConsumerGroupSession,
 	controlMessageChan chan *controlcommunication.ControlMessage) {
 
-<<<<<<< HEAD
-	k.Logger.DebugWith("Listening for explicit ack control messages")
-=======
 	k.Logger.InfoWith("Listening for explicit ack control messages")
->>>>>>> 98b24aa6
 
 	for streamAckControlMessage := range controlMessageChan {
 
@@ -586,11 +582,8 @@
 			"",
 		)
 	}
-<<<<<<< HEAD
-=======
 
 	k.Logger.InfoWith("Stopped listening for explicit ack control messages")
->>>>>>> 98b24aa6
 }
 
 func (k *kafka) resolveNoAckMessage(response interface{}, submittedEvent *submittedEvent) error {
