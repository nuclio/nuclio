--- conflicted
+++ resolved
@@ -159,146 +159,6 @@
 		suite.publishMessageToTopic)
 }
 
-<<<<<<< HEAD
-func (suite *testSuite) TestEventRecorderRebalance() {
-
-	topic := "someTopic"
-
-	// create topic
-	createTopicsResponse, err := suite.broker.CreateTopics(&sarama.CreateTopicsRequest{
-		TopicDetails: map[string]*sarama.TopicDetail{
-			topic: {
-				NumPartitions:     suite.NumPartitions,
-				ReplicationFactor: 1,
-			},
-		},
-	})
-	suite.Require().NoError(err, "Failed to create topic")
-	suite.Logger.InfoWith("Created topic",
-		"topic", suite.topic,
-		"createTopicResponse", createTopicsResponse)
-
-	createFunctionOptions := suite.GetDeployOptions("event_recorder-1", suite.FunctionPaths["python"])
-	createFunctionOptions.FunctionConfig.Spec.Platform = functionconfig.Platform{
-		Attributes: map[string]interface{}{
-			"network": suite.BrokerContainerNetworkName,
-		},
-	}
-
-	initialOffset := "latest"
-
-	createFunctionOptions.FunctionConfig.Spec.Triggers = map[string]functionconfig.Trigger{
-		"my-kafka": {
-			Kind: "kafka-cluster",
-			URL:  fmt.Sprintf("%s:9090", suite.brokerContainerName),
-			Attributes: map[string]interface{}{
-				"topics":        []string{topic},
-				"consumerGroup": suite.consumerGroup,
-				"initialOffset": initialOffset,
-			},
-			WorkerTerminationTimeout: "5s",
-		},
-	}
-
-	suite.DeployFunction(createFunctionOptions, func(deployResult *platform.CreateFunctionResult) bool {
-
-		var sentBodies []string
-
-		suite.Logger.DebugWith("Created first function, producing messages to topic",
-			"topic", topic)
-
-		// write messages on 4 shards
-		for partitionIdx := int32(0); partitionIdx < suite.NumPartitions; partitionIdx++ {
-			messageBody := fmt.Sprintf("%s-%d", "messagingCycleA", partitionIdx)
-
-			// send the message
-			err := suite.publishMessageToTopicOnSpecificShard(topic, messageBody, partitionIdx)
-			suite.Require().NoError(err, "Failed to publish message")
-
-			// add body to bodies we expect to see in response
-			sentBodies = append(sentBodies, messageBody)
-		}
-
-		// make sure they are all read
-		time.Sleep(3 * time.Second)
-		suite.Logger.DebugWith("Done producing")
-
-		receivedBodies := suite.resolveReceivedEventBodies(deployResult)
-
-		suite.Logger.DebugWith("Received events from functions",
-			"event-recorder-1-events", receivedBodies)
-
-		sort.Strings(sentBodies)
-		sort.Strings(receivedBodies)
-
-		// compare bodies
-		suite.Require().Equal(sentBodies, receivedBodies)
-
-		// create another function that consumes from the same topic and consumer group
-		newCreateFunctionOptions := suite.GetDeployOptions("event_recorder-2", suite.FunctionPaths["python"])
-		newCreateFunctionOptions.FunctionConfig.Spec.Platform = functionconfig.Platform{
-			Attributes: map[string]interface{}{
-				"network": suite.BrokerContainerNetworkName,
-			},
-		}
-
-		newCreateFunctionOptions.FunctionConfig.Spec.Triggers = map[string]functionconfig.Trigger{
-			"my-kafka": {
-				Kind: "kafka-cluster",
-				URL:  fmt.Sprintf("%s:9090", suite.brokerContainerName),
-				Attributes: map[string]interface{}{
-					"topics":        []string{topic},
-					"consumerGroup": suite.consumerGroup,
-					"initialOffset": initialOffset,
-				},
-				WorkerTerminationTimeout: "5s",
-			},
-		}
-
-		suite.DeployFunction(newCreateFunctionOptions, func(newDeployResult *platform.CreateFunctionResult) bool {
-
-			suite.Logger.DebugWith("Created second function, producing messages to topic",
-				"topic", topic)
-
-			// write messages to all 4 shards
-			for partitionIdx := int32(0); partitionIdx < suite.NumPartitions; partitionIdx++ {
-				messageBody := fmt.Sprintf("%s-%d", "messagingCycleB", partitionIdx)
-
-				// send the message
-				err := suite.publishMessageToTopicOnSpecificShard(topic, messageBody, partitionIdx)
-				suite.Require().NoError(err, "Failed to publish message")
-
-				// add body to bodies we expect to see in response
-				sentBodies = append(sentBodies, messageBody)
-			}
-
-			// make sure they are all read
-			time.Sleep(3 * time.Second)
-			suite.Logger.DebugWith("Done producing")
-
-			// make sure both functions read form different shards - a rebalance occurred!
-			receivedBodies1 := suite.resolveReceivedEventBodies(deployResult)
-			receivedBodies2 := suite.resolveReceivedEventBodies(newDeployResult)
-
-			suite.Logger.DebugWith("Received events from functions",
-				"event-recorder-1-events", receivedBodies1,
-				"event-recorder-2-events", receivedBodies2)
-
-			for _, body := range receivedBodies1 {
-				suite.Require().False(common.StringInSlice(body, receivedBodies2))
-			}
-
-			for _, body := range receivedBodies2 {
-				suite.Require().False(common.StringInSlice(body, receivedBodies1))
-			}
-
-			return true
-		})
-
-		return true
-	})
-}
-=======
 //
 //func (suite *testSuite) TestEventRecorderRebalance() {
 //
@@ -472,7 +332,6 @@
 //		return true
 //	})
 //}
->>>>>>> 0dfa820d
 
 // GetContainerRunInfo returns information about the broker container
 func (suite *testSuite) GetContainerRunInfo() (string, *dockerclient.RunOptions) {
