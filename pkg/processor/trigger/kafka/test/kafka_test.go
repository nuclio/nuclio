//go:build test_integration && test_local

/*
Copyright 2018 The Nuclio Authors.

Licensed under the Apache License, Version 2.0 (the "License");
you may not use this file except in compliance with the License.
You may obtain a copy of the License at

    http://www.apache.org/licenses/LICENSE-2.0

Unless required by applicable law or agreed to in writing, software
distributed under the License is distributed on an "AS IS" BASIS,
WITHOUT WARRANTIES OR CONDITIONS OF ANY KIND, either express or implied.
See the License for the specific language governing permissions and
limitations under the License.
*/

package test

import (
	"fmt"
	"sort"
	"testing"
	"time"

	"github.com/nuclio/nuclio/pkg/common"
	"github.com/nuclio/nuclio/pkg/dockerclient"
	"github.com/nuclio/nuclio/pkg/functionconfig"
	"github.com/nuclio/nuclio/pkg/platform"
	"github.com/nuclio/nuclio/pkg/processor/trigger/test"

	"github.com/Shopify/sarama"
	"github.com/stretchr/testify/suite"
)

type testSuite struct {
	*triggertest.AbstractBrokerSuite

	// kafka clients
	broker   *sarama.Broker
	producer sarama.SyncProducer

	// messaging
	topic         string
	consumerGroup string
	initialOffset string
	NumPartitions int32

	// kafka cluster
	brokerPort             int
	brokerURL              string
	brokerContainerName    string
	zooKeeperContainerName string

	// for cleanup
	zooKeeperContainerID string
}

func (suite *testSuite) SetupSuite() {
	var err error

	// messaging
	suite.topic = "myTopic"
	suite.consumerGroup = "myConsumerGroup"
	suite.initialOffset = "earliest"
	suite.NumPartitions = 4

	// kafka cluster
	suite.brokerPort = 9092
	suite.brokerContainerName = "nuclio-kafka-broker"
	suite.zooKeeperContainerName = "nuclio-kafka-zookeeper"
	suite.brokerURL = fmt.Sprintf("%s:%d", suite.BrokerHost, suite.brokerPort)

	// start broker and zookeeper containers explicitly
	suite.AbstractBrokerSuite.SkipStartBrokerContainer = true
	suite.AbstractBrokerSuite.BrokerContainerNetworkName = "nuclio-kafka-test"
	suite.AbstractBrokerSuite.SetupSuite()

	// start zoo keeper container
	suite.zooKeeperContainerID = suite.RunContainer(suite.getKafkaZooKeeperContainerRunInfo())

	// start broker container
	suite.StartBrokerContainer(suite.GetContainerRunInfo())

	suite.Logger.InfoWith("Creating broker resources",
		"brokerHost", suite.BrokerHost)

	// create broker
	suite.broker = sarama.NewBroker(suite.brokerURL)

	brokerConfig := sarama.NewConfig()
	brokerConfig.Version = sarama.V0_11_0_2

	// change partitioner , so we can specify which partition to send on
	brokerConfig.Producer.Partitioner = sarama.NewManualPartitioner

	// connect to the broker
	err = suite.broker.Open(brokerConfig)
	suite.Require().NoError(err, "Failed to open broker")

	// create topic
	createTopicsResponse, err := suite.broker.CreateTopics(&sarama.CreateTopicsRequest{
		TopicDetails: map[string]*sarama.TopicDetail{
			suite.topic: {
				NumPartitions:     suite.NumPartitions,
				ReplicationFactor: 1,
			},
		},
	})
	suite.Require().NoError(err, "Failed to create topic")

	suite.Logger.InfoWith("Created topic",
		"topic", suite.topic,
		"createTopicResponse", createTopicsResponse)

	// create a sync producer
	suite.producer, err = sarama.NewSyncProducer([]string{suite.brokerURL}, nil)
	suite.Require().NoError(err, "Failed to create sync producer")
}

func (suite *testSuite) TearDownSuite() {
	if suite.zooKeeperContainerID != "" {
		err := suite.DockerClient.RemoveContainer(suite.zooKeeperContainerID)
		suite.NoError(err)
	}

	suite.AbstractBrokerSuite.TearDownSuite()
}

func (suite *testSuite) TestReceiveRecords() {
	createFunctionOptions := suite.GetDeployOptions("event_recorder", suite.FunctionPaths["python"])
	createFunctionOptions.FunctionConfig.Spec.Platform = functionconfig.Platform{
		Attributes: map[string]interface{}{
			"network": suite.BrokerContainerNetworkName,
		},
	}

	createFunctionOptions.FunctionConfig.Spec.Triggers = map[string]functionconfig.Trigger{
		"my-kafka": {
			Kind: "kafka-cluster",
			URL:  fmt.Sprintf("%s:9090", suite.brokerContainerName),
			Attributes: map[string]interface{}{
				"topics":        []string{suite.topic},
				"consumerGroup": suite.consumerGroup,
				"initialOffset": suite.initialOffset,
			},
		},
	}

	triggertest.InvokeEventRecorder(&suite.AbstractBrokerSuite.TestSuite,
		suite.BrokerHost,
		createFunctionOptions,
		map[string]triggertest.TopicMessages{
			suite.topic: {
				NumMessages: int(suite.NumPartitions),
			},
		},
		nil,
		suite.publishMessageToTopic)
}

<<<<<<< HEAD
func (suite *testSuite) TestTerminateWorkers() {
	createFunctionOptions := suite.GetDeployOptions("event_recorder", suite.FunctionPaths["python"])
=======
func (suite *testSuite) TestEventRecorderRebalance() {

	createFunctionOptions := suite.GetDeployOptions("event_recorder-1", suite.FunctionPaths["python"])
>>>>>>> a637e776
	createFunctionOptions.FunctionConfig.Spec.Platform = functionconfig.Platform{
		Attributes: map[string]interface{}{
			"network": suite.BrokerContainerNetworkName,
		},
	}

<<<<<<< HEAD
=======
	initialOffset := "latest"

>>>>>>> a637e776
	createFunctionOptions.FunctionConfig.Spec.Triggers = map[string]functionconfig.Trigger{
		"my-kafka": {
			Kind: "kafka-cluster",
			URL:  fmt.Sprintf("%s:9090", suite.brokerContainerName),
			Attributes: map[string]interface{}{
				"topics":        []string{suite.topic},
				"consumerGroup": suite.consumerGroup,
<<<<<<< HEAD
				"initialOffset": suite.initialOffset,
			},
		},
	}

	// TODO: test it
	// deploy functions
	suite.DeployFunction(createFunctionOptions, func(deployResult *platform.CreateFunctionResult) bool {
		suite.Require().NotNil(deployResult, "Unexpected empty deploy results")

		go func() {
			time.Sleep(5 * time.Second)

			// trigger re-balance! - close broker?
			err := suite.broker.Close()
			suite.Require().NoError(err, "Failed to close broker")
		}()

		// send messages on topic
		for messageIdx := 0; messageIdx < 10; messageIdx++ {
			messageBody := fmt.Sprintf("%s-%d", suite.topic, messageIdx)

			// send the message
			err := suite.publishMessageToTopic(suite.topic, messageBody)
			suite.Require().NoError(err, "Failed to publish message")
		}

		// make sure worker receives termination signal

		return true
	})

=======
				"initialOffset": initialOffset,
			},
		},
	}

	suite.DeployFunction(createFunctionOptions, func(deployResult *platform.CreateFunctionResult) bool {

		var sentBodies []string

		suite.Logger.DebugWith("Created first function, producing messages to topic",
			"topic", suite.topic)

		// write messages on 4 shards
		for partitionIdx := int32(0); partitionIdx < suite.NumPartitions; partitionIdx++ {
			messageBody := fmt.Sprintf("%s-%d", "messagingCycleA", partitionIdx)

			// send the message
			err := suite.publishMessageToTopicOnSpecificShard(suite.topic, messageBody, partitionIdx)
			suite.Require().NoError(err, "Failed to publish message")

			// add body to bodies we expect to see in response
			sentBodies = append(sentBodies, messageBody)
		}

		// make sure they are all read
		time.Sleep(3 * time.Second)
		suite.Logger.DebugWith("Done producing")

		receivedBodies := suite.resolveReceivedEventBodies(deployResult)

		suite.Logger.DebugWith("Received events from functions",
			"event-recorder-1-events", receivedBodies)

		sort.Strings(sentBodies)
		sort.Strings(receivedBodies)

		// compare bodies
		suite.Require().Equal(sentBodies, receivedBodies)

		// create another function that consumes from the same topic and consumer group
		newCreateFunctionOptions := suite.GetDeployOptions("event_recorder-2", suite.FunctionPaths["python"])
		newCreateFunctionOptions.FunctionConfig.Spec.Platform = functionconfig.Platform{
			Attributes: map[string]interface{}{
				"network": suite.BrokerContainerNetworkName,
			},
		}

		newCreateFunctionOptions.FunctionConfig.Spec.Triggers = map[string]functionconfig.Trigger{
			"my-kafka": {
				Kind: "kafka-cluster",
				URL:  fmt.Sprintf("%s:9090", suite.brokerContainerName),
				Attributes: map[string]interface{}{
					"topics":        []string{suite.topic},
					"consumerGroup": suite.consumerGroup,
					"initialOffset": initialOffset,
				},
			},
		}

		suite.DeployFunction(newCreateFunctionOptions, func(newDeployResult *platform.CreateFunctionResult) bool {

			suite.Logger.DebugWith("Created second function, producing messages to topic",
				"topic", suite.topic)

			// write messages to all 4 shards
			for partitionIdx := int32(0); partitionIdx < suite.NumPartitions; partitionIdx++ {
				messageBody := fmt.Sprintf("%s-%d", "messagingCycleB", partitionIdx)

				// send the message
				err := suite.publishMessageToTopicOnSpecificShard(suite.topic, messageBody, partitionIdx)
				suite.Require().NoError(err, "Failed to publish message")

				// add body to bodies we expect to see in response
				sentBodies = append(sentBodies, messageBody)
			}

			// make sure they are all read
			time.Sleep(3 * time.Second)
			suite.Logger.DebugWith("Done producing")

			// make sure both functions read form different shards - a rebalance occurred!
			receivedBodies1 := suite.resolveReceivedEventBodies(deployResult)
			receivedBodies2 := suite.resolveReceivedEventBodies(newDeployResult)

			suite.Logger.DebugWith("Received events from functions",
				"event-recorder-1-events", receivedBodies1,
				"event-recorder-2-events", receivedBodies2)

			for _, body := range receivedBodies1 {
				suite.Require().False(common.StringInSlice(body, receivedBodies2))
			}

			for _, body := range receivedBodies2 {
				suite.Require().False(common.StringInSlice(body, receivedBodies1))
			}

			return true
		})

		return true
	})
>>>>>>> a637e776
}

// GetContainerRunInfo returns information about the broker container
func (suite *testSuite) GetContainerRunInfo() (string, *dockerclient.RunOptions) {
	return "wurstmeister/kafka", &dockerclient.RunOptions{
		ContainerName: suite.brokerContainerName,
		Network:       suite.BrokerContainerNetworkName,
		Remove:        true,
		Ports: map[int]int{

			// broker
			suite.brokerPort: suite.brokerPort,
		},
		Env: map[string]string{
			"KAFKA_ZOOKEEPER_CONNECT":              fmt.Sprintf("%s:2181", suite.zooKeeperContainerName),
			"KAFKA_LISTENER_SECURITY_PROTOCOL_MAP": "INTERNAL:PLAINTEXT,EXTERNAL:PLAINTEXT",
			"KAFKA_INTER_BROKER_LISTENER_NAME":     "INTERNAL",
			"KAFKA_LISTENERS": fmt.Sprintf("INTERNAL://:9090,EXTERNAL://:%d",
				suite.brokerPort),
			"KAFKA_ADVERTISED_LISTENERS": fmt.Sprintf(
				"INTERNAL://%s:9090,EXTERNAL://%s:%d",
				suite.brokerContainerName,
				suite.BrokerHost,
				suite.brokerPort,
			),
		},
	}
}

func (suite *testSuite) getKafkaZooKeeperContainerRunInfo() (string, *dockerclient.RunOptions) {
	return "wurstmeister/zookeeper", &dockerclient.RunOptions{
		ContainerName: suite.zooKeeperContainerName,
		Network:       suite.BrokerContainerNetworkName,
		Remove:        true,
		Ports: map[int]int{
			dockerclient.RunOptionsNoPort: 2181,
		},
	}
}

func (suite *testSuite) publishMessageToTopic(topic string, body string) error {
	return suite.publishMessageToTopicOnSpecificShard(topic, body, 0)
}

func (suite *testSuite) publishMessageToTopicOnSpecificShard(topic string, body string, partitionID int32) error {
	producerMessage := sarama.ProducerMessage{
		Topic:     topic,
		Key:       sarama.StringEncoder(fmt.Sprintf("key-%d", partitionID)),
		Value:     sarama.StringEncoder(body),
		Partition: partitionID,
	}

	suite.Logger.InfoWith("Producing", "topic", topic, "body", body)

	partition, offset, err := suite.producer.SendMessage(&producerMessage)
	suite.Require().NoError(err, "Failed to publish to queue")

	suite.Logger.InfoWith("Produced", "partition", partition, "offset", offset)

	return nil
}

func (suite *testSuite) resolveReceivedEventBodies(deployResult *platform.CreateFunctionResult) []string {

	receivedEvents := triggertest.GetEventRecorderReceivedEvents(suite.Suite, suite.Logger, suite.BrokerHost, deployResult.Port)
	var receivedBodies []string

	// compare only bodies due to a deficiency in CompareNoOrder
	for _, receivedEvent := range receivedEvents {

		// some brokers need data to be able to read the stream. these write "ignore", so we ignore that
		if receivedEvent.Body != "ignore" {
			receivedBodies = append(receivedBodies, receivedEvent.Body)
		}
	}

	return receivedBodies
}

func TestIntegrationSuite(t *testing.T) {
	if testing.Short() {
		return
	}

	testSuiteInstance := &testSuite{}
	testSuiteInstance.AbstractBrokerSuite = triggertest.NewAbstractBrokerSuite(testSuiteInstance)
	suite.Run(t, testSuiteInstance)
}<|MERGE_RESOLUTION|>--- conflicted
+++ resolved
@@ -160,25 +160,17 @@
 		suite.publishMessageToTopic)
 }
 
-<<<<<<< HEAD
-func (suite *testSuite) TestTerminateWorkers() {
-	createFunctionOptions := suite.GetDeployOptions("event_recorder", suite.FunctionPaths["python"])
-=======
 func (suite *testSuite) TestEventRecorderRebalance() {
 
 	createFunctionOptions := suite.GetDeployOptions("event_recorder-1", suite.FunctionPaths["python"])
->>>>>>> a637e776
 	createFunctionOptions.FunctionConfig.Spec.Platform = functionconfig.Platform{
 		Attributes: map[string]interface{}{
 			"network": suite.BrokerContainerNetworkName,
 		},
 	}
 
-<<<<<<< HEAD
-=======
 	initialOffset := "latest"
 
->>>>>>> a637e776
 	createFunctionOptions.FunctionConfig.Spec.Triggers = map[string]functionconfig.Trigger{
 		"my-kafka": {
 			Kind: "kafka-cluster",
@@ -186,40 +178,6 @@
 			Attributes: map[string]interface{}{
 				"topics":        []string{suite.topic},
 				"consumerGroup": suite.consumerGroup,
-<<<<<<< HEAD
-				"initialOffset": suite.initialOffset,
-			},
-		},
-	}
-
-	// TODO: test it
-	// deploy functions
-	suite.DeployFunction(createFunctionOptions, func(deployResult *platform.CreateFunctionResult) bool {
-		suite.Require().NotNil(deployResult, "Unexpected empty deploy results")
-
-		go func() {
-			time.Sleep(5 * time.Second)
-
-			// trigger re-balance! - close broker?
-			err := suite.broker.Close()
-			suite.Require().NoError(err, "Failed to close broker")
-		}()
-
-		// send messages on topic
-		for messageIdx := 0; messageIdx < 10; messageIdx++ {
-			messageBody := fmt.Sprintf("%s-%d", suite.topic, messageIdx)
-
-			// send the message
-			err := suite.publishMessageToTopic(suite.topic, messageBody)
-			suite.Require().NoError(err, "Failed to publish message")
-		}
-
-		// make sure worker receives termination signal
-
-		return true
-	})
-
-=======
 				"initialOffset": initialOffset,
 			},
 		},
@@ -321,7 +279,6 @@
 
 		return true
 	})
->>>>>>> a637e776
 }
 
 // GetContainerRunInfo returns information about the broker container
