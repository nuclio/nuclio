--- conflicted
+++ resolved
@@ -210,10 +210,7 @@
 		"createTopicResponse", createTopicsResponse)
 
 	// create explicit ack function
-<<<<<<< HEAD
-=======
-
->>>>>>> 98b24aa6
+
 	createFunctionOptions := suite.GetDeployOptions(functionName, functionPath)
 	createFunctionOptions.FunctionConfig.Spec.Build.Commands = []string{"pip install nuclio-sdk"}
 	createFunctionOptions.FunctionConfig.Spec.Platform = functionconfig.Platform{
@@ -261,11 +258,7 @@
 
 		// ensure queue size is 10
 		suite.Logger.Debug("Getting current queue size")
-<<<<<<< HEAD
-		queueSize := suite.getQueueSize(deployResult.Port)
-=======
 		queueSize := suite.waitForFunctionQueueSize(deployResult.Port, 10, 5*time.Second)
->>>>>>> 98b24aa6
 		suite.Require().Equal(queueSize, 10, "Queue size is not 10")
 
 		// ensure commit offset is 0
@@ -275,12 +268,6 @@
 
 		// send http request "start processing"
 		suite.Logger.Debug("Sending start processing request")
-<<<<<<< HEAD
-		response, err := suite.SendHTTPRequest(&triggertest.Request{
-			Method: "POST",
-			Body:   "start processing",
-			Port:   deployResult.Port,
-=======
 		body := map[string]string{
 			"resource": "start_processing",
 		}
@@ -291,7 +278,6 @@
 			method: "GET",
 			port:   deployResult.Port,
 			body:   string(marshalledBody),
->>>>>>> 98b24aa6
 		})
 		suite.Require().NoError(err, "Failed to send request")
 		suite.Require().Equal(http.StatusOK, response.StatusCode)
@@ -300,14 +286,8 @@
 
 		// ensure queue size is 0 (or < 10)
 		suite.Logger.Debug("Getting queue size after processing")
-<<<<<<< HEAD
-		queueSize = suite.getQueueSize(deployResult.Port)
-		suite.Require().Equal(queueSize, 0, "Queue size is not 0")
-		suite.Require().True(queueSize < 10, "Queue size is not less than 10")
-=======
 		queueSize = suite.waitForFunctionQueueSize(deployResult.Port, 0, 5*time.Second)
 		suite.Require().Equal(queueSize, 0, "Queue size is not 0")
->>>>>>> 98b24aa6
 
 		// ensure commit offset is 9 (10 in zero-indexed offsets)
 		suite.Logger.Debug("Getting commit offset after processing")
@@ -570,48 +550,6 @@
 }
 
 func (suite *testSuite) getLastCommitOffset(port int) int {
-<<<<<<< HEAD
-
-	httpRequest := &triggertest.Request{
-		Method: "GET",
-		Body:   "commit offset",
-		Port:   port,
-	}
-	response, err := suite.SendHTTPRequest(httpRequest)
-	suite.Require().NoError(err, "Failed to send request")
-	suite.Require().Equal(http.StatusOK, response.StatusCode)
-
-	responseBody, err := ioutil.ReadAll(response.Body)
-	suite.Require().NoError(err, "Failed to read response body")
-	suite.Logger.DebugWith("Got response", "response", response, "responseBody", string(responseBody))
-
-	responseWords := strings.Fields(string(responseBody))
-	commitOffset, err := strconv.Atoi(responseWords[len(responseWords)-1])
-	suite.Require().NoError(err, "Failed to parse commit offset")
-
-	return commitOffset
-}
-
-func (suite *testSuite) getQueueSize(port int) int {
-	httpRequest := &triggertest.Request{
-		Method: "GET",
-		Body:   "queue size",
-		Port:   port,
-	}
-	response, err := suite.SendHTTPRequest(httpRequest)
-	suite.Require().NoError(err, "Failed to send request")
-	suite.Require().Equal(http.StatusOK, response.StatusCode)
-
-	responseBody, err := ioutil.ReadAll(response.Body)
-	suite.Require().NoError(err, "Failed to read response body")
-	suite.Logger.DebugWith("Got response", "responseStatus", response.Status, "responseBody", string(responseBody))
-
-	responseWords := strings.Fields(string(responseBody))
-	queueSize, err := strconv.Atoi(responseWords[len(responseWords)-1])
-	suite.Require().NoError(err, "Failed to parse queue size")
-
-	return queueSize
-=======
 	body := map[string]string{
 		"resource": "last_committed_offset",
 	}
@@ -740,7 +678,6 @@
 
 	// invoke the function
 	return suite.httpClient.Do(httpRequest)
->>>>>>> 98b24aa6
 }
 
 func TestIntegrationSuite(t *testing.T) {
