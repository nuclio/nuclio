/*
Copyright 2017 The Nuclio Authors.

Licensed under the Apache License, Version 2.0 (the "License");
you may not use this file except in compliance with the License.
You may obtain a copy of the License at

    http://www.apache.org/licenses/LICENSE-2.0

Unless required by applicable law or agreed to in writing, software
distributed under the License is distributed on an "AS IS" BASIS,
WITHOUT WARRANTIES OR CONDITIONS OF ANY KIND, either express or implied.
See the License for the specific language governing permissions and
limitations under the License.
*/

package common

import (
	"bufio"
	"bytes"
	"math"
	"os"
	"path"
	"path/filepath"
	"regexp"
	"runtime"
	"strconv"
	"strings"
	"text/template"
	"time"
	"unicode/utf8"
	"unsafe"

	"github.com/nuclio/errors"
)

// IsFile returns true if the object @ path is a file
func IsFile(path string) bool {
	info, err := os.Stat(path)
	if err != nil {
		return false
	}
	return info.Mode().IsRegular()
}

// IsDir returns true if the object @ path is a dir
func IsDir(path string) bool {
	info, err := os.Stat(path)
	if err != nil {
		return false
	}

	return info.IsDir()
}

// FileExists returns true if the file @ path exists
func FileExists(path string) bool {
	_, err := os.Stat(path)
	return err == nil
}

// StringSliceToIntSlice converts slices of strings to slices of int. e.g. ["1", "3"] -> [1, 3]
func StringSliceToIntSlice(stringSlice []string) ([]int, error) {
	result := []int{}

	for _, stringValue := range stringSlice {
		var intValue int
		var err error

		if intValue, err = strconv.Atoi(stringValue); err != nil {
			return nil, err
		}

		result = append(result, intValue)
	}

	return result, nil
}

// returns whether the input str is in the slice
func StringSliceContainsString(slice []string, str string) bool {
	for _, stringInSlice := range slice {
		if stringInSlice == str {
			return true
		}
	}

	return false
}

// returns whether the input str is in the slice case-insensitive
func StringSliceContainsStringCaseInsensitive(slice []string, str string) bool {
	for _, stringInSlice := range slice {
		if strings.EqualFold(stringInSlice, str) {
			return true
		}
	}

	return false
}

// strips out ANSI Colors chars from string
// example: "\u001b[31mHelloWorld" -> "HelloWorld"
func RemoveANSIColorsFromString(s string) string {
	ansi := "[\u001B\u009B][[\\]()#;?]*(?:(?:(?:[a-zA-Z\\d]*(?:;[a-zA-Z\\d]*)*)?\u0007)|(?:(?:\\d{1,4}(?:;\\d{0,4})*)?[\\dA-PRZcf-ntqry=><~]))"
	re := regexp.MustCompile(ansi)

	return re.ReplaceAllString(s, "")
}

// RetryUntilSuccessful calls callback every interval for duration until it returns true
func RetryUntilSuccessful(duration time.Duration, interval time.Duration, callback func() bool) error {
	deadline := time.Now().Add(duration)

	// while we haven't passed the deadline
	for !time.Now().After(deadline) {

		// if callback returns true, we're done
		if callback() {
			return nil
		}

		time.Sleep(interval)
	}

	return errors.New("Timed out waiting until successful")
}

// RunningInContainer returns true if currently running in a container, false otherwise
func RunningInContainer() bool {
	return FileExists("/.dockerenv")
}

func Redact(redactions []string, runOutput string) string {
	if redactions == nil {
		return runOutput
	}

	var replacements []string

	for _, redactionField := range redactions {
		replacements = append(replacements, redactionField, "[redacted]")
	}

	replacer := strings.NewReplacer(replacements...)
	return replacer.Replace(runOutput)
}

func StripPrefixes(input string, prefixes []string) string {
	for _, prefix := range prefixes {
		if strings.HasPrefix(input, prefix) {
			return strings.TrimPrefix(input, prefix)
		}
	}

	return input
}

// RemoveEmptyLines removes all empty lines from a string
func RemoveEmptyLines(input string) string {
	var nonEmptyLines []string

	scanner := bufio.NewScanner(strings.NewReader(input))

	// iterate over input line by line. if the line is not empty, shove it to the list
	for scanner.Scan() {
		line := scanner.Text()

		if len(line) != 0 {
			nonEmptyLines = append(nonEmptyLines, line)
		}
	}

	// join the strings with a newline between them
	return strings.Join(nonEmptyLines, "\n")
}

// Generate a function that returns whether a given string matches the specified string
func GenerateStringMatchVerifier(str string) func(string) bool {
	return func(toMatch string) bool {
		return toMatch == str
	}
}

// Removing windows carriage character '\r' when it follows by '\n'
func RemoveWindowsCarriage(b []byte) []byte {
	n := utf8.RuneCount(b)
	for i := 0; i < n-1; i++ {
		if b[i] == '\r' && b[i+1] == '\n' {

			// remove \r, keep \n
			b = append(b[:i], b[i+1:]...)
			n--
		}
	}
	return b
}

func FixEscapeChars(s string) string {
	escapeCharsMap := map[string]string{
		"\\n":  "\n",
		"\\t":  "\t",
		"\\\\": "\\",
		"\\\"": "\"",
	}

	for oldChar, newChar := range escapeCharsMap {
		s = strings.Replace(s, oldChar, newChar, -1)
	}

	return s
}

func GetEnvOrDefaultString(key string, defaultValue string) string {
	value := os.Getenv(key)
	if value == "" {
		return defaultValue
	} else if value == "nil" || value == "none" {
		return ""
	}
	return value
}

func GetEnvOrDefaultBool(key string, defaultValue bool) bool {
	return strings.ToLower(GetEnvOrDefaultString(key, strconv.FormatBool(defaultValue))) == "true"
}

// Checks if the given @dirPath is in a java project structure
// for example if the following dir existed "/my-project/src/main/java" then IsJavaProjectDir("/my-project") -> true
func IsJavaProjectDir(dirPath string) bool {
	javaProjectStructurePath := path.Join(dirPath, "src", "main", "java")
	if _, err := os.Stat(javaProjectStructurePath); err != nil {
		return false
	}

	return true
}

func RenderTemplate(text string, data map[string]interface{}) (string, error) {
	templateToRender, err := template.New("t").Parse(text)
	if err != nil {
		return "", errors.Wrap(err, "Failed to create template")
	}

	return renderTemplate(templateToRender, data)
}

func RenderTemplateWithCustomDelimiters(text string,
	data map[string]interface{},
	leftDelimiter string,
	rightDelimiter string) (string, error) {

	templateToRender, err := template.New("t").
		Delims(leftDelimiter, rightDelimiter).
		Parse(text)
	if err != nil {
		return "", errors.Wrap(err, "Failed to create template with custom delimiters")
	}

	return renderTemplate(templateToRender, data)
}

func renderTemplate(templateToRender *template.Template, data map[string]interface{}) (string, error) {
	var templateToRenderBuffer bytes.Buffer
	err := templateToRender.Execute(&templateToRenderBuffer, &data)
	if err != nil {
		return "", errors.Wrap(err, "Failed to execute template rendering")
	}

	return templateToRenderBuffer.String(), nil
}

func MaxIntInSlice(values []int) int {
	maxValue := math.MinInt64

	for _, value := range values {
		if value > maxValue {
			maxValue = value
		}
	}

	return maxValue
}

func GetDurationOrInfinite(timeout *time.Duration) time.Duration {
	if timeout != nil {
		return *timeout
	}

	// essentially infinite
	return 100 * 365 * 24 * time.Hour
}

func GetSourceDir() string {

	// get caller filename
	_, fileName, _, _ := runtime.Caller(0)

	// get filename dir
	dirName := path.Dir(fileName)

	for {

		// we determine source dir by having a `go.mod` file there
		if _, err := os.Stat(filepath.Join(dirName, "go.mod")); !os.IsNotExist(err) {
			return dirName
		}

		// if we didn't find source yet, try on parent dir
		dirName = filepath.Dir(dirName)

		// we're out of parents, stop here
		if dirName == "/" {
			return dirName
		}
	}
<<<<<<< HEAD
=======
}

// Normalizes cron schedules of length 6 to be of length 5 (removes the seconds slot)
func NormalizeCronScheduleToFive(schedule string) (string, error) {
	splittedSchedule := strings.Split(schedule, " ")
	if len(splittedSchedule) != 6 {
		return "", errors.New(fmt.Sprintf("Unexpected cron schedule syntax: %s", schedule))
	}

	return strings.Join(splittedSchedule[1:6], " "), nil
}

func ByteSliceToString(b []byte) string {

	// https://golang.org/src/strings/builder.go#L45
	// effectively converts bytes to string
	// !! use with caution as returned string is mutable !!
	return *(*string)(unsafe.Pointer(&b))
>>>>>>> b5d8dcb6
}<|MERGE_RESOLUTION|>--- conflicted
+++ resolved
@@ -315,18 +315,6 @@
 			return dirName
 		}
 	}
-<<<<<<< HEAD
-=======
-}
-
-// Normalizes cron schedules of length 6 to be of length 5 (removes the seconds slot)
-func NormalizeCronScheduleToFive(schedule string) (string, error) {
-	splittedSchedule := strings.Split(schedule, " ")
-	if len(splittedSchedule) != 6 {
-		return "", errors.New(fmt.Sprintf("Unexpected cron schedule syntax: %s", schedule))
-	}
-
-	return strings.Join(splittedSchedule[1:6], " "), nil
 }
 
 func ByteSliceToString(b []byte) string {
@@ -335,5 +323,4 @@
 	// effectively converts bytes to string
 	// !! use with caution as returned string is mutable !!
 	return *(*string)(unsafe.Pointer(&b))
->>>>>>> b5d8dcb6
-}+}
