/*
Copyright 2017 The Nuclio Authors.

Licensed under the Apache License, Version 2.0 (the "License");
you may not use this file except in compliance with the License.
You may obtain a copy of the License at

    http://www.apache.org/licenses/LICENSE-2.0

Unless required by applicable law or agreed to in writing, software
distributed under the License is distributed on an "AS IS" BASIS,
WITHOUT WARRANTIES OR CONDITIONS OF ANY KIND, either express or implied.
See the License for the specific language governing permissions and
limitations under the License.
*/

package common

import (
	"bufio"
	"bytes"
	"fmt"
	"math"
	"os"
	"path"
	"path/filepath"
	"regexp"
	"runtime"
	"strconv"
	"strings"
	"text/template"
	"time"
	"unicode/utf8"
	"unsafe"

	"github.com/nuclio/errors"
)

// IsFile returns true if the object @ path is a file
func IsFile(path string) bool {
	info, err := os.Stat(path)
	if err != nil {
		return false
	}
	return info.Mode().IsRegular()
}

// IsDir returns true if the object @ path is a dir
func IsDir(path string) bool {
	info, err := os.Stat(path)
	if err != nil {
		return false
	}

	return info.IsDir()
}

// FileExists returns true if the file @ path exists
func FileExists(path string) bool {
	_, err := os.Stat(path)
	return err == nil
}

// StringSliceToIntSlice converts slices of strings to slices of int. e.g. ["1", "3"] -> [1, 3]
func StringSliceToIntSlice(stringSlice []string) ([]int, error) {
	result := []int{}

	for _, stringValue := range stringSlice {
		var intValue int
		var err error

		if intValue, err = strconv.Atoi(stringValue); err != nil {
			return nil, err
		}

		result = append(result, intValue)
	}

	return result, nil
}

// returns whether the input str is in the slice
func StringSliceContainsString(slice []string, str string) bool {
	for _, stringInSlice := range slice {
		if stringInSlice == str {
			return true
		}
	}

	return false
}

// returns whether the input str is in the slice case-insensitive
func StringSliceContainsStringCaseInsensitive(slice []string, str string) bool {
	for _, stringInSlice := range slice {
		if strings.EqualFold(stringInSlice, str) {
			return true
		}
	}

	return false
}

// strips out ANSI Colors chars from string
// example: "\u001b[31mHelloWorld" -> "HelloWorld"
func RemoveANSIColorsFromString(s string) string {
	ansi := "[\u001B\u009B][[\\]()#;?]*(?:(?:(?:[a-zA-Z\\d]*(?:;[a-zA-Z\\d]*)*)?\u0007)|(?:(?:\\d{1,4}(?:;\\d{0,4})*)?[\\dA-PRZcf-ntqry=><~]))"
	re := regexp.MustCompile(ansi)

	return re.ReplaceAllString(s, "")
}

// RetryUntilSuccessful calls callback every interval for duration until it returns true
func RetryUntilSuccessful(duration time.Duration, interval time.Duration, callback func() bool) error {
	deadline := time.Now().Add(duration)

	// while we haven't passed the deadline
	for !time.Now().After(deadline) {

		// if callback returns true, we're done
		if callback() {
			return nil
		}

		time.Sleep(interval)
	}

	return errors.New("Timed out waiting until successful")
}

// RunningInContainer returns true if currently running in a container, false otherwise
func RunningInContainer() bool {
	return FileExists("/.dockerenv")
}

func Redact(redactions []string, runOutput string) string {
	if redactions == nil {
		return runOutput
	}

	var replacements []string

	for _, redactionField := range redactions {
		replacements = append(replacements, redactionField, "[redacted]")
	}

	replacer := strings.NewReplacer(replacements...)
	return replacer.Replace(runOutput)
}

func StripPrefixes(input string, prefixes []string) string {
	for _, prefix := range prefixes {
		if strings.HasPrefix(input, prefix) {
			return strings.TrimPrefix(input, prefix)
		}
	}

	return input
}

// RemoveEmptyLines removes all empty lines from a string
func RemoveEmptyLines(input string) string {
	var nonEmptyLines []string

	scanner := bufio.NewScanner(strings.NewReader(input))

	// iterate over input line by line. if the line is not empty, shove it to the list
	for scanner.Scan() {
		line := scanner.Text()

		if len(line) != 0 {
			nonEmptyLines = append(nonEmptyLines, line)
		}
	}

	// join the strings with a newline between them
	return strings.Join(nonEmptyLines, "\n")
}

// Generate a function that returns whether a given string matches the specified string
func GenerateStringMatchVerifier(str string) func(string) bool {
	return func(toMatch string) bool {
		return toMatch == str
	}
}

// Removing windows carriage character '\r' when it follows by '\n'
func RemoveWindowsCarriage(b []byte) []byte {
	n := utf8.RuneCount(b)
	for i := 0; i < n-1; i++ {
		if b[i] == '\r' && b[i+1] == '\n' {

			// remove \r, keep \n
			b = append(b[:i], b[i+1:]...)
			n--
		}
	}
	return b
}

func FixEscapeChars(s string) string {
	escapeCharsMap := map[string]string{
		"\\n":  "\n",
		"\\t":  "\t",
		"\\\\": "\\",
		"\\\"": "\"",
	}

	for oldChar, newChar := range escapeCharsMap {
		s = strings.Replace(s, oldChar, newChar, -1)
	}

	return s
}

func GetEnvOrDefaultString(key string, defaultValue string) string {
	value := os.Getenv(key)
	if value == "" {
		return defaultValue
	} else if value == "nil" || value == "none" {
		return ""
	}
	return value
}

func GetEnvOrDefaultBool(key string, defaultValue bool) bool {
	return strings.ToLower(GetEnvOrDefaultString(key, strconv.FormatBool(defaultValue))) == "true"
}

// Checks if the given @dirPath is in a java project structure
// for example if the following dir existed "/my-project/src/main/java" then IsJavaProjectDir("/my-project") -> true
func IsJavaProjectDir(dirPath string) bool {
	javaProjectStructurePath := path.Join(dirPath, "src", "main", "java")
	if _, err := os.Stat(javaProjectStructurePath); err != nil {
		return false
	}

	return true
}

func RenderTemplate(text string, data map[string]interface{}) (string, error) {
	templateToRender, err := template.New("t").Parse(text)
	if err != nil {
		return "", errors.Wrap(err, "Failed to create template")
	}

	return renderTemplate(templateToRender, data)
}

func RenderTemplateWithCustomDelimiters(text string,
	data map[string]interface{},
	leftDelimiter string,
	rightDelimiter string) (string, error) {

	templateToRender, err := template.New("t").
		Delims(leftDelimiter, rightDelimiter).
		Parse(text)
	if err != nil {
		return "", errors.Wrap(err, "Failed to create template with custom delimiters")
	}

	return renderTemplate(templateToRender, data)
}

func renderTemplate(templateToRender *template.Template, data map[string]interface{}) (string, error) {
	var templateToRenderBuffer bytes.Buffer
	err := templateToRender.Execute(&templateToRenderBuffer, &data)
	if err != nil {
		return "", errors.Wrap(err, "Failed to execute template rendering")
	}

	return templateToRenderBuffer.String(), nil
}

func MaxIntInSlice(values []int) int {
	maxValue := math.MinInt64

	for _, value := range values {
		if value > maxValue {
			maxValue = value
		}
	}

	return maxValue
}

func GetDurationOrInfinite(timeout *time.Duration) time.Duration {
	if timeout != nil {
		return *timeout
	}

	// essentially infinite
	return 100 * 365 * 24 * time.Hour
}

func GetSourceDir() string {

	// get caller filename
	_, fileName, _, _ := runtime.Caller(0)

	// get filename dir
	dirName := path.Dir(fileName)

	for {

		// we determine source dir by having a `go.mod` file there
		if _, err := os.Stat(filepath.Join(dirName, "go.mod")); !os.IsNotExist(err) {
			return dirName
		}

		// if we didn't find source yet, try on parent dir
		dirName = filepath.Dir(dirName)

		// we're out of parents, stop here
		if dirName == "/" {
			return dirName
		}
	}
}

<<<<<<< HEAD
// Normalizes cron schedules of length 6 to be of length 5 (removes the seconds slot)
func NormalizeCronScheduleToFive(schedule string) (string, error) {
	splittedSchedule := strings.Split(schedule, " ")
	if len(splittedSchedule) != 6 {
		return "", errors.New(fmt.Sprintf("Unexpected cron schedule syntax: %s", schedule))
	}

	return strings.Join(splittedSchedule[1:6], " "), nil
=======
func ByteSliceToString(b []byte) string {

	// https://golang.org/src/strings/builder.go#L45
	// effectively converts bytes to string
	// !! use with caution as returned string is mutable !!
	return *(*string)(unsafe.Pointer(&b))
>>>>>>> bf3a01b3
}<|MERGE_RESOLUTION|>--- conflicted
+++ resolved
@@ -318,7 +318,6 @@
 	}
 }
 
-<<<<<<< HEAD
 // Normalizes cron schedules of length 6 to be of length 5 (removes the seconds slot)
 func NormalizeCronScheduleToFive(schedule string) (string, error) {
 	splittedSchedule := strings.Split(schedule, " ")
@@ -327,12 +326,12 @@
 	}
 
 	return strings.Join(splittedSchedule[1:6], " "), nil
-=======
+}
+
 func ByteSliceToString(b []byte) string {
 
 	// https://golang.org/src/strings/builder.go#L45
 	// effectively converts bytes to string
 	// !! use with caution as returned string is mutable !!
 	return *(*string)(unsafe.Pointer(&b))
->>>>>>> bf3a01b3
 }