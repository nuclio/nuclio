--- conflicted
+++ resolved
@@ -695,7 +695,6 @@
     context.callback(now.format());
 };
 `,
-<<<<<<< HEAD
 	"serializeObject.cs": `
 // Serialize an object and output the JSON result
 // Sample function from https://www.newtonsoft.com/json/help/html/SerializingJSON.htm
@@ -734,7 +733,8 @@
       public double Price { get; set; }
       public string [] Sizes { get; set; }
   }
-=======
+}
+`,
 	"ReverseEventHandler.java": `
 /* Simple Java handler that return the reverse of the event body */
 import io.nuclio.Context;
@@ -753,7 +753,5 @@
 
        return new Response().setBody(reversed);
     }
->>>>>>> fb6a3d69
-}
 `,
 }