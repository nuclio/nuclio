--- conflicted
+++ resolved
@@ -159,10 +159,7 @@
 	OnbuildImage       string                 `json:"onbuildImage,omitempty"`
 	Offline            bool                   `json:"offline,omitempty"`
 	RuntimeAttributes  map[string]interface{} `json:"runtimeAttributes,omitempty"`
-<<<<<<< HEAD
-=======
 	CodeEntryType      string                 `json:"codeEntryType,omitempty"`
->>>>>>> ee7bbddc
 }
 
 // Spec holds all parameters related to a function's configuration
