/*
Copyright 2023 The Nuclio Authors.

Licensed under the Apache License, Version 2.0 (the "License");
you may not use this file except in compliance with the License.
You may obtain a copy of the License at

    http://www.apache.org/licenses/LICENSE-2.0

Unless required by applicable law or agreed to in writing, software
distributed under the License is distributed on an "AS IS" BASIS,
WITHOUT WARRANTIES OR CONDITIONS OF ANY KIND, either express or implied.
See the License for the specific language governing permissions and
limitations under the License.
*/

package functionconfig

import (
	"fmt"
	"reflect"
	"strconv"
	"time"

	"github.com/nuclio/nuclio/pkg/common"

	"github.com/nuclio/errors"
	"github.com/v3io/scaler/pkg/scalertypes"
	appsv1 "k8s.io/api/apps/v1"
	autosv2 "k8s.io/api/autoscaling/v2"
	"k8s.io/api/core/v1"
	networkingv1 "k8s.io/api/networking/v1"
	"k8s.io/apimachinery/pkg/labels"
)

const (
	NvidiaGPUResourceName = "nvidia.com/gpu"
)

// DataBinding holds configuration for a databinding
type DataBinding struct {
	Name       string                 `json:"name,omitempty"`
	Class      string                 `json:"class"`
	Kind       string                 `json:"kind"`
	URL        string                 `json:"url"`
	Path       string                 `json:"path,omitempty"`
	Query      string                 `json:"query,omitempty"`
	Secret     string                 `json:"secret,omitempty"`
	Attributes map[string]interface{} `json:"attributes,omitempty"`
}

// Checkpoint is a partition checkpoint
type Checkpoint *string

// Partition is a partition information
type Partition struct {
	ID         string     `json:"id"`
	Checkpoint Checkpoint `json:"checkpoint,omitempty"`
}

// Volume stores simple volume and mount
type Volume struct {
	Volume      v1.Volume      `json:"volume,omitempty"`
	VolumeMount v1.VolumeMount `json:"volumeMount,omitempty"`
}

// Trigger holds configuration for a trigger
type Trigger struct {
	Class                                 string            `json:"class"`
	Kind                                  string            `json:"kind"`
	Name                                  string            `json:"name"`
	Disabled                              bool              `json:"disabled,omitempty"`
	NumWorkers                            int               `json:"numWorkers,omitempty"`
	URL                                   string            `json:"url,omitempty"`
	Paths                                 []string          `json:"paths,omitempty"`
	Username                              string            `json:"username,omitempty"`
	Password                              string            `json:"password,omitempty"`
	Secret                                string            `json:"secret,omitempty"`
	Partitions                            []Partition       `json:"partitions,omitempty"`
	Annotations                           map[string]string `json:"annotations,omitempty"`
	WorkerAvailabilityTimeoutMilliseconds *int              `json:"workerAvailabilityTimeoutMilliseconds,omitempty"`
	WorkerAllocatorName                   string            `json:"workerAllocatorName,omitempty"`
	ExplicitAckMode                       ExplicitAckMode   `json:"explicitAckMode,omitempty"`
	WaitExplicitAckDuringRebalanceTimeout string            `json:"waitExplicitAckDuringRebalanceTimeout,omitempty"`
	WorkerTerminationTimeout              string            `json:"workerTerminationTimeout,omitempty"`

	// Dealer Information
	TotalTasks        int `json:"total_tasks,omitempty"`
	MaxTaskAllocation int `json:"max_task_allocation,omitempty"`

	// General attributes
	Attributes map[string]interface{} `json:"attributes,omitempty"`

	// Deprecated: MaxWorkers is replaced by NumWorkers, and will be removed in 1.15.x
	// TODO: remove in 1.15.x
	MaxWorkers int `json:"maxWorkers,omitempty"`
}

type ExplicitAckMode string

const (

	// ExplicitAckModeEnable allows explicit and implicit ack according to the "x-nuclio-stream-no-ack" header
	ExplicitAckModeEnable ExplicitAckMode = "enable"

	// ExplicitAckModeDisable disables the explicit ack feature and allows only implicit acks (default)
	ExplicitAckModeDisable ExplicitAckMode = "disable"

	// ExplicitAckModeExplicitOnly allows only explicit acks and disables implicit acks
	ExplicitAckModeExplicitOnly ExplicitAckMode = "explicitOnly"

	// DefaultWorkerTerminationTimeout wait time for workers to drop or ack events before rebalance initiates
	DefaultWorkerTerminationTimeout string = "10s"
)

func ExplicitAckModeInSlice(ackMode ExplicitAckMode, ackModes []ExplicitAckMode) bool {
	for _, mode := range ackModes {
		if ackMode == mode {
			return true
		}
	}
	return false
}

func ExplicitAckEnabled(mode ExplicitAckMode) bool {
	return ExplicitAckModeInSlice(mode,
		[]ExplicitAckMode{
			ExplicitAckModeEnable,
			ExplicitAckModeExplicitOnly,
		})
}

// GetTriggersByKind returns a map of triggers by their kind
func GetTriggersByKind(triggers map[string]Trigger, kind string) map[string]Trigger {
	matchingTrigger := map[string]Trigger{}

	for triggerName, trigger := range triggers {
		if trigger.Kind == kind {
			matchingTrigger[triggerName] = trigger
		}
	}

	return matchingTrigger
}

// GetTriggersByKinds returns a map of triggers by their kinds
func GetTriggersByKinds(triggers map[string]Trigger, kinds []string) map[string]Trigger {
	matchingTrigger := map[string]Trigger{}

	for triggerName, trigger := range triggers {
		if common.StringSliceContainsString(kinds, trigger.Kind) {
			matchingTrigger[triggerName] = trigger
		}
	}

	return matchingTrigger
}

func ResolveFunctionServiceType(functionSpec *Spec, defaultServiceType v1.ServiceType) v1.ServiceType {
	functionHTTPTriggers := GetTriggersByKind(functionSpec.Triggers, "http")

	// if the http trigger has a configured service type, return that.
	for _, trigger := range functionHTTPTriggers {
		if serviceTypeInterface, serviceTypeExists := trigger.Attributes["serviceType"]; serviceTypeExists {
			if serviceType, serviceTypeIsString := serviceTypeInterface.(string); serviceTypeIsString {
				return v1.ServiceType(serviceType)
			}
		}
	}

	// otherwise, if the function spec has a service type, return that (for backwards compatibility)
	if functionSpec.ServiceType != "" {
		return functionSpec.ServiceType
	}

	// otherwise return default
	return defaultServiceType
}

func GetFunctionIngresses(config *Config) map[string]Ingress {

	ingresses := map[string]Ingress{}
	for _, httpTrigger := range GetTriggersByKind(config.Spec.Triggers, "http") {

		// if there are attributes
		if encodedIngresses, found := httpTrigger.Attributes["ingresses"]; found {

			// iterate over the encoded ingresses map and created ingress structures
			encodedIngresses := encodedIngresses.(map[string]interface{})
			for encodedIngressName, encodedIngress := range encodedIngresses {
				encodedIngressMap := encodedIngress.(map[string]interface{})

				var ingress Ingress

				if host, ok := encodedIngressMap["host"].(string); ok {
					ingress.Host = host
				}

				// try to convert paths - this can arrive as []string or []interface{}
				switch typedPaths := encodedIngressMap["paths"].(type) {
				case []string:
					ingress.Paths = typedPaths
				case []interface{}:
					for _, path := range typedPaths {
						ingress.Paths = append(ingress.Paths, path.(string))
					}
				}

				// try to convert secretName and create a matching ingressTLS
				var ingressTLS IngressTLS
				if secretName, ok := encodedIngressMap["secretName"].(string); ok {
					hostsList := []string{ingress.Host}

					ingressTLS.Hosts = hostsList
					ingressTLS.SecretName = secretName
				}
				ingress.TLS = ingressTLS

				// enrich ingress pathType if not present
				ingress.PathType = networkingv1.PathTypeImplementationSpecific
				if ingressPathType, ok := encodedIngressMap["pathType"].(networkingv1.PathType); ok {
					ingress.PathType = ingressPathType
				}

				ingresses[encodedIngressName] = ingress
			}
		}
	}
	return ingresses
}

func GetDefaultHTTPTrigger() Trigger {
	return Trigger{
		Kind:       "http",
		Name:       "default-http",
		NumWorkers: 1,
	}
}

// Ingress holds configuration for an ingress - an entity that can route HTTP requests
// to the function
type Ingress struct {
	Host     string                `json:"host,omitempty"`
	Paths    []string              `json:"paths,omitempty"`
	PathType networkingv1.PathType `json:"pathType,omitempty"`
	TLS      IngressTLS            `json:"tls,omitempty"`
}

// IngressTLS holds configuration for an ingress's TLS
type IngressTLS struct {
	Hosts      []string `json:"hosts,omitempty"`
	SecretName string   `json:"secretName,omitempty"`
}

// LoggerSink overrides the default platform configuration for function loggers
type LoggerSink struct {
	Level string `json:"level,omitempty"`
	Sink  string `json:"sink,omitempty"`
}

// Platform holds platform specific attributes
type Platform struct {
	Attributes map[string]interface{} `json:"attributes,omitempty"`
}

// Directive is injected into the image file (e.g. Dockerfile) generated during build
type Directive struct {
	Kind  string `json:"kind,omitempty"`
	Value string `json:"value,omitempty"`
}

type Metric struct {
	SourceType     string `json:"sourceType,omitempty"`
	ThresholdValue int64  `json:"thresholdValue,omitempty"`
	WindowSize     string `json:"windowSize,omitempty"`
}

type AutoScaleDisplayType string

const (
	AutoScaleMetricTypeInt        AutoScaleDisplayType = "int"
	AutoScaleMetricTypePercentage AutoScaleDisplayType = "percentage"
)

type AutoScaleMetric struct {
	ScaleResource `json:",inline"`
	SourceType    autosv2.MetricSourceType `json:"sourceType,omitempty"`
	DisplayType   AutoScaleDisplayType     `json:"displayType,omitempty"`
}

type BuildMode string

const (
	NeverBuild  BuildMode = "neverBuild"
	AlwaysBuild BuildMode = "alwaysBuild"
)

// Build holds all configuration parameters related to building a function
type Build struct {
	Path                  string                 `json:"path,omitempty"`
	FunctionSourceCode    string                 `json:"functionSourceCode,omitempty"`
	FunctionConfigPath    string                 `json:"functionConfigPath,omitempty"`
	TempDir               string                 `json:"tempDir,omitempty"`
	Registry              string                 `json:"registry,omitempty"`
	BaseImageRegistry     string                 `json:"baseImageRegistry,omitempty"`
	Image                 string                 `json:"image,omitempty"`
	NoBaseImagesPull      bool                   `json:"noBaseImagesPull,omitempty"`
	NoCache               bool                   `json:"noCache,omitempty"`
	NoCleanup             bool                   `json:"noCleanup,omitempty"`
	BaseImage             string                 `json:"baseImage,omitempty"`
	Commands              []string               `json:"commands,omitempty"`
	Directives            map[string][]Directive `json:"directives,omitempty"`
	ScriptPaths           []string               `json:"scriptPaths,omitempty"`
	AddedObjectPaths      map[string]string      `json:"addedPaths,omitempty"`
	Dependencies          []string               `json:"dependencies,omitempty"`
	OnbuildImage          string                 `json:"onbuildImage,omitempty"`
	Offline               bool                   `json:"offline,omitempty"`
	RuntimeAttributes     map[string]interface{} `json:"runtimeAttributes,omitempty"`
	CodeEntryType         string                 `json:"codeEntryType,omitempty"`
	CodeEntryAttributes   map[string]interface{} `json:"codeEntryAttributes,omitempty"`
	Timestamp             int64                  `json:"timestamp,omitempty"`
	BuildTimeoutSeconds   *int64                 `json:"buildTimeoutSeconds,omitempty"`
	Mode                  BuildMode              `json:"mode,omitempty"`
	Args                  map[string]string      `json:"args,omitempty"`
	Flags                 []string               `json:"flags,omitempty"`
	BuilderServiceAccount string                 `json:"builderServiceAccount,omitempty"`
}

// Spec holds all parameters related to a function's configuration
type Spec struct {
	Description             string                  `json:"description,omitempty"`
	Disable                 bool                    `json:"disable,omitempty"`
	Publish                 bool                    `json:"publish,omitempty"`
	Handler                 string                  `json:"handler,omitempty"`
	Runtime                 string                  `json:"runtime,omitempty"`
	Env                     []v1.EnvVar             `json:"env,omitempty"`
	EnvFrom                 []v1.EnvFromSource      `json:"envFrom,omitempty"`
	Resources               v1.ResourceRequirements `json:"resources,omitempty"`
	Image                   string                  `json:"image,omitempty"`
	ImageHash               string                  `json:"imageHash,omitempty"`
	Replicas                *int                    `json:"replicas,omitempty"`
	MinReplicas             *int                    `json:"minReplicas,omitempty"`
	MaxReplicas             *int                    `json:"maxReplicas,omitempty"`
	TargetCPU               int                     `json:"targetCPU,omitempty"`
	DataBindings            map[string]DataBinding  `json:"dataBindings,omitempty"`
	Triggers                map[string]Trigger      `json:"triggers,omitempty"`
	Volumes                 []Volume                `json:"volumes,omitempty"`
	Version                 int                     `json:"version,omitempty"`
	Alias                   string                  `json:"alias,omitempty"`
	Build                   Build                   `json:"build,omitempty"`
	RunRegistry             string                  `json:"runRegistry,omitempty"`
	ImagePullSecrets        string                  `json:"imagePullSecrets,omitempty"`
	RuntimeAttributes       map[string]interface{}  `json:"runtimeAttributes,omitempty"`
	LoggerSinks             []LoggerSink            `json:"loggerSinks,omitempty"`
	DealerURI               string                  `json:"dealerURI,omitempty"`
	Platform                Platform                `json:"platform,omitempty"`
	ReadinessTimeoutSeconds int                     `json:"readinessTimeoutSeconds,omitempty"`
	ServiceType             v1.ServiceType          `json:"serviceType,omitempty"`
	ImagePullPolicy         v1.PullPolicy           `json:"imagePullPolicy,omitempty"`
	SecurityContext         *v1.PodSecurityContext  `json:"securityContext,omitempty"`
	ServiceAccount          string                  `json:"serviceAccount,omitempty"`
	ScaleToZero             *ScaleToZeroSpec        `json:"scaleToZero,omitempty"`

	// If set to nil, the value is taken from the platform configuration. When set explicitly in function config, it has a priority
	DisableDefaultHTTPTrigger *bool `json:"disableDefaultHTTPTrigger,omitempty"`

	// When set to true, the function spec would not be scrubbed
	DisableSensitiveFieldsMasking bool `json:"disableSensitiveFieldsMasking,omitempty"`

	// Used for local platform functions mounting specific devices
	// https://docs.docker.com/engine/reference/run/#runtime-privilege-and-linux-capabilities
	// E.g.: /dev/video0:/dev/video0 or /dev/video0:/dev/video0:rwm or /dev/fuse
	Devices []string `json:"devices,omitempty"`

	// Run function on a particular set of node(s)
	// https://kubernetes.io/docs/concepts/scheduling-eviction/assign-pod-node/
	Affinity     *v1.Affinity      `json:"affinity,omitempty"`
	NodeSelector map[string]string `json:"nodeSelector,omitempty"`
	NodeName     string            `json:"nodeName,omitempty"`

	// Allow function to run on a node with matching taint
	// https://kubernetes.io/docs/concepts/scheduling-eviction/taint-and-toleration/
	Tolerations []v1.Toleration `json:"tolerations,omitempty"`

	// Priority and Preemption
	PriorityClassName string               `json:"priorityClassName,omitempty"`
	PreemptionPolicy  *v1.PreemptionPolicy `json:"preemptionPolicy,omitempty"`

	// How to replace existing function pods with new ones
	DeploymentStrategy *appsv1.DeploymentStrategy `json:"deploymentStrategy,omitempty"`

	// Use the host's ipc namespace
	HostIPC bool `json:"hostIPC,omitempty"`

	// Scale function's replica (when min < max replicas) based on given custom metric specs
	CustomScalingMetricSpecs []autosv2.MetricSpec `json:"customScalingMetricSpecs,omitempty"`
	AutoScaleMetrics         []AutoScaleMetric    `json:"autoScaleMetrics,omitempty"`

	// WaitReadinessTimeoutBeforeFailure is relevant only for k8s platform
	// if true - wait the whole ReadinessTimeoutSeconds before marking this function as unhealthy
	// otherwise, fail the function instantly when there is indication of deployment failure (e.g. pod stuck on crash
	// loop, pod container exited with an error, pod is unschedulable).
	// Default: false
	WaitReadinessTimeoutBeforeFailure bool `json:"waitReadinessTimeoutBeforeFailure,omitempty"`

	// We're letting users write "20s" and not the default marshalled time.Duration
	// (Which is in nanoseconds)
	EventTimeout string `json:"eventTimeout"`

	// PreemptionMode is a mode to allow the user to allow running function pods on preemptible nodes
	// When filled, tolerations, node labels, and affinity would be populated correspondingly to
	// the platformconfig.PreemptibleNodes values.
	PreemptionMode RunOnPreemptibleNodeMode `json:"preemptionMode,omitempty"`

	// Sidecars are containers that run alongside the function container in the same pod
	// the configuration for each sidecar is the same as k8s containers
	Sidecars []*v1.Container `json:"sidecars,omitempty"`

	// InitContainers are specialized containers that run before app containers in a Pod
	// Init containers can contain utilities or setup scripts not present in an app image
	InitContainers []*v1.Container `json:"initContainers,omitempty"`
<<<<<<< HEAD
=======

	// Deprecated: remove in 1.13.x
	Avatar string `json:"avatar,omitempty"`
>>>>>>> 8ac58b99
}

type RunOnPreemptibleNodeMode string

const (

	// RunOnPreemptibleNodesAllow makes function pods be able to run on preemptible nodes
	RunOnPreemptibleNodesAllow RunOnPreemptibleNodeMode = "allow"

	// RunOnPreemptibleNodesConstrain makes the function pods run on preemtible nodes only
	RunOnPreemptibleNodesConstrain RunOnPreemptibleNodeMode = "constrain"

	// RunOnPreemptibleNodesPrevent prevents the function pods from running on preemptible nodes
	RunOnPreemptibleNodesPrevent RunOnPreemptibleNodeMode = "prevent"

	// RunOnPreemptibleNodesNone do nothing
	RunOnPreemptibleNodesNone RunOnPreemptibleNodeMode = "none"
)

type ScaleToZeroSpec struct {
	ScaleResources []ScaleResource `json:"scaleResources,omitempty"`
}

type ScaleResource struct {
	MetricName string `json:"metricName,omitempty"`
	WindowSize string `json:"windowSize,omitempty"`
	Threshold  int    `json:"threshold"`
}

// DeepCopyInto to appease k8s
func (s *Spec) DeepCopyInto(out *Spec) {

	// TODO: proper deep copy
	*out = *s
}

// GetHTTPPort returns the HTTP port
func (s *Spec) GetHTTPPort() int {
	if s.Triggers == nil {
		return 0
	}

	for _, trigger := range s.Triggers {
		if trigger.Kind == "http" {
			httpPort, httpPortValid := trigger.Attributes["port"]
			if httpPortValid {
				switch typedHTTPPort := httpPort.(type) {
				case int8:
					return int(typedHTTPPort)
				case int16:
					return int(typedHTTPPort)
				case int32:
					return int(typedHTTPPort)
				case int64:
					return int(typedHTTPPort)
				case uint:
					return int(typedHTTPPort)
				case uint8:
					return int(typedHTTPPort)
				case uint16:
					return int(typedHTTPPort)
				case uint32:
					return int(typedHTTPPort)
				case uint64:
					return int(typedHTTPPort)
				case float32:
					return int(typedHTTPPort)
				case float64:
					return int(typedHTTPPort)
				case int:
					return typedHTTPPort
				}
			}
		}
	}

	return 0
}

// GetEventTimeout returns the event timeout as time.Duration
func (s *Spec) GetEventTimeout() (time.Duration, error) {
	timeout, err := time.ParseDuration(s.EventTimeout)
	if err == nil && timeout <= 0 {
		err = fmt.Errorf("eventTimeout <= 0 (%s)", timeout)
	}

	return timeout, err
}

// PositiveGPUResourceLimit returns whether function requested at least one GPU
func (s *Spec) PositiveGPUResourceLimit() bool {
	if gpuResourceLimit, found := s.Resources.Limits[NvidiaGPUResourceName]; found {
		return !gpuResourceLimit.IsZero()
	}
	return false
}

const (
	FunctionAnnotationSkipBuild   = "skip-build"
	FunctionAnnotationSkipDeploy  = "skip-deploy"
	FunctionAnnotationPrevState   = "nuclio.io/previous-state"
	FunctionAnnotationForceUpdate = "nuclio.io/force-update"
)

// Meta identifies a function
type Meta struct {
	Name        string            `json:"name,omitempty"`
	Namespace   string            `json:"namespace,omitempty"`
	Labels      map[string]string `json:"labels,omitempty"`
	Annotations map[string]string `json:"annotations,omitempty"`

	// Used to determine whether the object is stale
	// more details @ https://kubernetes.io/docs/reference/using-api/api-concepts/#resource-versions
	ResourceVersion string `json:"resourceVersion,omitempty"`
}

// GetUniqueID return unique id
func (m *Meta) GetUniqueID() string {
	return m.Namespace + ":" + m.Name
}

func (m *Meta) AddSkipDeployAnnotation() {
	m.Annotations[FunctionAnnotationSkipDeploy] = strconv.FormatBool(true)
}

func (m *Meta) AddSkipBuildAnnotation() {
	m.Annotations[FunctionAnnotationSkipBuild] = strconv.FormatBool(true)
}

func (m *Meta) RemoveSkipDeployAnnotation() {
	delete(m.Annotations, FunctionAnnotationSkipDeploy)
}

func (m *Meta) RemoveSkipBuildAnnotation() {
	delete(m.Annotations, FunctionAnnotationSkipBuild)
}

func ShouldSkipDeploy(annotations map[string]string) bool {
	var skipFunctionDeploy bool
	if skipFunctionBuildDeploy, ok := annotations[FunctionAnnotationSkipDeploy]; ok {
		skipFunctionDeploy, _ = strconv.ParseBool(skipFunctionBuildDeploy)
	}
	return skipFunctionDeploy
}

func ShouldSkipBuild(annotations map[string]string) bool {
	var skipFunctionBuild bool
	if skipFunctionBuildStr, ok := annotations[FunctionAnnotationSkipBuild]; ok {
		skipFunctionBuild, _ = strconv.ParseBool(skipFunctionBuildStr)
	}
	return skipFunctionBuild
}

// Config holds the configuration of a function - meta and spec
type Config struct {
	Meta Meta `json:"metadata,omitempty"`
	Spec Spec `json:"spec,omitempty"`
}

// NewConfig creates a new configuration structure
func NewConfig() *Config {
	return &Config{
		Meta: Meta{
			Namespace: "default",
		},
	}
}

func (c *Config) CleanFunctionSpec() {

	// artifacts are created unique to the cluster not needed to be returned to any client of nuclio REST API
	c.Spec.RunRegistry = ""
	c.Spec.Build.Registry = ""
	if c.Spec.Build.FunctionSourceCode != "" {
		c.Spec.Image = ""
	}
}

func (c *Config) GetProjectName() (string, error) {
	if c.Meta.Labels == nil {
		c.Meta.Labels = make(map[string]string)
	}
	if name, ok := c.Meta.Labels[common.NuclioResourceLabelKeyProjectName]; ok {
		return name, nil
	}
	return "", errors.New("Project label not found")
}

func (c *Config) PrepareFunctionForExport(exportOptions *common.ExportFunctionOptions) {
	if !exportOptions.NoScrub {
		c.scrubFunctionData()
	}

	if exportOptions.CleanupSpec {
		c.CleanFunctionSpec()
	}

	// resource version should not be exported anyway, as it's a k8s thing
	c.Meta.ResourceVersion = ""

	c.AddSkipAnnotations()
	c.AddPrevStateAnnotation(exportOptions.PrevState)
}

func (c *Config) AddSkipAnnotations() {

	if c.Meta.Annotations == nil {
		c.Meta.Annotations = map[string]string{}
	}

	// add annotations for not deploying or building on import
	c.Meta.AddSkipBuildAnnotation()
	c.Meta.AddSkipDeployAnnotation()
}

func (c *Config) AddPrevStateAnnotation(state string) {
	if c.Meta.Annotations == nil {
		c.Meta.Annotations = map[string]string{}
	}
	c.Meta.Annotations[FunctionAnnotationPrevState] = state
}

func (c *Config) scrubFunctionData() {
	// scrub namespace from function meta
	c.Meta.Namespace = ""

	// remove secrets and passwords from triggers
	newTriggers := c.Spec.Triggers
	for triggerName, trigger := range newTriggers {
		trigger.Password = ""
		trigger.Secret = ""
		newTriggers[triggerName] = trigger
	}
	c.Spec.Triggers = newTriggers
}

func (c *Config) EnrichWithNodeSelectors(nodeSelector map[string]string) {
	if nodeSelector == nil {
		return
	}

	// merge node selectors - precedence to existing node selector
	c.Spec.NodeSelector = labels.Merge(c.Spec.NodeSelector, nodeSelector)
}

func (c *Config) EnrichWithTolerations(tolerations []v1.Toleration) {
	if len(tolerations) == 0 {
		return
	}

	var tolerationsToAdd []v1.Toleration

	// only add non-matching toleratinos to avoid duplications
	for _, functionToleration := range c.Spec.Tolerations {
		for _, preemptibleNodeTolerations := range tolerations {
			if !functionToleration.MatchToleration(&preemptibleNodeTolerations) {
				tolerationsToAdd = append(tolerationsToAdd, preemptibleNodeTolerations)
			}
		}
	}

	// in case function has no toleration, take all from input
	if len(c.Spec.Tolerations) == 0 {
		tolerationsToAdd = tolerations
	}

	if len(tolerationsToAdd) > 0 {
		c.Spec.Tolerations = append(c.Spec.Tolerations, tolerationsToAdd...)
	}
}

// PruneAffinityNodeSelectorRequirement prunes given affinity node selector requirement from function spec
func (c *Config) PruneAffinityNodeSelectorRequirement(nodeSelectorRequirements []v1.NodeSelectorRequirement, mode string) {

	// nothing to do here
	if c.Spec.Affinity == nil || nodeSelectorRequirements == nil {
		return
	}

	if nodeAffinity := c.Spec.Affinity.NodeAffinity; nodeAffinity != nil {
		if nodeSelector := nodeAffinity.RequiredDuringSchedulingIgnoredDuringExecution; nodeSelector != nil {

			// for all term expressions on function spec
			var newNodeSelectorTerms []v1.NodeSelectorTerm
			for termIdx, term := range nodeSelector.NodeSelectorTerms {

				// check if its key matches the anti affinity
				// if it does, we want to remove this expression, so it won't block us
				// by default, prunes "one of"
				var forcePruneAll bool
				var matchingExpressionFound bool
				var newNodeSelectorRequirements []v1.NodeSelectorRequirement
				for _, expression := range term.MatchExpressions {
					for _, nodeSelectorRequirement := range nodeSelectorRequirements {
						if nodeSelectorRequirement.Key == expression.Key &&
							nodeSelectorRequirement.Operator == expression.Operator &&
							reflect.DeepEqual(nodeSelectorRequirement.Values, expression.Values) {
							matchingExpressionFound = true
							if mode == "matchAll" {
								forcePruneAll = true
							}
							break
						}
					}

					// prunes all requirements
					if forcePruneAll {
						newNodeSelectorRequirements = newNodeSelectorRequirements[:0]
						break
					}

					// no matching expression found against the node selector requirements to prune
					if !matchingExpressionFound {

						// preserve it
						newNodeSelectorRequirements = append(newNodeSelectorRequirements, expression)
					}
				}

				// assign list
				term.MatchExpressions = newNodeSelectorRequirements

				// if terms at termIdx has no matching expressions / matching fields - slice it (object has
				//   meaning)
				if len(term.MatchExpressions) > 0 || len(term.MatchFields) > 0 {
					newNodeSelectorTerms = append(newNodeSelectorTerms, term)
				}

				// update term
				nodeSelector.NodeSelectorTerms[termIdx] = term
			}
			nodeSelector.NodeSelectorTerms = newNodeSelectorTerms

			// clean if empty
			if len(nodeSelector.NodeSelectorTerms) == 0 {
				nodeAffinity.RequiredDuringSchedulingIgnoredDuringExecution = nil
			}
		}

		if nodeAffinity.RequiredDuringSchedulingIgnoredDuringExecution == nil &&
			nodeAffinity.PreferredDuringSchedulingIgnoredDuringExecution == nil {
			c.Spec.Affinity.NodeAffinity = nil
		}

		if c.Spec.Affinity.NodeAffinity == nil &&
			c.Spec.Affinity.PodAffinity == nil &&
			c.Spec.Affinity.PodAntiAffinity == nil {
			c.Spec.Affinity = nil
		}
	}
}

// PruneTolerations prunes given tolerations from function spec
func (c *Config) PruneTolerations(tolerations []v1.Toleration) {
	if len(tolerations) == 0 {
		return
	}

	// prune matching tolerations
	for _, preemptibleNodeTolerations := range tolerations {
		for index, functionToleration := range c.Spec.Tolerations {
			if functionToleration.MatchToleration(&preemptibleNodeTolerations) {
				c.Spec.Tolerations = append(c.Spec.Tolerations[:index], c.Spec.Tolerations[index+1:]...)
				break
			}
		}
	}
}

// PruneNodeSelector prunes given node selector key from function spec if their key, value are matching
func (c *Config) PruneNodeSelector(nodeSelector map[string]string) {
	if nodeSelector == nil {
		return
	}

	for key, value := range nodeSelector {
		if specValue, exists := c.Spec.NodeSelector[key]; exists && value == specValue {
			delete(c.Spec.NodeSelector, key)
		}
	}
}

// FunctionState is state of function
type FunctionState string

// Possible function states
const (
	FunctionStateWaitingForBuild                  FunctionState = "waitingForBuild"
	FunctionStateBuilding                         FunctionState = "building"
	FunctionStateWaitingForResourceConfiguration  FunctionState = "waitingForResourceConfiguration"
	FunctionStateWaitingForScaleResourcesFromZero FunctionState = "waitingForScaleResourceFromZero"
	FunctionStateWaitingForScaleResourcesToZero   FunctionState = "waitingForScaleResourceToZero"
	FunctionStateConfiguringResources             FunctionState = "configuringResources"
	FunctionStateReady                            FunctionState = "ready"
	FunctionStateError                            FunctionState = "error"
	FunctionStateUnhealthy                        FunctionState = "unhealthy"
	FunctionStateScaledToZero                     FunctionState = "scaledToZero"
	FunctionStateImported                         FunctionState = "imported"
)

func FunctionStateInSlice(functionState FunctionState, functionStates []FunctionState) bool {
	for _, state := range functionStates {
		if functionState == state {
			return true
		}
	}
	return false
}

func FunctionStateProvisioned(functionState FunctionState) bool {
	return FunctionStateInSlice(functionState,
		[]FunctionState{
			FunctionStateReady,
			FunctionStateError,
			FunctionStateUnhealthy,
			FunctionStateScaledToZero,
			FunctionStateImported,
		})
}

func FunctionStateProvisioning(functionState FunctionState) bool {
	return !FunctionStateProvisioned(functionState)
}

func IsPreviousFunctionStateAllowedToBeSet(prevState FunctionState) bool {
	allowedPreviousStates := []FunctionState{
		FunctionStateScaledToZero,
		FunctionStateReady,
		FunctionStateImported,
	}
	return FunctionStateInSlice(prevState, allowedPreviousStates)
}

// Status holds the status of the function
type Status struct {
	State       FunctionState            `json:"state,omitempty"`
	Message     string                   `json:"message,omitempty"`
	Logs        []map[string]interface{} `json:"logs,omitempty"`
	ScaleToZero *ScaleToZeroStatus       `json:"scaleToZero,omitempty"`
	APIGateways []string                 `json:"apiGateways,omitempty"`
	HTTPPort    int                      `json:"httpPort,omitempty"`

	// the built and pushed image name, populated by the function operator after the function has been deployed
	ContainerImage string `json:"containerImage,omitempty"`

	// list of internal urls
	// e.g.:
	//		Kubernetes 	-	[ my-namespace.my-function.svc.cluster.local:8080 ]
	//		Docker 		-	[ function-container-name:8080 ]
	InternalInvocationURLs []string `json:"internalInvocationUrls,omitempty"`

	// list of external urls, containing ingresses and external-ip:function-port
	// e.g.: [ my-function.some-domain.com/pathA, other-ingress.some-domain.co, 1.2.3.4:3000 ]
	ExternalInvocationURLs []string `json:"externalInvocationUrls,omitempty"`
}

func (s *Status) InvocationURLs() []string {
	return append(s.InternalInvocationURLs, s.ExternalInvocationURLs...)
}

type ScaleToZeroStatus struct {
	LastScaleEvent     scalertypes.ScaleEvent `json:"lastScaleEvent,omitempty"`
	LastScaleEventTime *time.Time             `json:"lastScaleEventTime,omitempty"`
}

// DeepCopyInto copies to appease k8s
func (s *Status) DeepCopyInto(out *Status) {

	// TODO: proper deep copy
	*out = *s
}

// ConfigWithStatus holds the config and status of a function
type ConfigWithStatus struct {
	Config `json:",inline" yaml:",inline"`
	Status Status `json:"status,omitempty"`
}

var FixableValidationErrors = []string{"V3IO Stream trigger does not support autoscaling"}<|MERGE_RESOLUTION|>--- conflicted
+++ resolved
@@ -419,12 +419,6 @@
 	// InitContainers are specialized containers that run before app containers in a Pod
 	// Init containers can contain utilities or setup scripts not present in an app image
 	InitContainers []*v1.Container `json:"initContainers,omitempty"`
-<<<<<<< HEAD
-=======
-
-	// Deprecated: remove in 1.13.x
-	Avatar string `json:"avatar,omitempty"`
->>>>>>> 8ac58b99
 }
 
 type RunOnPreemptibleNodeMode string
