/*
Copyright 2017 The Nuclio Authors.

Licensed under the Apache License, Version 2.0 (the "License");
you may not use this file except in compliance with the License.
You may obtain a copy of the License at

    http://www.apache.org/licenses/LICENSE-2.0

Unless required by applicable law or agreed to in writing, software
distributed under the License is distributed on an "AS IS" BASIS,
WITHOUT WARRANTIES OR CONDITIONS OF ANY KIND, either express or implied.
See the License for the specific language governing permissions and
limitations under the License.
*/

package functionconfig

import (
	"encoding/base64"
	"encoding/json"
	"fmt"
	"reflect"
	"regexp"
	"strings"

	"github.com/nuclio/nuclio/pkg/common"

	"github.com/nuclio/errors"
	"github.com/nuclio/gosecretive"
	"k8s.io/apimachinery/pkg/labels"
)

const (
	ReferencePrefix                  = "$ref:"
	ReferenceToEnvVarPrefix          = "NUCLIO_B64_"
	NuclioSecretNamePrefix           = "nuclio-secret-"
<<<<<<< HEAD
	NuclioSecretType                 = "nuclio.io/functionconfig"
	NuclioFlexVolumeSecretNamePrefix = "nuclio-flexvolume-"
	HasSecretAnnotation              = "nuclio.io/has-secret"
	NuclioSecretMountPath            = "/etc/nuclio/secrets"
=======
	NuclioFlexVolumeSecretNamePrefix = "nuclio-flexvolume-"
	SecretTypeFunctionConfig         = "nuclio.io/functionconfig"
	SecretTypeV3ioFuse               = "v3io/fuse"
	SecretContentKey                 = "content"
	HasSecretAnnotation              = "nuclio.io/has-secret"
	FunctionSecretMountPath          = "/etc/nuclio/secrets"
>>>>>>> 205b3a99
)

// Scrub scrubs sensitive data from a function config
func Scrub(functionConfig *Config,
	existingSecretMap map[string]string,
	sensitiveFields []*regexp.Regexp) (*Config, map[string]string, error) {

	var scrubErr error

	// hack to support avoid losing unexported fields while scrubbing.
	// scrub the function config to map[string]interface{} and revert it back to a function config later
	functionConfigAsMap := common.StructureToMap(functionConfig)
	if len(functionConfigAsMap) == 0 {
		return nil, nil, errors.New("Failed to convert function config to map")
	}

	// scrub the function config
	scrubbedFunctionConfigAsMap, secretsMap := gosecretive.Scrub(functionConfigAsMap, func(fieldPath string, valueToScrub interface{}) *string {

		for _, fieldPathRegexToScrub := range sensitiveFields {

			// if the field path matches the field path to scrub, scrub it
			if fieldPathRegexToScrub.MatchString(fieldPath) {

				secretKey := generateSecretKey(fieldPath)

				// if the value to scrub is a string, make sure that we need to scrub it
				if kind := reflect.ValueOf(valueToScrub).Kind(); kind == reflect.String {
					stringValue := reflect.ValueOf(valueToScrub).String()

					// if it's an empty string, don't scrub it
					if stringValue == "" {
						return nil
					}

					// if it's already a reference, validate that it a previous secret map exists,
					// and contains the reference
					if strings.HasPrefix(stringValue, ReferencePrefix) {
						if existingSecretMap != nil {
<<<<<<< HEAD
							trimmedSecretKey := strings.TrimSpace(strings.TrimPrefix(secretKey, ReferencePrefix))
							if _, exists := existingSecretMap[trimmedSecretKey]; !exists {
								err = errors.New(fmt.Sprintf("Config data in path %s is already masked, but original value does not exist in secret", fieldPath))
=======
							trimmedSecretKey := strings.ToLower(strings.TrimSpace(strings.TrimPrefix(secretKey, ReferencePrefix)))
							if _, exists := existingSecretMap[trimmedSecretKey]; !exists {
								scrubErr = errors.New(fmt.Sprintf("Config data in path %s is already masked, but original value does not exist in secret", fieldPath))
>>>>>>> 205b3a99
							}
						} else {
							scrubErr = errors.New(fmt.Sprintf("Config data in path %s is already masked, but secret does not exist.", fieldPath))
						}
						return nil
					}
				}

				// scrub the value, and leave a $ref placeholder
				return &secretKey
			}
		}

		// do not scrub
		return nil
	})

	// merge the new secrets map with the existing one
	if existingSecretMap != nil {
		secretsMap = labels.Merge(secretsMap, existingSecretMap)
	}

	// marshal and unmarshal the scrubbed object back to function config
	scrubbedFunctionConfig := &Config{}
	masrhalledScrubbedFunctionConfig, err := json.Marshal(scrubbedFunctionConfigAsMap.(map[string]interface{}))
	if err != nil {
		return nil, nil, errors.Wrap(err, "Failed to marshal scrubbed function config")
	}
	if err := json.Unmarshal(masrhalledScrubbedFunctionConfig, scrubbedFunctionConfig); err != nil {
		return nil, nil, errors.Wrap(err, "Failed to unmarshal scrubbed function config")
	}

	return scrubbedFunctionConfig, secretsMap, scrubErr
}

// Restore restores sensitive data in a function config from a secrets map
func Restore(scrubbedFunctionConfig *Config, secretsMap map[string]string) (*Config, error) {
	restored := gosecretive.Restore(scrubbedFunctionConfig, secretsMap)
	return restored.(*Config), nil
}

// EncodeSecretsMap encodes the keys of a secrets map
func EncodeSecretsMap(secretsMap map[string]string) (map[string]string, error) {
	encodedSecretsMap := map[string]string{}

	// encode secret map keys
	for secretKey, secretValue := range secretsMap {
		encodedSecretsMap[encodeSecretKey(secretKey)] = secretValue
<<<<<<< HEAD
	}

	// encode the entire map into a single string
	secretsMapContent, err := json.Marshal(encodedSecretsMap)
	if err != nil {
		return nil, errors.Wrap(err, "Failed to marshal secrets map")
	}
	encodedSecretsMap["content"] = base64.StdEncoding.EncodeToString(secretsMapContent)
=======
	}

	// encode the entire map into a single string
	secretsMapContent, err := json.Marshal(encodedSecretsMap)
	if err != nil {
		return nil, errors.Wrap(err, "Failed to marshal secrets map")
	}
	encodedSecretsMap[SecretContentKey] = base64.StdEncoding.EncodeToString(secretsMapContent)
>>>>>>> 205b3a99

	return encodedSecretsMap, nil
}

// DecodeSecretData decodes the keys of a secrets map
func DecodeSecretData(secretData map[string][]byte) (map[string]string, error) {
	decodedSecretsMap := map[string]string{}
	for secretKey, secretValue := range secretData {
<<<<<<< HEAD
		if secretKey == "content" {
=======
		if secretKey == SecretContentKey {
>>>>>>> 205b3a99

			// when the secret is created, the entire map is encoded into a single string under the "content" key
			// which we don't care about when decoding
			continue
		}
		decodedSecretKey, err := decodeSecretKey(secretKey)
		if err != nil {
			return nil, errors.Wrap(err, "Failed to decode secret key")
		}
		decodedSecretsMap[decodedSecretKey] = string(secretValue)
	}
	return decodedSecretsMap, nil
}

func ResolveEnvVarNameFromReference(reference string) string {
	fieldPath := strings.TrimPrefix(reference, ReferencePrefix)
	return encodeSecretKey(fieldPath)
}

<<<<<<< HEAD
func GenerateFunctionSecretName(functionName string) string {
	return fmt.Sprintf("%s%s", NuclioSecretNamePrefix, functionName)
=======
func GenerateFunctionSecretName(functionName, secretPrefix string) string {
	secretName := fmt.Sprintf("%s%s", secretPrefix, functionName)
	if len(secretName) > common.KubernetesDomainLevelMaxLength {
		secretName = secretName[:common.KubernetesDomainLevelMaxLength]
	}
	return secretName
>>>>>>> 205b3a99
}

// encodeSecretKey encodes a secret key
func encodeSecretKey(fieldPath string) string {
	fieldPath = strings.TrimPrefix(fieldPath, ReferencePrefix)
	encodedFieldPath := base64.StdEncoding.EncodeToString([]byte(fieldPath))
	encodedFieldPath = strings.ReplaceAll(encodedFieldPath, "=", "_")
	return fmt.Sprintf("%s%s", ReferenceToEnvVarPrefix, encodedFieldPath)
}

// decodeSecretKey decodes a secret key and returns the original field
func decodeSecretKey(secretKey string) (string, error) {
	encodedFieldPath := strings.TrimPrefix(secretKey, ReferenceToEnvVarPrefix)
	encodedFieldPath = strings.ReplaceAll(encodedFieldPath, "_", "=")
	decodedFieldPath, err := base64.StdEncoding.DecodeString(encodedFieldPath)
	if err != nil {
		return "", errors.Wrap(err, "Failed to decode secret key")
	}
	return string(decodedFieldPath), nil
}

func generateSecretKey(fieldPath string) string {
<<<<<<< HEAD
	return fmt.Sprintf("%s%s", ReferencePrefix, fieldPath)
=======
	return fmt.Sprintf("%s%s", ReferencePrefix, strings.ToLower(fieldPath))
>>>>>>> 205b3a99
}<|MERGE_RESOLUTION|>--- conflicted
+++ resolved
@@ -35,19 +35,12 @@
 	ReferencePrefix                  = "$ref:"
 	ReferenceToEnvVarPrefix          = "NUCLIO_B64_"
 	NuclioSecretNamePrefix           = "nuclio-secret-"
-<<<<<<< HEAD
-	NuclioSecretType                 = "nuclio.io/functionconfig"
-	NuclioFlexVolumeSecretNamePrefix = "nuclio-flexvolume-"
-	HasSecretAnnotation              = "nuclio.io/has-secret"
-	NuclioSecretMountPath            = "/etc/nuclio/secrets"
-=======
 	NuclioFlexVolumeSecretNamePrefix = "nuclio-flexvolume-"
 	SecretTypeFunctionConfig         = "nuclio.io/functionconfig"
 	SecretTypeV3ioFuse               = "v3io/fuse"
 	SecretContentKey                 = "content"
 	HasSecretAnnotation              = "nuclio.io/has-secret"
 	FunctionSecretMountPath          = "/etc/nuclio/secrets"
->>>>>>> 205b3a99
 )
 
 // Scrub scrubs sensitive data from a function config
@@ -87,15 +80,9 @@
 					// and contains the reference
 					if strings.HasPrefix(stringValue, ReferencePrefix) {
 						if existingSecretMap != nil {
-<<<<<<< HEAD
-							trimmedSecretKey := strings.TrimSpace(strings.TrimPrefix(secretKey, ReferencePrefix))
-							if _, exists := existingSecretMap[trimmedSecretKey]; !exists {
-								err = errors.New(fmt.Sprintf("Config data in path %s is already masked, but original value does not exist in secret", fieldPath))
-=======
 							trimmedSecretKey := strings.ToLower(strings.TrimSpace(strings.TrimPrefix(secretKey, ReferencePrefix)))
 							if _, exists := existingSecretMap[trimmedSecretKey]; !exists {
 								scrubErr = errors.New(fmt.Sprintf("Config data in path %s is already masked, but original value does not exist in secret", fieldPath))
->>>>>>> 205b3a99
 							}
 						} else {
 							scrubErr = errors.New(fmt.Sprintf("Config data in path %s is already masked, but secret does not exist.", fieldPath))
@@ -144,16 +131,6 @@
 	// encode secret map keys
 	for secretKey, secretValue := range secretsMap {
 		encodedSecretsMap[encodeSecretKey(secretKey)] = secretValue
-<<<<<<< HEAD
-	}
-
-	// encode the entire map into a single string
-	secretsMapContent, err := json.Marshal(encodedSecretsMap)
-	if err != nil {
-		return nil, errors.Wrap(err, "Failed to marshal secrets map")
-	}
-	encodedSecretsMap["content"] = base64.StdEncoding.EncodeToString(secretsMapContent)
-=======
 	}
 
 	// encode the entire map into a single string
@@ -162,7 +139,6 @@
 		return nil, errors.Wrap(err, "Failed to marshal secrets map")
 	}
 	encodedSecretsMap[SecretContentKey] = base64.StdEncoding.EncodeToString(secretsMapContent)
->>>>>>> 205b3a99
 
 	return encodedSecretsMap, nil
 }
@@ -171,11 +147,7 @@
 func DecodeSecretData(secretData map[string][]byte) (map[string]string, error) {
 	decodedSecretsMap := map[string]string{}
 	for secretKey, secretValue := range secretData {
-<<<<<<< HEAD
-		if secretKey == "content" {
-=======
 		if secretKey == SecretContentKey {
->>>>>>> 205b3a99
 
 			// when the secret is created, the entire map is encoded into a single string under the "content" key
 			// which we don't care about when decoding
@@ -195,17 +167,12 @@
 	return encodeSecretKey(fieldPath)
 }
 
-<<<<<<< HEAD
-func GenerateFunctionSecretName(functionName string) string {
-	return fmt.Sprintf("%s%s", NuclioSecretNamePrefix, functionName)
-=======
 func GenerateFunctionSecretName(functionName, secretPrefix string) string {
 	secretName := fmt.Sprintf("%s%s", secretPrefix, functionName)
 	if len(secretName) > common.KubernetesDomainLevelMaxLength {
 		secretName = secretName[:common.KubernetesDomainLevelMaxLength]
 	}
 	return secretName
->>>>>>> 205b3a99
 }
 
 // encodeSecretKey encodes a secret key
@@ -228,9 +195,5 @@
 }
 
 func generateSecretKey(fieldPath string) string {
-<<<<<<< HEAD
-	return fmt.Sprintf("%s%s", ReferencePrefix, fieldPath)
-=======
 	return fmt.Sprintf("%s%s", ReferencePrefix, strings.ToLower(fieldPath))
->>>>>>> 205b3a99
 }