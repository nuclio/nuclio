/*
Copyright 2017 The Nuclio Authors.

Licensed under the Apache License, Version 2.0 (the "License");
you may not use this file except in compliance with the License.
You may obtain a copy of the License at

    http://www.apache.org/licenses/LICENSE-2.0

Unless required by applicable law or agreed to in writing, software
distributed under the License is distributed on an "AS IS" BASIS,
WITHOUT WARRANTIES OR CONDITIONS OF ANY KIND, either express or implied.
See the License for the specific language governing permissions and
limitations under the License.
*/

package dashboard

import (
	"fmt"
	"net/http"
	"strings"
	"time"

	"github.com/nuclio/nuclio/pkg/common"
	"github.com/nuclio/nuclio/pkg/dashboard/functiontemplates"
	"github.com/nuclio/nuclio/pkg/dockerclient"
	"github.com/nuclio/nuclio/pkg/dockercreds"
	"github.com/nuclio/nuclio/pkg/errors"
	"github.com/nuclio/nuclio/pkg/platform"
	"github.com/nuclio/nuclio/pkg/platformconfig"
	"github.com/nuclio/nuclio/pkg/restful"

	"github.com/go-chi/chi"
	"github.com/go-chi/cors"
	"github.com/nuclio/logger"
)

type Server struct {
	*restful.AbstractServer
	dockerKeyDir          string
	defaultRegistryURL    string
	defaultRunRegistryURL string
	dockerClient          dockerclient.Client
	dockerCreds           *dockercreds.DockerCreds
	Platform              platform.Platform
	NoPullBaseImages      bool
	externalIPAddresses   []string
	defaultNamespace      string
	Offline               bool
	Repository            *functiontemplates.Repository
	platformConfiguration *platformconfig.Configuration
}

func NewServer(parentLogger logger.Logger,
	dockerKeyDir string,
	defaultRegistryURL string,
	defaultRunRegistryURL string,
	platform platform.Platform,
	noPullBaseImages bool,
	configuration *platformconfig.WebServer,
	defaultCredRefreshInterval *time.Duration,
	externalIPAddresses []string,
	defaultNamespace string,
	offline bool,
<<<<<<< HEAD
	platformConfigurationPath string,
	repository *functiontemplates.Repository) (*Server, error) {
=======
	platformConfiguration *platformconfig.Configuration) (*Server, error) {
>>>>>>> 49b07eee

	var err error

	newDockerClient, err := dockerclient.NewShellClient(parentLogger, nil)
	if err != nil {
		return nil, errors.Wrap(err, "Failed to create docker client")
	}

	newDockerCreds, err := dockercreds.NewDockerCreds(parentLogger, newDockerClient, defaultCredRefreshInterval)
	if err != nil {
		return nil, errors.Wrap(err, "Failed to create docker loginner")
	}

	// if we're set to build offline, make sure not to pull base images
	if offline {
		noPullBaseImages = true
	}

	newServer := &Server{
		dockerKeyDir:          dockerKeyDir,
		defaultRegistryURL:    defaultRegistryURL,
		defaultRunRegistryURL: defaultRunRegistryURL,
		dockerClient:          newDockerClient,
		dockerCreds:           newDockerCreds,
		Platform:              platform,
		NoPullBaseImages:      noPullBaseImages,
		externalIPAddresses:   externalIPAddresses,
		defaultNamespace:      defaultNamespace,
		Offline:               offline,
<<<<<<< HEAD
		Repository:            repository,
=======
		platformConfiguration: platformConfiguration,
>>>>>>> 49b07eee
	}

	// create server
	newServer.AbstractServer, err = restful.NewAbstractServer(parentLogger,
		DashboardResourceRegistrySingleton,
		newServer,
		configuration)

	if err != nil {
		return nil, errors.Wrap(err, "Failed to create restful server")
	}

	// try to load docker keys, ignoring errors
	if err := newServer.loadDockerKeys(newServer.dockerKeyDir); err != nil {
		newServer.Logger.WarnWith("Failed to login with docker keys", "err", err.Error())
	}

	// if the docker registry was not specified, try to take from credentials. this way the user only needs
	// to specify the secret to that registry and URL will be taken from there
	if newServer.defaultRegistryURL == "" {
		newServer.defaultRegistryURL = newServer.getRegistryURL()
	}

	// for logging purposes, duration can't be nil (stringer is called on nil and panics)
	if defaultCredRefreshInterval == nil {
		noDefaultCredRefreshInterval := 0 * time.Second

		defaultCredRefreshInterval = &noDefaultCredRefreshInterval
	}

	// set external IPs, if specified
	if len(externalIPAddresses) != 0 {
		if err := newServer.Platform.SetExternalIPAddresses(externalIPAddresses); err != nil {
			return nil, errors.Wrap(err, "Failed to set external IP address")
		}
	}

	newServer.Logger.InfoWith("Initialized",
		"dockerKeyDir", dockerKeyDir,
		"defaultRegistryURL", defaultRegistryURL,
		"defaultRunRegistryURL", defaultRunRegistryURL,
		"defaultCredRefreshInterval", defaultCredRefreshInterval,
		"defaultNamespace", defaultNamespace)

	return newServer, nil
}

func (s *Server) GetRegistryURL() string {
	return s.defaultRegistryURL
}

func (s *Server) GetRunRegistryURL() string {
	return s.defaultRunRegistryURL
}

func (s *Server) GetExternalIPAddresses() []string {
	return s.externalIPAddresses
}

func (s *Server) GetDefaultNamespace() string {
	return s.defaultNamespace
}

func (s *Server) InstallMiddleware(router chi.Router) error {
	if err := s.AbstractServer.InstallMiddleware(router); err != nil {
		return err
	}

	corsOptions := cors.Options{
		AllowedOrigins: []string{"*"},
		AllowedMethods: []string{"GET", "POST", "PUT", "DELETE", "OPTIONS"},
		AllowedHeaders: []string{
			"Accept",
			"Authorization",
			"Content-Type",
			"Content-Length",
			"X-CSRF-Token",
			"X-nuclio-log-level",
			"X-nuclio-function-name",
			"X-nuclio-function-namespace",
			"X-nuclio-wait-function-action",
			"X-nuclio-invoke-via",
			"X-nuclio-project-name",
			"X-nuclio-project-namespace",
			"X-nuclio-function-event-name",
			"X-nuclio-function-event-namespace",
			"X-nuclio-path",
		},
		ExposedHeaders: []string{
			"Content-Length",
			"X-nuclio-logs",
		},
		AllowCredentials: true,
		MaxAge:           300,
	}

	// create new CORS instance
	router.Use(cors.New(corsOptions).Handler)

	return nil
}

func (s *Server) ServeHTTP(w http.ResponseWriter, r *http.Request) {
	w.WriteHeader(201)
}

func (s *Server) getRegistryURL() string {
	registryURL := ""
	credentials := s.dockerCreds.GetCredentials()

	if len(credentials) >= 1 {
		registryURL = credentials[0].URL

		// if the user specified the docker hub, we can't use this as-is. add the user name to the URL
		// to generate a valid URL
		for _, dockerPattern := range []string{
			".docker.com",
			".docker.io",
		} {
			if strings.HasSuffix(registryURL, dockerPattern) {
				registryURL = fmt.Sprintf("%s/%s", registryURL, credentials[0].Username)
				break
			}
		}

		// trim prefixes
		registryURL = common.StripPrefixes(registryURL,
			[]string{
				"https://",
				"http://",
			})

		s.Logger.InfoWith("Using registry from credentials", "url", registryURL)
	}

	// if we're still without a valid registry, use a hardcoded one (TODO: remove this)
	if registryURL == "" {
		registryURL = "localhost:5000"
	}

	return registryURL
}

func (s *Server) loadDockerKeys(dockerKeyDir string) error {
	if dockerKeyDir == "" {
		return nil
	}

	return s.dockerCreds.LoadFromDir(dockerKeyDir)
}

func (s *Server) readPlatformConfiguration(configurationPath string) (*platformconfig.Configuration, error) {
	platformConfigurationReader, err := platformconfig.NewReader()
	if err != nil {
		return nil, errors.Wrap(err, "Failed to create platform configuration reader")
	}

	return platformConfigurationReader.ReadFileOrDefault(configurationPath)
}<|MERGE_RESOLUTION|>--- conflicted
+++ resolved
@@ -63,12 +63,8 @@
 	externalIPAddresses []string,
 	defaultNamespace string,
 	offline bool,
-<<<<<<< HEAD
-	platformConfigurationPath string,
-	repository *functiontemplates.Repository) (*Server, error) {
-=======
+	repository *functiontemplates.Repository,
 	platformConfiguration *platformconfig.Configuration) (*Server, error) {
->>>>>>> 49b07eee
 
 	var err error
 
@@ -98,11 +94,8 @@
 		externalIPAddresses:   externalIPAddresses,
 		defaultNamespace:      defaultNamespace,
 		Offline:               offline,
-<<<<<<< HEAD
 		Repository:            repository,
-=======
 		platformConfiguration: platformConfiguration,
->>>>>>> 49b07eee
 	}
 
 	// create server
