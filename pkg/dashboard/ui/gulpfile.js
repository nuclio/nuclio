//
// ******* Configuration and loading third party components *******
//

/**
 * Load required components
 */

// Do not put here required modules that are in devDependencies in package.json, instead require them only in the
// specific gulp task that uses them (for example: karma, protractor, livereload)
var babel = require('gulp-babel');
var color = require('ansi-colors');
var config = require('./build.config');
var cache = require('gulp-file-transform-cache');
var gulp = require('gulp');
var path = require('path');
var less = require('gulp-less');
var lessImport = require('gulp-less-import');
var log = require('fancy-log');
var rename = require('gulp-rename');
var concat = require('gulp-concat');
var runSequence = require('run-sequence');
var eslint = require('gulp-eslint');
var preprocess = require('gulp-preprocess');
var minifyCss = require('gulp-cssnano');
var gulpIf = require('gulp-if');
var rev = require('gulp-rev');
var argv = require('yargs').argv;
var minifyHtml = require('gulp-htmlmin');
var ngHtml2Js = require('gulp-ng-html2js');
var merge2 = require('merge2');
var uglify = require('gulp-uglify');
var revCollector = require('gulp-rev-collector');
var imagemin = require('gulp-imagemin');
var iRequire = require('./resources/installRequire');
var lodash = require('lodash');
var del = require('del');
var vinylPaths = require('vinyl-paths');
var exec = require('child_process').exec;
var errorHandler = require('gulp-error-handle');
var buildVersion = null;
var livereload = null;

/**
 * Set up configuration
 */
var state = {
    isDevMode: argv.dev === true, // works only for development build type
    isForTesting: false,
    isForE2ETesting: false
};

/**
 * Load components for development environment
 */
if (state.isDevMode) {
    livereload = require('gulp-livereload');
}

/**
 * Make sure resources are built before app
 */
var previewServer = iRequire(config.resources.previewServer);
var errHandler = iRequire(config.resources.errHandler);

//
// ******* Tasks *******
//

/**
 * Set build for testing
 */
gulp.task('set-testing', function () {
    state.isForTesting = true;
    state.isDevMode = true;
});

/**
 * Set build for testing
 */
gulp.task('set-e2e-testing', function () {
    state.isForE2ETesting = true;
    //state.isDevMode = true;
});

/**
 * Clean build directory
 */
gulp.task('clean', function () {
    return gulp.src([config.build_dir, config.cache_file])
        .pipe(errorHandler(handleError))
        .pipe(vinylPaths(del));
});

/**
 * Build vendor.css (include all vendor css files)
 */
gulp.task('vendor.css', function () {
    var distFolder = config.assets_dir + '/css';

    return merge2(
        gulp.src(config.vendor_files.less)
            .pipe(errorHandler(handleError))
            .pipe(lessImport('bootstrap.less'))
            .pipe(less()),
        gulp.src([path.join(distFolder, 'bootstrap.css')].concat(config.vendor_files.css)))
        .pipe(errorHandler(handleError))
        .pipe(concat(config.output_files.vendor.css))
        .pipe(gulpIf(!state.isDevMode, minifyCss({
            reduceIdents: false
        })))
        .pipe(gulpIf(!state.isDevMode, rev()))
        .pipe(gulp.dest(distFolder))
        .pipe(gulpIf(!state.isDevMode, rev.manifest(config.output_files.vendor.css_manifest)))
        .pipe(gulp.dest(distFolder));
});

/**
 * Build vendor.js (include all vendor js files)
 */
gulp.task('vendor.js', function () {
    var distFolder = config.assets_dir + '/js';

    return gulp.src(config.vendor_files.js)
        .pipe(errorHandler(handleError))
        .pipe(concat(config.output_files.vendor.js))
        .pipe(gulpIf(!state.isDevMode, uglify()))
        .pipe(gulpIf(!state.isDevMode, rev()))
        .pipe(gulp.dest(distFolder))
        .pipe(gulpIf(!state.isDevMode, rev.manifest(config.output_files.vendor.js_manifest)))
        .pipe(gulp.dest(distFolder));
});

/**
 * Build app.css (include all project css files)
 */
gulp.task('app.css', function () {
    var distFolder = config.assets_dir + '/css';

    var task = gulp
        .src(config.app_files.less_files)
        .pipe(errorHandler(handleError))
        .pipe(lessImport('app.less'))
        .pipe(less({
            paths: [path.join(__dirname, 'less', 'includes')],
            compress: false
        }))
        .pipe(less({
            compress: !state.isDevMode
        }))
        .pipe(rename(config.output_files.app.css))
        .pipe(gulpIf(!state.isDevMode, rev()))
        .pipe(gulp.dest(distFolder))
        .pipe(gulpIf(!state.isDevMode, rev.manifest(config.output_files.app.css_manifest)))
        .pipe(gulp.dest(distFolder));

    if (livereload !== null) {
        task.pipe(livereload());
    }

    return task;
});

/**
 * Build app.js (include all project js files and templates)
 */
gulp.task('app.js', function () {
    var distFolder = config.assets_dir + '/js';
    var customConfig = buildConfigFromArgs();

    var js = gulp.src(config.app_files.js)
        .pipe(errorHandler(handleError))
        .pipe(preprocess({
            context: {
                IGZ_CUSTOM_CONFIG: customConfig || '',
                IGZ_TESTING: state.isForTesting,
                IGZ_E2E_TESTING: state.isForE2ETesting,
                IGZ_DEVELOPMENT_BUILD: state.isDevMode
            }
        }))
        .pipe(cache({
            path: config.cache_file,
            transformStreams: [
                babel({
                    ignore: ['node_modules/iguazio.dashboard-controls/dist/js/iguazio.dashboard-controls.js']
                })
            ]
        }));

    var templates = gulp.src(config.app_files.templates)
        .pipe(errorHandler(handleError))
        .pipe(minifyHtml({
            removeComments: true,
            collapseWhitespace: true,
            collapseInlineTagWhitespace: true
        }))
        .pipe(ngHtml2Js({
            moduleName: config.app_files.templates_module_name
        }));

    var task;

    if (state.isForTesting) {
        task = merge2(js, templates)
            .pipe(errorHandler(handleError))
            .pipe(concat(config.output_files.app.js))
            .pipe(gulp.dest(distFolder));
    } else {
        task = merge2(js, templates)
            .pipe(errorHandler(handleError))
            .pipe(concat(config.output_files.app.js))
            .pipe(gulpIf(!state.isDevMode, rev()))
            .pipe(gulp.dest(distFolder))
            .pipe(gulpIf(!state.isDevMode, rev.manifest(config.output_files.app.js_manifest)))
            .pipe(gulp.dest(distFolder));
    }

    if (state.isDevMode && livereload !== null) {
        task.pipe(livereload());
    }

    return task;
});

/**
 * Temporary task to copy the monaco-editor files to the assets directory
 */
gulp.task('monaco', function () {
    gulp.src(['node_modules/monaco-editor/**/*']).pipe(gulp.dest(config.assets_dir + '/monaco-editor'));
});

/**
 * Copy all fonts to the build directory
 */
gulp.task('fonts', function () {
    var distFolder = config.assets_dir + '/fonts';

    return gulp.src(config.app_files.fonts + '/**/*')
        .pipe(errorHandler(handleError))
        .pipe(gulp.dest(distFolder));
});

/**
 * Optimize all images and copy them to the build directory
 */
gulp.task('images', function () {
    var distFolder = config.assets_dir + '/images';

    return gulp.src(config.app_files.images)
        .pipe(errorHandler(handleError))
        .pipe(gulpIf(!state.isDevMode, imagemin({
            optimizationLevel: 3,
            progressive: true,
            interlaced: true
        })))
        .pipe(gulp.dest(distFolder));
});

/**
 * Copy all translation files to the build directory
 */
gulp.task('i18n', function () {
    var distFolder = config.assets_dir + '/i18n';

    return gulp.src(config.app_files.i18n)
        .pipe(errorHandler(handleError))
        .pipe(gulp.dest(distFolder));
});

/**
 * Build index.html for ordinary use
 */
gulp.task('index.html', function () {
    return buildIndexHtml(false);
});

/**
 * Build dashboard-config.json
 */
gulp.task('dashboard-config.json', function () {
    return gulp.src(config.app_files.json)
        .pipe(errorHandler(handleError))
        .pipe(gulp.dest(config.build_dir));
});

/**
 * Lint source code
 */
gulp.task('lint', function () {
    return gulp.src(config.app_files.js)
        .pipe(errorHandler(handleError))
        .pipe(eslint())
        .pipe(eslint.format('compact'))
        .pipe(eslint.failAfterError());
});

/**
 * Serve static files
 */
gulp.task('serve-static', function () {
    previewServer.start(log, config.build_dir);
});

/**
 * Run unit tests (Karma)
 * Task for development environment only
 */
gulp.task('test-unit-run', function (done) {
    var KarmaServer = require('karma').Server;
    var files = [__dirname + '/' + config.assets_dir + '/js/' + config.output_files.vendor.js]
        .concat(__dirname + '/' + config.test_files.unit.vendor)
        .concat([__dirname + '/' + config.assets_dir + '/js/' + config.output_files.app.js])
        .concat(__dirname + '/' + (!lodash.isUndefined(argv.spec) ? 'src/**/' + argv.spec : config.test_files.unit.tests));

    new KarmaServer({
        configFile: __dirname + '/' + config.test_files.unit.karma_config,
        files: files,
        action: 'run'
    }, done).start();
});

/**
 * Build e2e mock module with dependencies
 */
gulp.task('test-e2e-mock-module', function () {
    var files = config.test_files.e2e.vendor
        .concat(config.test_files.e2e.mock_module);

    return gulp.src(files)
        .pipe(errorHandler(handleError))
        .pipe(concat(config.test_files.e2e.built_file_name))
        .pipe(gulp.dest(config.test_files.e2e.built_folder_name));
});

/**
 * Process index.html and inject mocked module for e2e testing
 */
gulp.task('test-e2e-mock-html', function () {
    return buildIndexHtml(true);
});

/**
 * Print info about test-e2e-run task options
 * Task for development environment only
 */
gulp.task('e2e-help', function () {
    var greenColor = '\x1b[32m';
    var regularColor = '\x1b[0m';
    var helpMessage = '\n' +
        greenColor + '--browsers={number}' + regularColor + '\n\toption for setting count of browser instances to run\n' +
        greenColor + '--run-single' + regularColor + '\n\toption for running all specs in one thread\n' +
        greenColor + '--specs={string}' + regularColor + '\n\tcomma separated set of specs for test run.\n\tSee: ./build.config -> test_files.e2e.spec_path\n' +
        greenColor + '--spec-pattern={string}' + regularColor + '\n\tcomma separated set of spec patterns for including to test run\n' +
        greenColor + '--exclude-pattern={string}' + regularColor + '\n\tcomma separated set of spec patterns for excluding from test run\n' +
        greenColor + '--junit-report' + regularColor + '\n\toption for generating test reporter in XML format that is compatible with JUnit\n' +
        greenColor + '--dont-update-wd' + regularColor + '\n\toption to prevent WebDriver updating';
    console.info(helpMessage);
});

/**
 * Run e2e tests (Protractor)
 * Task for development environment only
 */
gulp.task('test-e2e-run', function () {
    console.info('Use \'gulp e2e-help\' to get info about test run options');
    var argumentList = [];
    var src = [];
    var browserInstances = 3;
    var exclusions = [];
    var protractor = require('gulp-protractor').protractor;

    /**
     * --browsers={number} - option for setting count of browser instances to run
     * @type {number}
     */
    if (argv['browsers']) {
        browserInstances = parseInt(argv['browsers']);
    }

    if (argv['demo']) {
        argumentList.push(
            '--params.use_mode=demo'
        );
    } else {
        argumentList.push(
            '--params.use_mode=staging'
        );
    }

    /**
     * --run-single - option for running all specs in one thread
     */
    if (!argv['run-single']) {
        argumentList.push(
            '--capabilities.maxInstances', browserInstances,
            '--capabilities.shardTestFiles', true
        );
    }

    /**
     * --specs={string} - comma separated list of specs for test run.
     * See: ./build.config -> test_files.e2e.spec_path
     * @type {string}
     */
    if (argv.specs) {
        argv.specs.split(',').forEach(function (specArgument) {
            src.push(config.test_files.e2e.spec_path[specArgument.trim()]);
        });
    }

    /**
     * --spec-pattern={string} - comma separated list of spec patterns for including to test run
     * @type {string}
     */
    if (argv['spec-pattern']) {
        argv['spec-pattern'].split(',').forEach(function (specPattern) {
            src.push(config.test_files.e2e.specs_location + specPattern.trim() + '.spec.js');
        });
        console.info('Ran specs:\n' + src.join(',\n'));
    }

    /**
     * --exclude-pattern={string} - comma separated list of spec patterns for excluding from test run
     * @type {string}
     */
    if (argv['exclude-pattern']) {
        argv['exclude-pattern'].split(',').forEach(function (excludePattern) {
            exclusions.push(config.test_files.e2e.specs_location + excludePattern.trim() + '.spec.js');
        });
        argumentList.push(
            '--exclude', exclusions.join(',')
        );
        console.info('Excluded specs:\n' + exclusions.join(',\n'));
    }

    /**
     * --junit-report - option for generating test reporter in XML format that is compatible with JUnit
     */
    if (argv['junit-report']) {
        argumentList.push(
            '--params.use_junit_reporter=true'
        );
        console.info('JUnit reporter will be used');
    }

    return gulp.src(src)
        .pipe(protractor({
            configFile: config.test_files.e2e.protractor_config,
            args: argumentList
        }))
        .on('error', function (e) {
            var currentTime = new Date();
            console.error('[' + currentTime.getHours() + ':' + currentTime.getMinutes() + ':' +
                currentTime.getSeconds() + '] ');
            throw e;
        });
});

/**
 * Stop the server
 */
gulp.task('stop-server', function (next) {
    previewServer.stop();
    next();
});

/**
 * Watch for changes and build needed sources
 * Task for development environment only
 */
gulp.task('watcher', function () {
    state.isDevMode = true;
    errHandler.resist();
    if (livereload !== null) {
        livereload.listen();
    }

    gulp.watch(config.app_files.less_files, function () {
        return runSequence('app.css');
    });
    log('Watching', color.yellow('LESS'), 'files');

    var appFiles = config.app_files.js
        .concat(config.app_files.templates);
    gulp.watch(appFiles, function () {
        return runSequence('app.js');
    });
    log('Watching', color.yellow('JavaScript'), 'files');

    gulp.watch(config.app_files.html, function () {
        return runSequence('index.html');
    });
    log('Watching', color.yellow('HTML'), 'files');

    gulp.watch(config.app_files.json, function () {
        return runSequence('dashboard-config.json');
    });
    log('Watching', color.blue('JSON'), 'files');

    gulp.watch(config.app_files.i18n, {interval: 3000}, function () {
        return runSequence('i18n');
    });
    log('Watching', color.blue('I18N'), 'files');

    gulp.watch(config.shared_files.less, function () {
        return runSequence('build_shared');
    });
    log('Watching', color.yellow('LESS'), 'shared_files');

    var appFilesShared = config.shared_files.js
        .concat(config.shared_files.templates);
    gulp.watch(appFilesShared, function () {
        return runSequence('build_shared');
    });
    log('Watching', color.yellow('JavaScript'), 'shared_files');
<<<<<<< HEAD
=======

    gulp.watch(config.shared_files.i18n, {interval: 3000}, function () {
        return runSequence('build_shared');
    });
    log('Watching', color.blue('I18N'), 'shared_files');
>>>>>>> 6a763e14
});

/**
 * Update web driver
 * Task for development environment only
 */
gulp.task('update-web-driver', function (next) {
    var webDriverUpdate = require('gulp-protractor').webdriver_update;
    argv['dont-update-wd'] ? next() : webDriverUpdate(next);
});

//
// ******* Common parts *******
//

/**
 * Build index.html
 */
function buildIndexHtml(isVersionForTests) {
    var task = gulp.src([config.app_files.html, config.assets_dir + '/**/*.manifest.json'])
        .pipe(errorHandler(handleError))
        .pipe(gulpIf(!state.isDevMode, revCollector()))
        .pipe(gulpIf(isVersionForTests, preprocess({context: {IGZ_TEST_E2E: true}}), preprocess()))
        .pipe(gulpIf(!state.isDevMode, minifyHtml({
            removeComments: true,
            collapseWhitespace: true,
            collapseInlineTagWhitespace: true
        })))
        .pipe(gulp.dest(config.build_dir));

    if (livereload !== null) {
        task.pipe(livereload());
    }

    return task;
}

function buildConfigFromArgs() {
    var buildConfig = {
        mode: argv['demo']    === true ? 'demo'       : // demo overrides staging in case of: `gulp --demo --staging`
              argv['staging'] === true ? 'staging'    :
              /* default */              'production'
    };

    // if at least one URL was set, create the config
    // eslint-disable-next-line
    return !lodash.isEmpty(buildConfig) ? JSON.stringify(buildConfig) : null;
}

//
// ******* Task chains *******
//

/**
 * Base build task
 */
gulp.task('build', function (next) {
    runSequence('lint', 'clean', ['vendor.css', 'vendor.js'], ['app.css', 'app.js', 'fonts', 'images', 'i18n', 'monaco'], 'index.html', 'dashboard-config.json', next);
});

/**
 * Task for unit test running
 * Task for development environment only
 */
gulp.task('test-unit', function (next) {
    runSequence('set-testing', 'build', 'serve-static', 'stop-server', 'test-unit-run', next);
});

/**
 * Task for e2e test running
 * Task for development environment only
 */
gulp.task('test-e2e', function (next) {
    runSequence('e2e-help', 'update-web-driver', 'set-e2e-testing', 'build', 'serve-static', 'test-e2e-mock-module', 'test-e2e-mock-html',
        'test-e2e-run', 'stop-server', next);
});

/**
 * Task for unit and e2e test running (run without tags, using simple state mode)
 * Task for development environment only
 */
gulp.task('test', function (next) {
    runSequence('test-unit', 'test-e2e', next);
});

/**
 * Lifts up preview server
 * This could be used to quickly use dashboard when it is already built.
 */
gulp.task('lift', function (next) {
    var mocks = ['serve-static'];

    runSequence(mocks, next);
});

/**
 * Default task
 */
gulp.task('default', function (next) {
    runSequence(['clean_shared', 'build_shared'], 'build', 'lift', next);
});

/**
 * Build project, watch for changes and build needed sources
 * Task for development environment only
 */
gulp.task('watch', function (next) {
    state.isDevMode = true;
    runSequence('default', 'watcher', next);
});

//
// Shared
//

/**
 * Clean build directory
 */
gulp.task('clean_shared', function () {
    if (state.isDevMode) {
        return gulp.src(config.shared_files.dist)
            .pipe(errorHandler(handleError))
            .pipe(vinylPaths(del));
    }
});

/**
 * Build app.css (include all project less files)
 */
gulp.task('app.less_shared', function () {
    var distFolder = config.shared_files.dist + '/less';

    var task = gulp
        .src(config.shared_files.less)
        .pipe(errorHandler(handleError))
        .pipe(concat(config.shared_output_files.app.less))
        .pipe(gulp.dest(distFolder));

    return task;
});

/**
 * Build app.js (include all project js files and templates)
 */
gulp.task('app.js_shared', function () {
    var distFolder = config.shared_files.dist + '/js';

    var js = gulp.src(config.shared_files.js)
        .pipe(errorHandler(handleError))
        .pipe(cache({
            path: config.shared_cache_file,
            transformStreams: [
                babel()
            ]
        }));

    var templates = gulp.src(config.shared_files.templates)
        .pipe(errorHandler(handleError))
        .pipe(minifyHtml({
            removeComments: true,
            collapseWhitespace: true,
            collapseInlineTagWhitespace: true
        }))
        .pipe(ngHtml2Js({
            moduleName: config.shared_files.templates_module_name
        }));

    var task = merge2(js, templates)
        .pipe(errorHandler(handleError))
        .pipe(concat(config.shared_output_files.app.js))
        .pipe(gulp.dest(distFolder));

    return task;
});

/**
 * Copy all fonts to the build directory
 */
gulp.task('fonts_shared', function () {
    var distFolder = config.shared_files.dist + '/fonts';

    return gulp.src(config.shared_files.fonts)
        .pipe(errorHandler(handleError))
        .pipe(gulp.dest(distFolder));
});

/**
 * Copy all translation files to the build directory
 */
gulp.task('i18n_shared', function () {
    var distFolder = config.shared_files.dist + '/i18n';

    return gulp.src(config.shared_files.i18n)
        .pipe(errorHandler(handleError))
        .pipe(gulp.dest(distFolder));
});

/**
 * Optimize all images and copy them to the build directory
 */
gulp.task('images_shared', function () {
    var distFolder = config.shared_files.dist + '/images';

    return gulp.src(config.shared_files.images)
        .pipe(errorHandler(handleError))
        .pipe(imagemin({
            optimizationLevel: 3,
            progressive: true,
            interlaced: true
        }))
        .pipe(gulp.dest(distFolder));
});

/**
 * Lint source code
 */
gulp.task('lint_shared', function () {
    return gulp.src(config.shared_files.js)
        .pipe(errorHandler(handleError))
        .pipe(eslint())
        .pipe(eslint.format('compact'))
        .pipe(eslint.failAfterError());
});

gulp.task('inject-version_shared', function () {
    exec('git describe --tags --abbrev=40', function (err, stdout) {
        buildVersion = stdout;
    });
});

//
// ******* Task chains *******
//

/**
 * Base build task
 */
gulp.task('build_shared', function (next) {
    if (state.isDevMode) {
        runSequence('lint_shared', 'inject-version_shared', ['app.less_shared', 'app.js_shared', 'fonts_shared', 'images_shared', 'i18n_shared'], next);
    } else {
        next();
    }
});

//
// Helper methods
//

/**
 * Error handler.
 * @param {Object} error
 */
function handleError(error) {
    console.error(error.message);

    process.exit(1);
}<|MERGE_RESOLUTION|>--- conflicted
+++ resolved
@@ -513,14 +513,11 @@
         return runSequence('build_shared');
     });
     log('Watching', color.yellow('JavaScript'), 'shared_files');
-<<<<<<< HEAD
-=======
 
     gulp.watch(config.shared_files.i18n, {interval: 3000}, function () {
         return runSequence('build_shared');
     });
     log('Watching', color.blue('I18N'), 'shared_files');
->>>>>>> 6a763e14
 });
 
 /**
