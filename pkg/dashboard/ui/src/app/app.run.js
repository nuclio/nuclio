(function () {
    'use strict';

    angular.module('nuclio.app')
        .run(appInit);

<<<<<<< HEAD
    function appInit($rootScope, $urlRouter, $http, $httpBackend, $injector, lodash, ConfigService, DialogsService, NuclioProjectsDataService) {
=======
    function appInit($rootScope, $state, $urlRouter, $http, $httpBackend, $injector, lodash, ConfigService, DialogsService, NuclioProjectsDataService) {
>>>>>>> 04107620
        // @if !IGZ_TESTING
        $rootScope.$on('$locationChangeSuccess', function (event) {
            // @if IGZ_E2E_TESTING
            if ($injector.has('$httpBackend')) {
                var httpBackend = $injector.get('$httpBackend');
                httpBackend.whenGET(/dashboard-config\.json$/).passThrough();
            }

            // @endif
<<<<<<< HEAD
            event.preventDefault();
            $http
                .get('/dashboard-config.json', {
                    responseType: 'json',
                    headers: {'Cache-Control': 'no-cache'}
                })
                .then(function (config) {
                    lodash.merge(ConfigService, config.data);
                })
                .then(function () {
                    NuclioProjectsDataService.getExternalIPAddresses()
                        .then(function (response) {
                            ConfigService.externalIPAddress = response.data.externalIPAddresses.addresses[0];
                        })
                        .catch(function () {
                            DialogsService.alert('Oops: Unknown error occurred while retrieving external IP address');
                        });
                })
                .catch(angular.noop)
                .then(function () {

                    // continue with the event that was stopped before with `event.preventDefault()`
                    $urlRouter.sync();
                });
=======
            if ($state.current.name === '') {
                event.preventDefault();
                $http
                    .get('/dashboard-config.json', {
                        responseType: 'json',
                        headers: {'Cache-Control': 'no-cache'}
                    })
                    .then(function (config) {
                        lodash.merge(ConfigService, config.data);
                        $urlRouter.sync();
                    })
                    .then(function () {
                        NuclioProjectsDataService.getExternalIPAddresses()
                            .then(function (response) {
                                ConfigService.externalIPAddress = response.data.externalIPAddresses.addresses[0];
                            })
                            .catch(function () {
                                DialogsService.alert('Oops: Unknown error occurred while retrieving external IP address');
                            });
                    });
            }
>>>>>>> 04107620
        });
        // @endif

        /*eslint angular/on-watch: 0*/
        $urlRouter.listen();
    }
}());<|MERGE_RESOLUTION|>--- conflicted
+++ resolved
@@ -4,11 +4,7 @@
     angular.module('nuclio.app')
         .run(appInit);
 
-<<<<<<< HEAD
-    function appInit($rootScope, $urlRouter, $http, $httpBackend, $injector, lodash, ConfigService, DialogsService, NuclioProjectsDataService) {
-=======
     function appInit($rootScope, $state, $urlRouter, $http, $httpBackend, $injector, lodash, ConfigService, DialogsService, NuclioProjectsDataService) {
->>>>>>> 04107620
         // @if !IGZ_TESTING
         $rootScope.$on('$locationChangeSuccess', function (event) {
             // @if IGZ_E2E_TESTING
@@ -18,32 +14,6 @@
             }
 
             // @endif
-<<<<<<< HEAD
-            event.preventDefault();
-            $http
-                .get('/dashboard-config.json', {
-                    responseType: 'json',
-                    headers: {'Cache-Control': 'no-cache'}
-                })
-                .then(function (config) {
-                    lodash.merge(ConfigService, config.data);
-                })
-                .then(function () {
-                    NuclioProjectsDataService.getExternalIPAddresses()
-                        .then(function (response) {
-                            ConfigService.externalIPAddress = response.data.externalIPAddresses.addresses[0];
-                        })
-                        .catch(function () {
-                            DialogsService.alert('Oops: Unknown error occurred while retrieving external IP address');
-                        });
-                })
-                .catch(angular.noop)
-                .then(function () {
-
-                    // continue with the event that was stopped before with `event.preventDefault()`
-                    $urlRouter.sync();
-                });
-=======
             if ($state.current.name === '') {
                 event.preventDefault();
                 $http
@@ -65,7 +35,6 @@
                             });
                     });
             }
->>>>>>> 04107620
         });
         // @endif
 
