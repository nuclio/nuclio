--- conflicted
+++ resolved
@@ -48,17 +48,12 @@
     "gulp-rev": "^6.0.1",
     "gulp-rev-collector": "^1.0.2",
     "gulp-uglify": "^1.4.1",
-<<<<<<< HEAD
-    "gulp-util": "^3.0.4",
-    "iguazio.dashboard-controls": "0.8.22",
-=======
     "i18next": "^15.1.0",
     "i18next-browser-languagedetector": "^3.0.1",
     "i18next-chained-backend": "^1.0.1",
     "i18next-localstorage-backend": "^2.1.2",
     "i18next-xhr-backend": "^2.0.1",
     "iguazio.dashboard-controls": "^0.9.13",
->>>>>>> e159adec
     "imagemin-gifsicle": "^5.1.0",
     "imagemin-jpegtran": "^5.0.2",
     "imagemin-optipng": "^5.2.1",
