/*
Copyright 2017 The Nuclio Authors.

Licensed under the Apache License, Version 2.0 (the "License");
you may not use this file except in compliance with the License.
You may obtain a copy of the License at

    http://www.apache.org/licenses/LICENSE-2.0

Unless required by applicable law or agreed to in writing, software
distributed under the License is distributed on an "AS IS" BASIS,
WITHOUT WARRANTIES OR CONDITIONS OF ANY KIND, either express or implied.
See the License for the specific language governing permissions and
limitations under the License.
*/

package resource

import (
	"context"
	"encoding/json"
	"fmt"
	"io"
	"net/http"
	"runtime/debug"
	"strings"
	"time"

	"github.com/nuclio/nuclio/pkg/auth"
	"github.com/nuclio/nuclio/pkg/common"
	"github.com/nuclio/nuclio/pkg/common/headers"
	nucliocontext "github.com/nuclio/nuclio/pkg/context"
	"github.com/nuclio/nuclio/pkg/dashboard"
	"github.com/nuclio/nuclio/pkg/functionconfig"
	"github.com/nuclio/nuclio/pkg/opa"
	"github.com/nuclio/nuclio/pkg/platform"
	"github.com/nuclio/nuclio/pkg/restful"

	"github.com/nuclio/errors"
	"github.com/nuclio/nuclio-sdk-go"
	"k8s.io/apimachinery/pkg/util/validation"
)

type functionResource struct {
	*resource
}

type functionInfo struct {
	Meta   *functionconfig.Meta   `json:"metadata,omitempty"`
	Spec   *functionconfig.Spec   `json:"spec,omitempty"`
	Status *functionconfig.Status `json:"status,omitempty"`
}

type PatchOptions struct {
	DesiredState *functionconfig.FunctionState `json:"desiredState,omitempty"`
}

func (fr *functionResource) ExtendMiddlewares() error {
	fr.resource.addAuthMiddleware(nil)
	return nil
}

// GetAll returns all functions
func (fr *functionResource) GetAll(request *http.Request) (map[string]restful.Attributes, error) {
	ctx := request.Context()
	response := map[string]restful.Attributes{}

	// get namespace
	namespace := fr.getNamespaceFromRequest(request)
	if namespace == "" {
		return nil, nuclio.NewErrBadRequest("Namespace must exist")
	}

	functionName := request.Header.Get(headers.FunctionName)
	getFunctionOptions := fr.resolveGetFunctionOptionsFromRequest(request, functionName, false)
	functions, err := fr.getPlatform().GetFunctions(ctx, getFunctionOptions)
	if err != nil {
		return nil, errors.Wrap(err, "Failed to get functions")
	}

	exportFunction := fr.GetURLParamBoolOrDefault(request, restful.ParamExport, false)

	// create a map of attributes keyed by the function id (name)
	for _, function := range functions {
		if exportFunction {
			response[function.GetConfig().Meta.Name] = fr.export(ctx, function)
		} else {
			response[function.GetConfig().Meta.Name] = fr.functionToAttributes(function)
		}
	}

	return response, nil
}

// GetByID returns a specific function by id
func (fr *functionResource) GetByID(request *http.Request, id string) (restful.Attributes, error) {
	ctx := request.Context()

	// get and validate namespace
	namespace := fr.getNamespaceFromRequest(request)
	if namespace == "" {
		return nil, nuclio.NewErrBadRequest("Namespace must exist")
	}

	// get function
	function, err := fr.getFunction(request, id)
	if err != nil {
		return nil, errors.Wrap(err, "Failed to get get function")
	}

	if fr.GetURLParamBoolOrDefault(request, restful.ParamExport, false) {
		return fr.export(ctx, function), nil
	}

	return fr.functionToAttributes(function), nil
}

// Create and deploy a function
func (fr *functionResource) Create(request *http.Request) (id string, attributes restful.Attributes, responseErr error) {

	functionInfo, responseErr := fr.getFunctionInfoFromRequest(request)
	if responseErr != nil {
		return
	}

	// TODO: Add a lock to prevent race conditions here (prevent 2 functions created with the same name)
	// validate there are no 2 functions with the same name
	functions, err := fr.getPlatform().GetFunctions(request.Context(), &platform.GetFunctionsOptions{
		Name:        functionInfo.Meta.Name,
		Namespace:   fr.resolveNamespace(request, functionInfo),
		AuthSession: fr.getCtxSession(request.Context()),
		PermissionOptions: opa.PermissionOptions{
			MemberIds:           opa.GetUserAndGroupIdsFromAuthSession(fr.getCtxSession(request.Context())),
			RaiseForbidden:      true,
			OverrideHeaderValue: request.Header.Get(opa.OverrideHeader),
		},
	})
	if err != nil {
		responseErr = errors.Wrap(err, "Failed to get functions")
		return
	}
	if len(functions) > 0 {
		responseErr = nuclio.NewErrConflict("Cannot create two functions with the same name")
		return
	}

	// get the authentication configuration for the request
	authConfig, responseErr := fr.getRequestAuthConfig(request)
	if responseErr != nil {
		return
	}

	waitForFunction := fr.headerValueIsTrue(request, headers.WaitFunctionAction)

	// validation finished successfully - store and deploy the given function
	if responseErr = fr.storeAndDeployFunction(request, functionInfo, authConfig, waitForFunction); responseErr != nil {
		return
	}

	responseErr = nuclio.ErrAccepted
	return
}

// Update and deploy a function
func (fr *functionResource) Update(request *http.Request, id string) (attributes restful.Attributes, responseErr error) {
	functionInfo, responseErr := fr.getFunctionInfoFromRequest(request)
	if responseErr != nil {
		return
	}

	// get the authentication configuration for the request
	authConfig, responseErr := fr.getRequestAuthConfig(request)
	if responseErr != nil {
		return
	}

	waitForFunction := fr.headerValueIsTrue(request, headers.WaitFunctionAction)

	if responseErr = fr.storeAndDeployFunction(request, functionInfo, authConfig, waitForFunction); responseErr != nil {
		return
	}

	return nil, nuclio.ErrAccepted
}

// Patch applies partial modifications to a function
func (fr *functionResource) Patch(request *http.Request, id string) error {

	// get the desired state of the function from the request body
	patchOptionsInstance, err := fr.getPatchFunctionOptionsFromRequest(request)
	if err != nil {
		return errors.Wrap(err, "Failed to get patch options")
	}

	// get the authentication configuration for the request
	authConfig, err := fr.getRequestAuthConfig(request)
	if err != nil {
		return errors.Wrap(err, "Failed to get auth config")
	}

	if patchOptionsInstance.DesiredState != nil {
		return fr.patchFunctionDesiredState(request, id, patchOptionsInstance, authConfig)
	}

	return nil
}

// GetCustomRoutes returns a list of custom routes for the resource
func (fr *functionResource) GetCustomRoutes() ([]restful.CustomRoute, error) {

	// since delete and update by default assume /resource/{id} and we want to get the id/namespace from the body
	// we need to register custom routes
	return []restful.CustomRoute{
		{
			Pattern:   "/",
			Method:    http.MethodDelete,
			RouteFunc: fr.deleteFunction,
		},
		{
			Pattern:   "/{id}/replicas",
			Method:    http.MethodGet,
			RouteFunc: fr.getFunctionReplicas,
		},
		{
			Pattern:         "/{id}/logs/{replicaName}",
			Method:          http.MethodGet,
			StreamRouteFunc: fr.getFunctionLogs,
			Stream:          true,
		},
	}, nil
}

func (fr *functionResource) export(ctx context.Context, function platform.Function) restful.Attributes {

	functionConfig := function.GetConfig()

	fr.Logger.DebugWithCtx(ctx, "Preparing function for export", "functionName", functionConfig.Meta.Name)
	functionConfig.PrepareFunctionForExport(false)

	fr.Logger.DebugWithCtx(ctx, "Exporting function", "functionName", functionConfig.Meta.Name)

	attributes := restful.Attributes{
		"metadata": functionConfig.Meta,
		"spec":     functionConfig.Spec,
	}

	return attributes
}

func (fr *functionResource) storeAndDeployFunction(request *http.Request,
	functionInfo *functionInfo,
	authConfig *platform.AuthConfig,
	waitForFunction bool) error {
	creationStateUpdatedTimeout := fr.getCreationStateUpdatedTimeout(request)

	doneChan := make(chan bool, 1)
	creationStateUpdatedChan := make(chan bool, 1)
	errDeployingChan := make(chan error, 1)

	// asynchronously, do the deploy so that the user doesn't wait
	go func() {

		ctx, cancelCtx := context.WithCancel(nucliocontext.NewDetached(request.Context()))
		defer cancelCtx()

		// inject auth session to new context
		ctx = context.WithValue(ctx, auth.AuthSessionContextKey, fr.getCtxSession(ctx))

		defer func() {
			if err := recover(); err != nil {
				callStack := debug.Stack()
				fr.Logger.ErrorWithCtx(ctx, "Panic caught while creating function",
					"err", err,
					"stack", string(callStack))
			}
		}()

		dashboardServer := fr.GetServer().(*dashboard.Server)

		// if registry / run-registry aren't set - use dashboard settings
		if functionInfo.Spec.Build.Registry == "" {
			functionInfo.Spec.Build.Registry = dashboardServer.GetRegistryURL()
		}

		if functionInfo.Spec.RunRegistry == "" {
			functionInfo.Spec.RunRegistry = dashboardServer.GetRunRegistryURL()
		}

		functionInfo.Spec.Build.NoBaseImagesPull = dashboardServer.NoPullBaseImages
		functionInfo.Spec.Build.Offline = dashboardServer.Offline

		// just deploy. the status is async through polling
		if _, err := fr.getPlatform().CreateFunction(ctx,
			&platform.CreateFunctionOptions{
				Logger: fr.Logger,
				FunctionConfig: functionconfig.Config{
					Meta: *functionInfo.Meta,
					Spec: *functionInfo.Spec,
				},
				CreationStateUpdated:       creationStateUpdatedChan,
				AuthConfig:                 authConfig,
				DependantImagesRegistryURL: fr.GetServer().(*dashboard.Server).GetDependantImagesRegistryURL(),
				AuthSession:                ctx.Value(auth.AuthSessionContextKey).(auth.Session),
				PermissionOptions: opa.PermissionOptions{
					MemberIds:           opa.GetUserAndGroupIdsFromAuthSession(fr.getCtxSession(ctx)),
					OverrideHeaderValue: request.Header.Get(opa.OverrideHeader),
				},
			}); err != nil {
			fr.Logger.WarnWithCtx(ctx,
				"Failed to deploy function",
				"err", errors.GetErrorStackString(err, 10))
			errDeployingChan <- err
		}
		doneChan <- true
	}()

	// wait until the function is in "creating" state. we must return only once the correct function state
	// will be returned on an immediate get. for example, if the function exists and is in "ready" state, we don't
	// want to return before the function's state is in "building"
	select {
	case <-creationStateUpdatedChan:
		break
	case errDeploying := <-errDeployingChan:
		return errors.Wrapf(errDeploying, "Failed to deploy function %s", functionInfo.Meta.Name)
	case <-time.After(creationStateUpdatedTimeout):
		return nuclio.NewErrInternalServerError("Timed out waiting for creation state to be set")
	}

	// mostly for testing, but can also be for clients that want to wait for some reason
	if waitForFunction {
		<-doneChan
	}

	return nil
}

func (fr *functionResource) getFunctionLogs(request *http.Request) (*restful.CustomRouteFuncStreamResponse, error) {

	// ensure namespace
	namespace := fr.getNamespaceFromRequest(request)
	if namespace == "" {
		return nil, nuclio.NewErrBadRequest("Namespace must exist")
	}

	// ensure function name
	functionName := fr.GetRouterURLParam(request, "id")
	if functionName == "" {
		return nil, errors.New("Function name must not be empty")
	}

	// ensure replica name
	functionReplicaName := fr.GetRouterURLParam(request, "replicaName")
	if functionReplicaName == "" {
		return nil, errors.New("Function instance must not be empty")
	}

	// populate get options
	getFunctionReplicaLogsStreamOptions, err := fr.populateGetFunctionReplicaLogsStreamOptions(request,
		functionReplicaName,
		namespace)
	if err != nil {
		return nil, errors.Wrap(err, "Failed to populate get function replica logs stream options")
	}

	// get function
	function, err := fr.getFunction(request, functionName)
	if err != nil {
		return nil, errors.Wrap(err, "Failed to get function")
	}

	replicaNames, err := fr.getPlatform().GetFunctionReplicaNames(request.Context(), function.GetConfig())
	if err != nil {
		return nil, errors.Wrap(err, "Failed to get function replica names")
	}

	// ensure replica belongs to function
	if !common.StringSliceContainsStringCaseInsensitive(replicaNames, functionReplicaName) {
		return nil, nuclio.NewErrBadRequest(fmt.Sprintf("%s replica does not belong to function %s",
			functionReplicaName,
			function.GetConfig().Meta.Name))
	}

	// get function instance logs stream
	stream, err := fr.getPlatform().GetFunctionReplicaLogsStream(request.Context(), getFunctionReplicaLogsStreamOptions)
	if err != nil {
		return nil, errors.Wrap(err, "Failed to stream function logs")
	}

	return &restful.CustomRouteFuncStreamResponse{
		ReadCloser: stream,
		StatusCode: http.StatusOK,
		Headers: map[string]string{
			"Content-Type":  "text/plain",
			"Cache-Control": "no-cache, private",
		},
		ForceFlush:    true,
		FlushInternal: time.Second,
	}, nil
}

func (fr *functionResource) getFunctionReplicas(request *http.Request) (
	*restful.CustomRouteFuncResponse, error) {

	// ensure namespace
	namespace := fr.getNamespaceFromRequest(request)
	if namespace == "" {
		return nil, nuclio.NewErrBadRequest("Namespace must exist")
	}

	// ensure function name
	functionName := fr.GetRouterURLParam(request, "id")
	if functionName == "" {
		return nil, errors.New("Function name must not be empty")
	}

	function, err := fr.getFunction(request, functionName)
	if err != nil {
		return nil, errors.Wrap(err, "Failed to get function")
	}

	replicaNames, err := fr.getPlatform().GetFunctionReplicaNames(request.Context(), function.GetConfig())
	if err != nil {
		return nil, errors.Wrap(err, "Failed to get function replicas")
	}
	return &restful.CustomRouteFuncResponse{
		Resources: map[string]restful.Attributes{
			"replicas": map[string]interface{}{
				"names": replicaNames,
			},
		},
		Single:     true,
		Headers:    map[string]string{"Content-Type": "application/json"},
		StatusCode: http.StatusOK,
	}, nil
}

func (fr *functionResource) deleteFunction(request *http.Request) (*restful.CustomRouteFuncResponse, error) {
	ctx := request.Context()

	// get function config and status from body
	functionInfo, err := fr.getFunctionInfoFromRequest(request)
	if err != nil {
		fr.Logger.WarnWithCtx(ctx, "Failed to get function config and status from body", "err", err)

		return &restful.CustomRouteFuncResponse{
			Single:     true,
			StatusCode: http.StatusBadRequest,
		}, err
	}

	// get the authentication configuration for the request
	authConfig, err := fr.getRequestAuthConfig(request)
	if err != nil {
		return &restful.CustomRouteFuncResponse{
			Single:     true,
			StatusCode: common.ResolveErrorStatusCodeOrDefault(err, http.StatusInternalServerError),
		}, err
	}

	deleteFunctionOptions := platform.DeleteFunctionOptions{
		AuthConfig:  authConfig,
		AuthSession: fr.getCtxSession(ctx),
		PermissionOptions: opa.PermissionOptions{
			MemberIds:           opa.GetUserAndGroupIdsFromAuthSession(fr.getCtxSession(ctx)),
			OverrideHeaderValue: request.Header.Get(opa.OverrideHeader),
		},
		IgnoreFunctionStateValidation: fr.headerValueIsTrue(request,
			headers.DeleteFunctionIgnoreStateValidation),
	}

	deleteFunctionOptions.FunctionConfig.Meta = *functionInfo.Meta

	if err := fr.getPlatform().DeleteFunction(ctx, &deleteFunctionOptions); err != nil {
		return &restful.CustomRouteFuncResponse{
			Single:     true,
			StatusCode: common.ResolveErrorStatusCodeOrDefault(err, http.StatusInternalServerError),
		}, err
	}

	return &restful.CustomRouteFuncResponse{
		ResourceType: "function",
		Single:       true,
		StatusCode:   http.StatusNoContent,
	}, nil
}

func (fr *functionResource) patchFunctionDesiredState(request *http.Request,
	id string,
	options *PatchOptions,
	authConfig *platform.AuthConfig) error {

	switch *options.DesiredState {
	case functionconfig.FunctionStateReady:
		return fr.redeployFunction(request, id, authConfig)
	default:
		return nuclio.NewErrBadRequest(fmt.Sprintf("Unsupported desired state in patch request: %s",
			*options.DesiredState))
	}
}

func (fr *functionResource) redeployFunction(request *http.Request,
	id string,
	authConfig *platform.AuthConfig) error {

	// get function
	function, err := fr.getFunction(request, id)
	if err != nil {
		return errors.Wrap(err, "Failed to get get function")
	}

<<<<<<< HEAD
=======
	// if function is already in ready state, return
	if function.GetStatus().State == functionconfig.FunctionStateReady {
		fr.Logger.DebugWith("Function is already in ready state, skipping redeploy", "functionName", id)
		return nil
	}

	fr.Logger.DebugWith("Redeploying function", "functionName", id)

>>>>>>> c2d1aac4
	waitForFunction := fr.headerValueIsTrue(request, headers.WaitFunctionAction)

	// Deploy function
	functionInfoInstance := &functionInfo{
		Meta:   &function.GetConfig().Meta,
		Spec:   &function.GetConfig().Spec,
		Status: function.GetStatus(),
	}

	if responseErr := fr.storeAndDeployFunction(request, functionInfoInstance, authConfig, waitForFunction); responseErr != nil {
		return responseErr
	}

	return nuclio.ErrNoContent
}

func (fr *functionResource) functionToAttributes(function platform.Function) restful.Attributes {
	functionConfig := function.GetConfig()
	functionConfig.CleanFunctionSpec()

	attributes := restful.Attributes{
		"metadata": functionConfig.Meta,
		"spec":     functionConfig.Spec,
	}

	if status := function.GetStatus(); status != nil {
		attributes["status"] = status
	}

	return attributes
}

func (fr *functionResource) getNamespaceFromRequest(request *http.Request) string {

	// get the namespace provided by the user or the default namespace
	return fr.getNamespaceOrDefault(request.Header.Get(headers.FunctionNamespace))
}

func (fr *functionResource) getFunctionInfoFromRequest(request *http.Request) (*functionInfo, error) {

	// read body
	body, err := io.ReadAll(request.Body)
	if err != nil {
		return nil, errors.Wrap(err, "Failed to read body")
	}

	functionInfoInstance := functionInfo{}
	if err := json.Unmarshal(body, &functionInfoInstance); err != nil {
		return nil, nuclio.WrapErrBadRequest(errors.Wrap(err, "Failed to parse JSON body"))
	}
	return fr.processFunctionInfo(&functionInfoInstance, request.Header.Get(headers.ProjectName))
}

func (fr *functionResource) getPatchFunctionOptionsFromRequest(request *http.Request) (*PatchOptions, error) {

	// read body
	body, err := io.ReadAll(request.Body)
	if err != nil {
		return nil, errors.Wrap(err, "Failed to read body")
	}

	patchOptionsInstance := PatchOptions{}
	if err := json.Unmarshal(body, &patchOptionsInstance); err != nil {
		return nil, nuclio.WrapErrBadRequest(errors.Wrap(err, "Failed to parse JSON body"))
	}
	return &patchOptionsInstance, nil
}

func (fr *functionResource) resolveNamespace(request *http.Request, function *functionInfo) string {
	namespace := fr.getNamespaceFromRequest(request)
	if namespace != "" {
		return namespace
	}
	return function.Meta.Namespace
}

func (fr *functionResource) getFunction(request *http.Request, name string) (platform.Function, error) {
	ctx := request.Context()
	getFunctionOptions := fr.resolveGetFunctionOptionsFromRequest(request, name, true)
	functions, err := fr.getPlatform().GetFunctions(ctx, getFunctionOptions)
	if err != nil {
		return nil, errors.Wrap(err, "Failed to get functions")
	}

	if len(functions) == 0 {
		return nil, nuclio.NewErrNotFound("Function not found")
	}
	return functions[0], nil
}

func (fr *functionResource) resolveGetFunctionOptionsFromRequest(request *http.Request,
	functionName string,
	raiseForbidden bool) *platform.GetFunctionsOptions {

	ctx := request.Context()

	getFunctionsOptions := &platform.GetFunctionsOptions{
		Namespace:             fr.getNamespaceFromRequest(request),
		Name:                  functionName,
		EnrichWithAPIGateways: fr.headerValueIsTrue(request, headers.FunctionEnrichApiGateways),
		AuthSession:           fr.getCtxSession(ctx),
		PermissionOptions: opa.PermissionOptions{
			MemberIds:           opa.GetUserAndGroupIdsFromAuthSession(fr.getCtxSession(ctx)),
			RaiseForbidden:      raiseForbidden,
			OverrideHeaderValue: request.Header.Get(opa.OverrideHeader),
		},
	}

	// if the user wants to filter by project, do that
	projectNameFilter := request.Header.Get(headers.ProjectName)
	if projectNameFilter != "" {
		getFunctionsOptions.Labels = fmt.Sprintf("%s=%s", common.NuclioResourceLabelKeyProjectName,
			projectNameFilter)
	}
	return getFunctionsOptions
}

func (fr *functionResource) processFunctionInfo(functionInfoInstance *functionInfo, projectName string) (
	*functionInfo, error) {

	//
	// enrichment
	//
	if functionInfoInstance.Meta == nil {
		functionInfoInstance.Meta = &functionconfig.Meta{}
	}

	functionInfoInstance.Meta.Namespace = fr.getNamespaceOrDefault(functionInfoInstance.Meta.Namespace)

	// add project name label if given via header
	if projectName != "" {
		if functionInfoInstance.Meta.Labels == nil {
			functionInfoInstance.Meta.Labels = map[string]string{}
		}

		functionInfoInstance.Meta.Labels[common.NuclioResourceLabelKeyProjectName] = projectName
	}

	//
	// validate for missing / malformed fields
	//

	// name must exists
	if functionInfoInstance.Meta.Name == "" {
		return nil, nuclio.NewErrBadRequest("Function name must be provided in metadata")
	}

	// namespace must exists (sanity)
	// TODO: is this really possible considering the fact namespace was enriched beforehand?
	if functionInfoInstance.Meta.Namespace == "" {
		return nil, nuclio.NewErrBadRequest("Function namespace must be provided in metadata")
	}

	// validate function name is according to k8s convention
	errorMessages := validation.IsQualifiedName(functionInfoInstance.Meta.Name)
	if len(errorMessages) != 0 {
		joinedErrorMessage := strings.Join(errorMessages, ", ")
		return nil, nuclio.NewErrBadRequest("Function name doesn't conform to k8s naming convention. Errors: " +
			joinedErrorMessage)
	}

	return functionInfoInstance, nil
}

func (fr *functionResource) populateGetFunctionReplicaLogsStreamOptions(request *http.Request,
	replicaName string,
	namespace string) (*platform.GetFunctionReplicaLogsStreamOptions, error) {

	getFunctionReplicaLogsStreamOptions := &platform.GetFunctionReplicaLogsStreamOptions{
		Name:      replicaName,
		Namespace: namespace,
		Follow:    fr.GetURLParamBoolOrDefault(request, "follow", true),
	}

	// populate since seconds
	sinceStr := fr.GetURLParamStringOrDefault(request, "since", "")
	if sinceStr != "" {
		since, err := time.ParseDuration(sinceStr)
		if err != nil {
			return nil, errors.Wrap(err, "Failed to parse sinceSeconds")
		}
		sinceSeconds := int64(since.Seconds())
		getFunctionReplicaLogsStreamOptions.SinceSeconds = &sinceSeconds
	} else {
		getFunctionReplicaLogsStreamOptions.SinceSeconds = nil
	}

	// populate since seconds
	tailLines := fr.GetURLParamInt64OrDefault(request, "tailLines", -1)
	if tailLines != -1 {
		getFunctionReplicaLogsStreamOptions.TailLines = &tailLines
	} else {
		getFunctionReplicaLogsStreamOptions.TailLines = nil
	}

	return getFunctionReplicaLogsStreamOptions, nil

}

func (fr *functionResource) getCreationStateUpdatedTimeout(request *http.Request) time.Duration {
	timeoutDuration := 1 * time.Minute

	// get the timeout from the request header
	timeout := request.Header.Get(headers.CreationStateUpdatedTimeout)
	if timeout != "" {

		// parse the timeout
		if parsedTimeoutDuration, err := time.ParseDuration(timeout); err != nil {
			fr.Logger.WarnWith("Failed to parse timeout from header, using default",
				"timeout", timeout,
				"err", err)
		} else {
			timeoutDuration = parsedTimeoutDuration
		}
	}
	return timeoutDuration
}

// register the resource
var functionResourceInstance = &functionResource{
	resource: newResource("api/functions", []restful.ResourceMethod{
		restful.ResourceMethodGetList,
		restful.ResourceMethodGetDetail,
		restful.ResourceMethodCreate,
		restful.ResourceMethodUpdate,
		restful.ResourceMethodPatch,
	}),
}

func init() {
	functionResourceInstance.Resource = functionResourceInstance
	functionResourceInstance.Register(dashboard.DashboardResourceRegistrySingleton)
}<|MERGE_RESOLUTION|>--- conflicted
+++ resolved
@@ -508,18 +508,9 @@
 		return errors.Wrap(err, "Failed to get get function")
 	}
 
-<<<<<<< HEAD
-=======
-	// if function is already in ready state, return
-	if function.GetStatus().State == functionconfig.FunctionStateReady {
-		fr.Logger.DebugWith("Function is already in ready state, skipping redeploy", "functionName", id)
-		return nil
-	}
+	waitForFunction := fr.headerValueIsTrue(request, headers.WaitFunctionAction)
 
 	fr.Logger.DebugWith("Redeploying function", "functionName", id)
-
->>>>>>> c2d1aac4
-	waitForFunction := fr.headerValueIsTrue(request, headers.WaitFunctionAction)
 
 	// Deploy function
 	functionInfoInstance := &functionInfo{
