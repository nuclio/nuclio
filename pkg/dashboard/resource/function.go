--- conflicted
+++ resolved
@@ -746,18 +746,13 @@
 	getFunctionReplicaLogsStreamOptions := &platform.GetFunctionReplicaLogsStreamOptions{
 		Name:          replicaName,
 		Namespace:     namespace,
-<<<<<<< HEAD
 		Follow:        fr.resource.AbstractResource.GetURLParamBoolOrDefault(request, "follow", true),
 		ContainerName: fr.resource.AbstractResource.GetURLParamStringOrDefault(request, "containerName", client.FunctionContainerName),
-=======
-		Follow:        fr.GetURLParamBoolOrDefault(request, "follow", true),
-		ContainerName: fr.GetURLParamStringOrDefault(request, "containerName", client.FunctionContainerName),
 		PermissionOptions: opa.PermissionOptions{
 			MemberIds:           opa.GetUserAndGroupIdsFromAuthSession(fr.getCtxSession(request.Context())),
 			RaiseForbidden:      true,
 			OverrideHeaderValue: request.Header.Get(opa.OverrideHeader),
 		},
->>>>>>> 9e837f6a
 	}
 
 	// populate since seconds
