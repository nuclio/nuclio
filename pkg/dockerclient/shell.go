/*
Copyright 2017 The Nuclio Authors.

Licensed under the Apache License, Version 2.0 (the "License");
you may not use this file except in compliance with the License.
You may obtain a copy of the License at

    http://www.apache.org/licenses/LICENSE-2.0

Unless required by applicable law or agreed to in writing, software
distributed under the License is distributed on an "AS IS" BASIS,
WITHOUT WARRANTIES OR CONDITIONS OF ANY KIND, either express or implied.
See the License for the specific language governing permissions and
limitations under the License.
*/

package dockerclient

import (
	"fmt"
	"path"
	"strings"
	"time"

	"github.com/nuclio/nuclio/pkg/cmdrunner"
	"github.com/nuclio/nuclio/pkg/common"
	"github.com/nuclio/nuclio/pkg/errors"

	"github.com/nuclio/logger"
	"k8s.io/apimachinery/pkg/util/json"
)

// ShellClient is a docker client that uses the shell to communicate with docker
type ShellClient struct {
	logger         logger.Logger
	cmdRunner      cmdrunner.CmdRunner
	redactedValues []string
}

// NewShellClient creates a new docker client
func NewShellClient(parentLogger logger.Logger, runner cmdrunner.CmdRunner) (*ShellClient, error) {
	var err error

	newClient := &ShellClient{
		logger:    parentLogger.GetChild("docker"),
		cmdRunner: runner,
	}

	// set cmdrunner
	if newClient.cmdRunner == nil {
		newClient.cmdRunner, err = cmdrunner.NewShellRunner(newClient.logger)
		if err != nil {
			return nil, errors.Wrap(err, "Failed to create command runner")
		}
	}

	// verify
	_, err = newClient.cmdRunner.Run(nil, "docker version")
	if err != nil {
		return nil, errors.Wrap(err, "No docker client found")
	}

	return newClient, nil
}

// Build will build a docker image, given build options
func (c *ShellClient) Build(buildOptions *BuildOptions) error {
	c.logger.DebugWith("Building image", "image", buildOptions.Image)

	// if context dir is not passed, use the dir containing the dockerfile
	if buildOptions.ContextDir == "" && buildOptions.DockerfilePath != "" {
		buildOptions.ContextDir = path.Dir(buildOptions.DockerfilePath)
	}

	// user can only specify context directory
	if buildOptions.DockerfilePath == "" && buildOptions.ContextDir != "" {
		buildOptions.DockerfilePath = path.Join(buildOptions.ContextDir, "Dockerfile")
	}

	buildArgs := ""
	for buildArgName, buildArgValue := range buildOptions.BuildArgs {
		buildArgs += fmt.Sprintf("--build-arg %s=%s ", buildArgName, buildArgValue)
	}

	cacheOption := ""
	if buildOptions.NoCache {
		cacheOption = "--no-cache"
	}

	runOptions := &cmdrunner.RunOptions{
		CaptureOutputMode: cmdrunner.CaptureOutputModeStdout,
		WorkingDir:        &buildOptions.ContextDir,
	}

	_, err := c.runCommand(runOptions,
		"docker build --force-rm -t %s -f %s %s %s .",
		buildOptions.Image,
		buildOptions.DockerfilePath,
		cacheOption,
		buildArgs)

	return err
}

// CopyObjectsFromImage copies objects (files, directories) from a given image to local storage. it does
// this through an intermediate container which is deleted afterwards
func (c *ShellClient) CopyObjectsFromImage(imageName string, objectsToCopy map[string]string, allowCopyErrors bool) error {
	runResult, err := c.runCommand(nil, "docker create %s", imageName)
	if err != nil {
		return errors.Wrapf(err, "Failed to create container from %s", imageName)
	}

	containerID := runResult.Output
	containerID = strings.TrimSpace(containerID)
	defer func() {
		c.runCommand(nil, "docker rm -f %s", containerID) // nolint: errcheck
	}()

	for objectImagePath, objectLocalPath := range objectsToCopy {
		_, err = c.runCommand(nil, "docker cp %s:%s %s", containerID, objectImagePath, objectLocalPath)
		if err != nil && !allowCopyErrors {
			return errors.Wrapf(err, "Can't copy %s:%s -> %s", containerID, objectImagePath, objectLocalPath)
		}
	}

	return nil
}

// PushImage pushes a local image to a remote docker repository
func (c *ShellClient) PushImage(imageName string, registryURL string) error {
	taggedImage := registryURL + "/" + imageName

	c.logger.InfoWith("Pushing image", "from", imageName, "to", taggedImage)

	_, err := c.runCommand(nil, "docker tag %s %s", imageName, taggedImage)
	if err != nil {
		return errors.Wrap(err, "Failed to tag image")
	}

	_, err = c.runCommand(nil, "docker push %s", taggedImage)
	if err != nil {
		return errors.Wrap(err, "Failed to push image")
	}

	return nil
}

// PullImage pulls an image from a remote docker repository
func (c *ShellClient) PullImage(imageURL string) error {
	c.logger.InfoWith("Pulling image", "imageName", imageURL)

	_, err := c.runCommand(nil, "docker pull %s", imageURL)
	return err
}

// RemoveImage will remove (delete) a local image
func (c *ShellClient) RemoveImage(imageName string) error {
	_, err := c.runCommand(nil, "docker rmi -f %s", imageName)
	return err
}

// RunContainer will run a container based on an image and run options
func (c *ShellClient) RunContainer(imageName string, runOptions *RunOptions) (string, error) {
	portsArgument := ""

	for localPort, dockerPort := range runOptions.Ports {
		portsArgument += fmt.Sprintf("-p %d:%d ", localPort, dockerPort)
	}

	detach := "-d"
	if runOptions.Attach {
		detach = ""
	}

	removeContainer := ""
	if runOptions.Remove {
		removeContainer = "--rm"
	}

	nameArgument := ""
	if runOptions.ContainerName != "" {
		nameArgument = fmt.Sprintf("--name %s", runOptions.ContainerName)
	}

	netArgument := ""
	if runOptions.Network != "" {
		netArgument = fmt.Sprintf("--net %s", runOptions.Network)
	}

	labelArgument := ""
	if runOptions.Labels != nil {
		for labelName, labelValue := range runOptions.Labels {
			labelArgument += fmt.Sprintf("--label %s='%s' ", labelName, c.replaceSingleQuotes(labelValue))
		}
	}

	envArgument := ""
	if runOptions.Env != nil {
		for envName, envValue := range runOptions.Env {
			envArgument += fmt.Sprintf("--env %s='%s' ", envName, envValue)
		}
	}

	volumeArgument := ""
	if runOptions.Volumes != nil {
		for volumeHostPath, volumeContainerPath := range runOptions.Volumes {
			volumeArgument += fmt.Sprintf("--volume %s:%s ", volumeHostPath, volumeContainerPath)
		}
	}

	runResult, err := c.cmdRunner.Run(
		&cmdrunner.RunOptions{LogRedactions: c.redactedValues},
		"docker run %s %s %s %s %s %s %s %s %s %s",
		detach,
		removeContainer,
		portsArgument,
		nameArgument,
		netArgument,
		labelArgument,
		envArgument,
		volumeArgument,
		imageName,
		runOptions.Command)

	if err != nil {
		c.logger.WarnWith("Failed to run container",
			"err", err,
			"stdout", runResult.Output,
			"stderr", runResult.Stderr)

		return "", err
	}

	// if user requested, set stdout / stderr
	if runOptions.Stdout != nil {
		*runOptions.Stdout = runResult.Output
	}

	if runOptions.Stderr != nil {
		*runOptions.Stderr = runResult.Stderr
	}

	stdoutLines := strings.Split(runResult.Output, "\n")
	lastStdoutLine := c.getLastNonEmptyLine(stdoutLines, 0)

	// make sure there are no spaces in the ID, as normally we expect this command to only produce container ID
	if strings.Contains(lastStdoutLine, " ") {

		// if the image didn't exist prior to calling RunContainer, it will be pulled implicitly which will
		// cause additional information to be outputted. if runOptions.ImageMayNotExist is false,
		// this will result in an error.
		if !runOptions.ImageMayNotExist {
			return "", fmt.Errorf("Output from docker command includes more than just ID: %s", lastStdoutLine)
		}

		// if the implicit image pull was allowed and actually happened, the container ID will appear in the
		// second to last line ¯\_(ツ)_/¯
		lastStdoutLine = c.getLastNonEmptyLine(stdoutLines, 1)
	}

	return lastStdoutLine, err
}

// ExecuteInContainer will run a command in a container
func (c *ShellClient) ExecuteInContainer(containerID string, execOptions *ExecuteOptions) error {

	envArgument := ""
	if execOptions.Env != nil {
		for envName, envValue := range execOptions.Env {
			envArgument += fmt.Sprintf("--env %s='%s' ", envName, envValue)
		}
	}

	runResult, err := c.cmdRunner.Run(
		&cmdrunner.RunOptions{LogRedactions: c.redactedValues},
		"docker exec %s %s %s",
		envArgument,
		containerID,
		execOptions.Command)

	if err != nil {
		c.logger.DebugWith("Failed to execute command in container",
			"err", err,
			"stdout", runResult.Output,
			"stderr", runResult.Stderr)

		return err
	}

	// if user requested, set stdout / stderr
	if execOptions.Stdout != nil {
		*execOptions.Stdout = runResult.Output
	}

	if execOptions.Stderr != nil {
		*execOptions.Stderr = runResult.Stderr
	}

	return nil
}

// RemoveContainer removes a container given a container ID
func (c *ShellClient) RemoveContainer(containerID string) error {
	_, err := c.runCommand(nil, "docker rm -f %s", containerID)
	return err
}

// GetContainerLogs returns raw logs from a given container ID
// Concatenating stdout and stderr since there's no way to re-interlace them
func (c *ShellClient) GetContainerLogs(containerID string) (string, error) {
	runOptions := &cmdrunner.RunOptions{
		CaptureOutputMode: cmdrunner.CaptureOutputModeCombined,
	}

	runResult, err := c.runCommand(runOptions, "docker logs %s", containerID)
	return runResult.Output, err
}

// AwaitContainerHealth blocks until the given container is healthy or the timeout passes
func (c *ShellClient) AwaitContainerHealth(containerID string, timeout *time.Duration) error {
	timedOut := false

	containerHealthy := make(chan error, 1)
	var timeoutChan <-chan time.Time

	// if no timeout is given, create a channel that we'll never send on
	if timeout == nil {
		timeoutChan = make(<-chan time.Time, 1)
	} else {
		timeoutChan = time.After(*timeout)
	}

	go func() {

		// start with a small interval between health checks, increasing it gradually
		inspectInterval := 100 * time.Millisecond

		for !timedOut {

			// inspect the container's health, return if it's healthy
			runResult, err := c.runCommand(nil, "docker inspect --format '{{json .State.Health.Status}}' %s", containerID)
			if err == nil {
				stdoutLines := strings.Split(runResult.Output, "\n")
				lastStdoutLine := c.getLastNonEmptyLine(stdoutLines, 0)

				if lastStdoutLine == `"healthy"` {
					containerHealthy <- nil
					return
				}
			}

			// wait a bit before retrying
			c.logger.DebugWith("Container not healthy yet, retrying soon",
				"inspectOutput", runResult.Output,
				"nextCheckIn", inspectInterval)

			time.Sleep(inspectInterval)

			// increase the interval up to a cap
			if inspectInterval < 800*time.Millisecond {
				inspectInterval *= 2
			}
		}
	}()

	// wait for either the container to be healthy or the timeout
	select {
	case <-containerHealthy:
		c.logger.Debug("Container is healthy")
	case <-timeoutChan:
		timedOut = true

		containerLogs, err := c.GetContainerLogs(containerID)
		if err != nil {
			c.logger.ErrorWith("Container wasn't healthy within timeout (failed to get logs)", "timeout", timeout, "err", err)
		} else {
			c.logger.WarnWith("Container wasn't healthy within timeout", "timeout", timeout, "logs", containerLogs)
		}

		return errors.New("Container wasn't healthy in time")
	}

	return nil
}

// GetContainers returns a list of container IDs which match a certain criteria
func (c *ShellClient) GetContainers(options *GetContainerOptions) ([]Container, error) {
	c.logger.DebugWith("Getting containers", "options", options)

	stoppedContainersArgument := ""
	if options.Stopped {
		stoppedContainersArgument = "--all "
	}

	nameFilterArgument := ""
	if options.Name != "" {
		nameFilterArgument = fmt.Sprintf(`--filter "name=^/%s$" `, options.Name)
	}

	labelFilterArgument := ""
	for labelName, labelValue := range options.Labels {
		labelFilterArgument += fmt.Sprintf(`--filter "label=%s=%s" `,
			labelName,
			labelValue)
	}

	runResult, err := c.runCommand(nil,
		"docker ps --quiet %s %s %s",
		stoppedContainersArgument,
		nameFilterArgument,
		labelFilterArgument)

	if err != nil {
		return nil, errors.Wrap(err, "Failed to get containers")
	}

	containerIDsAsString := runResult.Output
	if len(containerIDsAsString) == 0 {
		return []Container{}, nil
	}

	runResult, err = c.runCommand(nil,
		"docker inspect %s",
		strings.Replace(containerIDsAsString, "\n", " ", -1))
	if err != nil {
		return nil, errors.Wrap(err, "Failed to inspect containers")
	}

	containersInfoString := runResult.Output

	var containersInfo []Container

	// parse the result
	if err := json.Unmarshal([]byte(containersInfoString), &containersInfo); err != nil {
		return nil, errors.Wrap(err, "Failed to parse inspect response")
	}

	return containersInfo, nil
}

// LogIn allows docker client to access secured registries
func (c *ShellClient) LogIn(options *LogInOptions) error {
	c.redactedValues = append(c.redactedValues, options.Password)

	_, err := c.runCommand(nil, `docker login -u %s -p '%s' %s`,
		options.Username,
		options.Password,
		options.URL)

	return err
}

<<<<<<< HEAD
// CopyToContainer copies a file to the container
func (c *ShellClient) CopyToContainer(containerID string, copyOptions *CopyOptions) error {
	_, err := c.cmdRunner.Run(nil, "docker cp %s %s:%s", copyOptions.SourcePath, containerID, copyOptions.DestinationPath)
=======
// CreateNetwork creates a docker network
func (c *ShellClient) CreateNetwork(options *CreateNetworkOptions) error {
	_, err := c.runCommand(nil, `docker network create %s`, options.Name)

	return err
}

// DeleteNetwork deletes a docker network
func (c *ShellClient) DeleteNetwork(networkName string) error {
	_, err := c.runCommand(nil, `docker network rm %s`, networkName)

>>>>>>> 9649dcfc
	return err
}

func (c *ShellClient) runCommand(runOptions *cmdrunner.RunOptions, format string, vars ...interface{}) (cmdrunner.RunResult, error) {

	// if user
	if runOptions == nil {
		runOptions = &cmdrunner.RunOptions{
			CaptureOutputMode: cmdrunner.CaptureOutputModeStdout,
		}
	}

	runOptions.LogRedactions = append(runOptions.LogRedactions, c.redactedValues...)

	runResult, err := c.cmdRunner.Run(runOptions, format, vars...)

	if runOptions.CaptureOutputMode == cmdrunner.CaptureOutputModeStdout && runResult.Stderr != "" {
		c.logger.WarnWith("Docker command outputted to stderr - this may result in errors",
			"cmd", common.Redact(runOptions.LogRedactions, fmt.Sprintf(format, vars)),
			"stderr", runResult.Stderr)
	}

	return runResult, err
}

func (c *ShellClient) getLastNonEmptyLine(lines []string, offset int) string {

	numLines := len(lines)

	// protect ourselves from overflows
	if offset >= numLines {
		offset = numLines - 1
	} else if offset < 0 {
		offset = 0
	}

	// iterate backwards over the lines
	for idx := numLines - 1 - offset; idx >= 0; idx-- {
		if lines[idx] != "" {
			return lines[idx]
		}
	}

	return ""
}

func (c *ShellClient) replaceSingleQuotes(input string) string {
	return strings.Replace(input, "'", "’", -1)
}<|MERGE_RESOLUTION|>--- conflicted
+++ resolved
@@ -450,11 +450,13 @@
 	return err
 }
 
-<<<<<<< HEAD
 // CopyToContainer copies a file to the container
 func (c *ShellClient) CopyToContainer(containerID string, copyOptions *CopyOptions) error {
 	_, err := c.cmdRunner.Run(nil, "docker cp %s %s:%s", copyOptions.SourcePath, containerID, copyOptions.DestinationPath)
-=======
+
+	return err
+}
+
 // CreateNetwork creates a docker network
 func (c *ShellClient) CreateNetwork(options *CreateNetworkOptions) error {
 	_, err := c.runCommand(nil, `docker network create %s`, options.Name)
@@ -466,7 +468,6 @@
 func (c *ShellClient) DeleteNetwork(networkName string) error {
 	_, err := c.runCommand(nil, `docker network rm %s`, networkName)
 
->>>>>>> 9649dcfc
 	return err
 }
 
