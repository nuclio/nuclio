--- conflicted
+++ resolved
@@ -133,13 +133,9 @@
 
 // PullImage pulls an image from a remote docker repository
 func (c *ShellClient) PullImage(imageURL string) error {
-<<<<<<< HEAD
 	c.logger.InfoWith("Pulling base image", "name", imageURL)
 
-	_, err := c.cmdRunner.Run(nil, "docker pull %s", imageURL)
-=======
 	_, err := c.runCommand(nil, "docker pull %s", imageURL)
->>>>>>> 1a14d0e8
 	return err
 }
 
