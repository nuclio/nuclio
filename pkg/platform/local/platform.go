/*
Copyright 2017 The Nuclio Authors.

Licensed under the Apache License, Version 2.0 (the "License");
you may not use this file except in compliance with the License.
You may obtain a copy of the License at

    http://www.apache.org/licenses/LICENSE-2.0

Unless required by applicable law or agreed to in writing, software
distributed under the License is distributed on an "AS IS" BASIS,
WITHOUT WARRANTIES OR CONDITIONS OF ANY KIND, either express or implied.
See the License for the specific language governing permissions and
limitations under the License.
*/

package local

import (
	"bytes"
	"encoding/base64"
	"encoding/json"
	"fmt"
	"io/ioutil"
	"os"
	"path"
	"strconv"
	"time"

	"github.com/nuclio/nuclio/pkg/cmdrunner"
	"github.com/nuclio/nuclio/pkg/common"
	"github.com/nuclio/nuclio/pkg/containerimagebuilderpusher"
	"github.com/nuclio/nuclio/pkg/dockerclient"
	"github.com/nuclio/nuclio/pkg/functionconfig"
	"github.com/nuclio/nuclio/pkg/platform"
	"github.com/nuclio/nuclio/pkg/platform/abstract"
	"github.com/nuclio/nuclio/pkg/platformconfig"
	"github.com/nuclio/nuclio/pkg/processor"
	"github.com/nuclio/nuclio/pkg/processor/config"

	"github.com/ghodss/yaml"
	"github.com/nuclio/errors"
	"github.com/nuclio/logger"
	"github.com/nuclio/nuclio-sdk-go"
	"github.com/nuclio/zap"
)

type Platform struct {
	*abstract.Platform
	cmdRunner                             cmdrunner.CmdRunner
	dockerClient                          dockerclient.Client
	localStore                            *store
	checkFunctionContainersHealthiness    bool
	functionContainersHealthinessTimeout  time.Duration
	functionContainersHealthinessInterval time.Duration
}

const Mib = 1048576
const UnhealthyContainerErrorMessage = "Container is not healthy (detected by nuclio platform)"
const FunctionProcessorContainerDirPath = "/etc/nuclio/config/processor"

// NewPlatform instantiates a new local platform
func NewPlatform(parentLogger logger.Logger,
	platformConfiguration *platformconfig.Config) (*Platform, error) {
	newPlatform := &Platform{}

	// create base
	newAbstractPlatform, err := abstract.NewPlatform(parentLogger, newPlatform, platformConfiguration)
	if err != nil {
		return nil, errors.Wrap(err, "Failed to create an abstract platform")
	}

	// init platform
	newPlatform.Platform = newAbstractPlatform

	// function containers healthiness check is disabled by default
	newPlatform.checkFunctionContainersHealthiness = common.GetEnvOrDefaultBool("NUCLIO_CHECK_FUNCTION_CONTAINERS_HEALTHINESS", false)
	newPlatform.functionContainersHealthinessTimeout = time.Second * 5
	newPlatform.functionContainersHealthinessInterval = time.Second * 30

	// create a command runner
	if newPlatform.cmdRunner, err = cmdrunner.NewShellRunner(newPlatform.Logger); err != nil {
		return nil, errors.Wrap(err, "Failed to create a command runner")
	}

	if newPlatform.ContainerBuilder, err = containerimagebuilderpusher.NewDocker(newPlatform.Logger,
		platformConfiguration.ContainerBuilderConfiguration); err != nil {
		return nil, errors.Wrap(err, "Failed to create containerimagebuilderpusher")
	}

	// create a docker client
	if newPlatform.dockerClient, err = dockerclient.NewShellClient(newPlatform.Logger, nil); err != nil {
		return nil, errors.Wrap(err, "Failed to create a Docker client")
	}

	// create a local store for configs and stuff
	if newPlatform.localStore, err = newStore(parentLogger, newPlatform, newPlatform.dockerClient); err != nil {
		return nil, errors.Wrap(err, "Failed to create a local store")
	}

	// ignite goroutine to check function container healthiness
	if newPlatform.checkFunctionContainersHealthiness {
		newPlatform.Logger.DebugWith("Igniting container healthiness validator")
		go func(newPlatform *Platform) {
			uptimeTicker := time.NewTicker(newPlatform.functionContainersHealthinessInterval)
			for range uptimeTicker.C {
				newPlatform.ValidateFunctionContainersHealthiness()
			}
		}(newPlatform)
	}
	return newPlatform, nil
}

// CreateFunction will simply run a docker image
func (p *Platform) CreateFunction(createFunctionOptions *platform.CreateFunctionOptions) (*platform.CreateFunctionResult, error) {
	var previousHTTPPort int
	var err error
	var existingFunctionConfig *functionconfig.ConfigWithStatus

	// wrap logger
	logStream, err := abstract.NewLogStream("deployer", nucliozap.InfoLevel, createFunctionOptions.Logger)
	if err != nil {
		return nil, errors.Wrap(err, "Failed to create a log stream")
	}

	// save the log stream for the name
	p.DeployLogStreams.Store(createFunctionOptions.FunctionConfig.Meta.GetUniqueID(), logStream)

	// replace logger
	createFunctionOptions.Logger = logStream.GetLogger()

	if err := p.enrichAndValidateFunctionConfig(&createFunctionOptions.FunctionConfig); err != nil {
		return nil, errors.Wrap(err, "Failed to enrich and validate a function configuration")
	}

	// local currently doesn't support registries of any kind. remove push / run registry
	createFunctionOptions.FunctionConfig.Spec.RunRegistry = ""
	createFunctionOptions.FunctionConfig.Spec.Build.Registry = ""

	// it's possible to pass a function without specifying any meta in the request, in that case skip getting existing function
	if createFunctionOptions.FunctionConfig.Meta.Namespace != "" && createFunctionOptions.FunctionConfig.Meta.Name != "" {
		existingFunctions, err := p.localStore.getFunctions(&createFunctionOptions.FunctionConfig.Meta)
		if err != nil {
			return nil, errors.Wrap(err, "Failed to get existing functions")
		}

		if len(existingFunctions) == 0 {
			existingFunctionConfig = nil
		} else {

			// assume only one
			existingFunction := existingFunctions[0]

			// build function options
			existingFunctionConfig = &functionconfig.ConfigWithStatus{
				Config: *existingFunction.GetConfig(),
				Status: *existingFunction.GetStatus(),
			}
		}
	}

	// if function exists, perform some validation with new function create options
	if err := p.ValidateCreateFunctionOptionsAgainstExistingFunctionConfig(existingFunctionConfig,
		createFunctionOptions); err != nil {
		return nil, errors.Wrap(err, "Failed to validate a function configuration against an existing configuration")
	}

	reportCreationError := func(creationError error) error {
		createFunctionOptions.Logger.WarnWith("Failed to create a function; setting the function status",
			"err", creationError)

		errorStack := bytes.Buffer{}
		errors.PrintErrorStack(&errorStack, creationError, 20)

		// cut messages that are too big
		if errorStack.Len() >= 4*Mib {
			errorStack.Truncate(4 * Mib)
		}

		// post logs and error
		return p.localStore.createOrUpdateFunction(&functionconfig.ConfigWithStatus{
			Config: createFunctionOptions.FunctionConfig,
			Status: functionconfig.Status{
				State:   functionconfig.FunctionStateError,
				Message: errorStack.String(),
			},
		})
	}

	onAfterConfigUpdated := func() error {
		createFunctionOptions.Logger.DebugWith("Creating shadow function",
			"name", createFunctionOptions.FunctionConfig.Meta.Name)

		// enrich and validate again because it may not be valid after config was updated by external code entry type
		if err := p.enrichAndValidateFunctionConfig(&createFunctionOptions.FunctionConfig); err != nil {
			return errors.Wrap(err, "Failed to enrich and validate the updated function configuration")
		}

		// create the function in the store
		if err = p.localStore.createOrUpdateFunction(&functionconfig.ConfigWithStatus{
			Config: createFunctionOptions.FunctionConfig,
			Status: functionconfig.Status{
				State: functionconfig.FunctionStateBuilding,
			},
		}); err != nil {
			return errors.Wrap(err, "Failed to create a function")
		}

		previousHTTPPort, err = p.deletePreviousContainers(createFunctionOptions)
		if err != nil {
			return errors.Wrap(err, "Failed to delete previous containers")
		}

		// indicate that the creation state has been updated. local platform has no "building" state yet
		if createFunctionOptions.CreationStateUpdated != nil {
			createFunctionOptions.CreationStateUpdated <- true
		}

		return nil
	}

	onAfterBuild := func(buildResult *platform.CreateFunctionBuildResult, buildErr error) (*platform.CreateFunctionResult, error) {
		if buildErr != nil {
			reportCreationError(buildErr) // nolint: errcheck
			return nil, buildErr
		}

		skipFunctionDeploy := functionconfig.ShouldSkipDeploy(createFunctionOptions.FunctionConfig.Meta.Annotations)

		// after a function build (or skip-build) if the annotations FunctionAnnotationSkipBuild or FunctionAnnotationSkipDeploy
		// exist, they should be removed so next time, the build will happen.
		createFunctionOptions.FunctionConfig.Meta.RemoveSkipDeployAnnotation()
		createFunctionOptions.FunctionConfig.Meta.RemoveSkipBuildAnnotation()

		var createFunctionResult *platform.CreateFunctionResult
		var deployErr error
		functionStatus := functionconfig.Status{
			State: functionconfig.FunctionStateImported,
		}

		if !skipFunctionDeploy {
			createFunctionResult, deployErr = p.deployFunction(createFunctionOptions, previousHTTPPort)
			if deployErr != nil {
				reportCreationError(deployErr) // nolint: errcheck
				return nil, deployErr
			}

			functionStatus = functionconfig.Status{
				HTTPPort: createFunctionResult.Port,
				State:    functionconfig.FunctionStateReady,
			}
		} else {
			p.Logger.Info("Skipping function deployment")
			createFunctionResult = &platform.CreateFunctionResult{
				CreateFunctionBuildResult: platform.CreateFunctionBuildResult{
					Image:                 createFunctionOptions.FunctionConfig.Spec.Image,
					UpdatedFunctionConfig: createFunctionOptions.FunctionConfig,
				},
			}
		}

		// update the function
		if err = p.localStore.createOrUpdateFunction(&functionconfig.ConfigWithStatus{
			Config: createFunctionOptions.FunctionConfig,
			Status: functionStatus,
		}); err != nil {
			return nil, errors.Wrap(err, "Failed to update a function with state")
		}

		return createFunctionResult, nil
	}

	// If needed, load any docker image from archive into docker
	if createFunctionOptions.InputImageFile != "" {
		p.Logger.InfoWith("Loading docker image from archive", "input", createFunctionOptions.InputImageFile)
		err := p.dockerClient.Load(createFunctionOptions.InputImageFile)
		if err != nil {
			return nil, errors.Wrap(err, "Failed to load a Docker image from an archive")
		}
	}

	// wrap the deployer's deploy with the base HandleDeployFunction to provide lots of
	// common functionality
	return p.HandleDeployFunction(existingFunctionConfig, createFunctionOptions, onAfterConfigUpdated, onAfterBuild)
}

// GetFunctions will return deployed functions
func (p *Platform) GetFunctions(getFunctionsOptions *platform.GetFunctionsOptions) ([]platform.Function, error) {
	functions, err := p.localStore.getProjectFunctions(getFunctionsOptions)
	if err != nil {
		return nil, errors.Wrap(err, "Failed to read functions from a local store")
	}

	// enrich with build logs
	p.EnrichFunctionsWithDeployLogStream(functions)

	return functions, nil
}

// UpdateFunction will update a previously deployed function
func (p *Platform) UpdateFunction(updateFunctionOptions *platform.UpdateFunctionOptions) error {
	return nil
}

// DeleteFunction will delete a previously deployed function
func (p *Platform) DeleteFunction(deleteFunctionOptions *platform.DeleteFunctionOptions) error {

	// delete function options validation
	if err := p.ValidateDeleteFunctionOptions(deleteFunctionOptions); err != nil {
		return errors.Wrap(err, "Failed to validate function-deletion options")
	}

	// actual function and its resources deletion
	return p.delete(deleteFunctionOptions)
}

// GetHealthCheckMode returns the healthcheck mode the platform requires
func (p *Platform) GetHealthCheckMode() platform.HealthCheckMode {

	// The internal client needs to perform the health check
	return platform.HealthCheckModeInternalClient
}

// GetName returns the platform name
func (p *Platform) GetName() string {
	return "local"
}

func (p *Platform) GetNodes() ([]platform.Node, error) {

	// just create a single node
	return []platform.Node{&node{}}, nil
}

// CreateProject will create a new project
func (p *Platform) CreateProject(createProjectOptions *platform.CreateProjectOptions) error {

	// enrich
	if err := p.EnrichCreateProjectConfig(createProjectOptions); err != nil {
		return errors.Wrap(err, "Failed to enrich a project configuration")
	}

	// validate
	if err := p.ValidateProjectConfig(createProjectOptions.ProjectConfig); err != nil {
		return errors.Wrap(err, "Failed to validate a project configuration")
	}

	// create
	p.Logger.InfoWith("Creating project",
		"projectName", createProjectOptions.ProjectConfig.Meta.Name)
	return p.localStore.createOrUpdateProject(createProjectOptions.ProjectConfig)
}

// UpdateProject will update an existing project
func (p *Platform) UpdateProject(updateProjectOptions *platform.UpdateProjectOptions) error {
	if err := p.ValidateProjectConfig(&updateProjectOptions.ProjectConfig); err != nil {
		return nuclio.WrapErrBadRequest(err)
	}
	return p.localStore.createOrUpdateProject(&updateProjectOptions.ProjectConfig)
}

// DeleteProject will delete an existing project
func (p *Platform) DeleteProject(deleteProjectOptions *platform.DeleteProjectOptions) error {
	if err := p.Platform.ValidateDeleteProjectOptions(deleteProjectOptions); err != nil {
		return err
	}

	if err := p.localStore.deleteProject(&deleteProjectOptions.Meta); err != nil {
		return errors.Wrapf(err,
			"Failed to delete project %s from namespace %s",
			deleteProjectOptions.Meta.Name,
			deleteProjectOptions.Meta.Namespace)
	}

	if deleteProjectOptions.WaitForResourcesDeletionCompletion {
		return p.Platform.WaitForProjectResourcesDeletion(&deleteProjectOptions.Meta,
			deleteProjectOptions.WaitForResourcesDeletionCompletionDuration)
	}

	return nil
}

// GetProjects will list existing projects
func (p *Platform) GetProjects(getProjectsOptions *platform.GetProjectsOptions) ([]platform.Project, error) {
	return p.localStore.getProjects(&getProjectsOptions.Meta)
}

// CreateFunctionEvent will create a new function event that can later be used as a template from
// which to invoke functions
func (p *Platform) CreateFunctionEvent(createFunctionEventOptions *platform.CreateFunctionEventOptions) error {
	return p.localStore.createOrUpdateFunctionEvent(&createFunctionEventOptions.FunctionEventConfig)
}

// UpdateFunctionEvent will update a previously existing function event
func (p *Platform) UpdateFunctionEvent(updateFunctionEventOptions *platform.UpdateFunctionEventOptions) error {
	return p.localStore.createOrUpdateFunctionEvent(&updateFunctionEventOptions.FunctionEventConfig)
}

// DeleteFunctionEvent will delete a previously existing function event
func (p *Platform) DeleteFunctionEvent(deleteFunctionEventOptions *platform.DeleteFunctionEventOptions) error {
	return p.localStore.deleteFunctionEvent(&deleteFunctionEventOptions.Meta)
}

// GetFunctionEvents will list existing function events
func (p *Platform) GetFunctionEvents(getFunctionEventsOptions *platform.GetFunctionEventsOptions) ([]platform.FunctionEvent, error) {
	return p.localStore.getFunctionEvents(getFunctionEventsOptions)
}

// GetExternalIPAddresses returns the external IP addresses invocations will use, if "via" is set to "external-ip".
// These addresses are either set through SetExternalIPAddresses or automatically discovered
func (p *Platform) GetExternalIPAddresses() ([]string, error) {

	// check if parent has addresses
	externalIPAddress, err := p.Platform.GetExternalIPAddresses()
	if err != nil {
		return nil, errors.Wrap(err, "Failed to get external IP addresses from parent")
	}

	// if the parent has something, use that
	if len(externalIPAddress) != 0 {
		return externalIPAddress, nil
	}

	// If the testing environment variable is set - use that
	if os.Getenv("NUCLIO_TEST_HOST") != "" {
		return []string{os.Getenv("NUCLIO_TEST_HOST")}, nil
	}

	if common.RunningInContainer() {
		return []string{"172.17.0.1"}, nil
	}

	// return an empty string to maintain backwards compatibility
	return []string{""}, nil
}

// ResolveDefaultNamespace returns the proper default resource namespace, given the current default namespace
func (p *Platform) ResolveDefaultNamespace(defaultNamespace string) string {

	// if no default namespace is chosen, use "nuclio"
	if defaultNamespace == "@nuclio.selfNamespace" || defaultNamespace == "" {
		return "nuclio"
	}

	return defaultNamespace
}

// GetNamespaces returns all the namespaces in the platform
func (p *Platform) GetNamespaces() ([]string, error) {
	return []string{"nuclio"}, nil
}

func (p *Platform) GetDefaultInvokeIPAddresses() ([]string, error) {
	return []string{"172.17.0.1"}, nil
}

func (p *Platform) SaveFunctionDeployLogs(functionName, namespace string) error {
	functions, err := p.GetFunctions(&platform.GetFunctionsOptions{
		Name:      functionName,
		Namespace: namespace,
	})
	if err != nil || len(functions) == 0 {
		return errors.Wrap(err, "Failed to get existing functions")
	}

	// enrich with build logs
	p.EnrichFunctionsWithDeployLogStream(functions)

	function := functions[0]

	return p.localStore.createOrUpdateFunction(&functionconfig.ConfigWithStatus{
		Config: *function.GetConfig(),
		Status: *function.GetStatus(),
	})
}

func (p *Platform) ValidateFunctionContainersHealthiness() {
	namespaces, err := p.GetNamespaces()
	if err != nil {
		p.Logger.WarnWith("Cannot not get namespaces", "err", err)
		return
	}

	for _, namespace := range namespaces {

		// get functions for that namespace
		functions, err := p.GetFunctions(&platform.GetFunctionsOptions{
			Namespace: namespace,
		})
		if err != nil {
			p.Logger.WarnWith("Failed to get namespaced functions",
				"namespace", namespace,
				"err", err)
			continue
		}

		// check each function container healthiness and update function's status correspondingly
		for _, function := range functions {
			functionConfig := function.GetConfig()
			functionStatus := function.GetStatus()
			functionName := functionConfig.Meta.Name

			functionIsReady := functionStatus.State == functionconfig.FunctionStateReady
			functionWasSetAsUnhealthy := functionconfig.FunctionStateInSlice(functionStatus.State,
				[]functionconfig.FunctionState{
					functionconfig.FunctionStateError,
					functionconfig.FunctionStateUnhealthy,
				}) && common.StringInSlice(functionStatus.Message, []string{
				common.FunctionStateMessageUnhealthy,
				common.DeprecatedFunctionStateMessage,
			})

			if !(functionIsReady || functionWasSetAsUnhealthy) {

				// cannot be monitored
				continue
			}

			// get function container name
			containerName := p.GetContainerNameByCreateFunctionOptions(&platform.CreateFunctionOptions{
				FunctionConfig: functionconfig.Config{
					Meta: functionconfig.Meta{
						Name:      functionName,
						Namespace: namespace,
					},
				},
			})

			// get function container by name
			containers, err := p.dockerClient.GetContainers(&dockerclient.GetContainerOptions{
				Name: containerName,
			})
			if err != nil {
				p.Logger.WarnWith("Failed to get containers by name",
					"err", err,
					"containerName", containerName)
				continue
			}

			// if function container does not exists, mark as unhealthy
			if len(containers) == 0 {
				p.Logger.WarnWith("No containers were found", "functionName", functionName)

				// no running containers were found for function, set function unhealthy
				if err := p.setFunctionUnhealthy(function); err != nil {
					p.Logger.ErrorWith("Failed to mark a function as unhealthy",
						"err", err,
						"functionName", functionName,
						"namespace", namespace)
				}
				continue
			}

			container := containers[0]

			// check ready function to ensure its container is healthy
			if functionIsReady {
				if err := p.checkAndSetFunctionUnhealthy(container.ID, function); err != nil {
					p.Logger.ErrorWith("Failed to check a function's health and mark it as unhealthy if necessary",
						"err", err,
						"functionName", functionName,
						"namespace", namespace)
				}
			}

			// check unhealthy function to see if its container id is healthy again
			if functionWasSetAsUnhealthy {
				if err := p.checkAndSetFunctionHealthy(container.ID, function); err != nil {
					p.Logger.ErrorWith("Failed to check a function's health and mark it as unhealthy if necessary",
						"err", err,
						"functionName", functionName,
						"namespace", namespace)
				}
			}
		}
	}
}

func (p *Platform) deployFunction(createFunctionOptions *platform.CreateFunctionOptions,
	previousHTTPPort int) (*platform.CreateFunctionResult, error) {

	// get function platform-specific configuration
	functionPlatformConfiguration, err := newFunctionPlatformConfiguration(&createFunctionOptions.FunctionConfig)
	if err != nil {
		return nil, errors.Wrap(err, "Failed to create a function's platform configuration")
	}

	mountPoints, volumesMap, err := p.resolveAndCreateFunctionMounts(createFunctionOptions,
		functionPlatformConfiguration.ProcessorMountMode)
	if err != nil {
		return nil, errors.Wrap(err, "Failed to resolve and create function mounts")
	}

	labels := p.compileDeployFunctionLabels(createFunctionOptions)
	envMap := p.compileDeployFunctionEnvMap(createFunctionOptions)

	// get function port - either from configuration, from the previous deployment or from a free port
	functionExternalHTTPPort, err := p.getFunctionHTTPPort(createFunctionOptions, previousHTTPPort)
	if err != nil {
		return nil, errors.Wrap(err, "Failed to get a function's HTTP port")
	}

	gpus := ""
	if createFunctionOptions.FunctionConfig.Spec.PositiveGPUResourceLimit() {

		// TODO: allow user specify the exact gpu index/uuid & capabilities
		// https://docs.docker.com/config/containers/resource_constraints/#access-an-nvidia-gpu
		gpus = "all"
	}

	functionSecurityContext := createFunctionOptions.FunctionConfig.Spec.SecurityContext

	// run the docker image
	runContainerOptions := &dockerclient.RunOptions{
		ContainerName: p.GetContainerNameByCreateFunctionOptions(createFunctionOptions),
		Ports: map[int]int{
			functionExternalHTTPPort: abstract.FunctionContainerHTTPPort,
		},
		Env:           envMap,
		Labels:        labels,
		Volumes:       volumesMap,
		Network:       functionPlatformConfiguration.Network,
		RestartPolicy: functionPlatformConfiguration.RestartPolicy,
		GPUs:          gpus,
		MountPoints:   mountPoints,
		RunAsUser:     functionSecurityContext.RunAsUser,
		RunAsGroup:    functionSecurityContext.RunAsGroup,
		FSGroup:       functionSecurityContext.FSGroup,
	}

	containerID, err := p.dockerClient.RunContainer(createFunctionOptions.FunctionConfig.Spec.Image,
		runContainerOptions)
	if err != nil {
		return nil, errors.Wrap(err, "Failed to run a Docker container")
	}

	timeout := createFunctionOptions.FunctionConfig.Spec.ReadinessTimeoutSeconds
	if err := p.waitForContainer(containerID, timeout); err != nil {
		return nil, err
	}

	functionExternalHTTPPort, err = p.resolveDeployedFunctionHTTPPort(containerID)
	if err != nil {
		return nil, errors.Wrap(err, "Failed to resolve a deployed function's HTTP port")
	}

	return &platform.CreateFunctionResult{
		CreateFunctionBuildResult: platform.CreateFunctionBuildResult{
			Image:                 createFunctionOptions.FunctionConfig.Spec.Image,
			UpdatedFunctionConfig: createFunctionOptions.FunctionConfig,
		},
		Port:        functionExternalHTTPPort,
		ContainerID: containerID,
	}, nil
}

func (p *Platform) delete(deleteFunctionOptions *platform.DeleteFunctionOptions) error {

	// delete the function from the local store
	err := p.localStore.deleteFunction(&deleteFunctionOptions.FunctionConfig.Meta)
	if err != nil && err != nuclio.ErrNotFound {
		p.Logger.WarnWith("Failed to delete a function from the local store", "err", err.Error())
	}

<<<<<<< HEAD
	getFunctionEventsOptions := &platform.FunctionEventMeta{
		Labels: map[string]string{
			"nuclio.io/function-name": deleteFunctionOptions.FunctionConfig.Meta.Name,
		},
		Namespace: deleteFunctionOptions.FunctionConfig.Meta.Namespace,
	}
	functionEvents, err := p.localStore.getFunctionEvents(getFunctionEventsOptions)
	if err != nil {
		return errors.Wrap(err, "Failed to get function events")
	}

	p.Logger.InfoWith("Got function events", "num", len(functionEvents))

	errGroup, _ := errgroup.WithContext(context.TODO())
	for _, functionEvent := range functionEvents {

		errGroup.Go(func() error {
			err = p.localStore.deleteFunctionEvent(&functionEvent.GetConfig().Meta)
			if err != nil {
				return errors.Wrap(err, "Failed to delete a function event")
			}
			return nil
		})
	}

	// wait for all errgroup goroutines
	if err := errGroup.Wait(); err != nil {
		return errors.Wrap(err, "Failed to delete function events")
	}

=======
>>>>>>> b32c3c6d
	getContainerOptions := &dockerclient.GetContainerOptions{
		Labels: map[string]string{
			"nuclio.io/platform":      "local",
			"nuclio.io/namespace":     deleteFunctionOptions.FunctionConfig.Meta.Namespace,
			"nuclio.io/function-name": deleteFunctionOptions.FunctionConfig.Meta.Name,
		},
	}

	containersInfo, err := p.dockerClient.GetContainers(getContainerOptions)
	if err != nil {
		return errors.Wrap(err, "Failed to get containers")
	}

	// iterate over contains and delete them. It's possible that under some weird circumstances
	// there are a few instances of this function in the namespace
	for _, containerInfo := range containersInfo {
		if err := p.dockerClient.RemoveContainer(containerInfo.ID); err != nil {
			return err
		}
	}

	// get function platform specific configuration
	functionPlatformConfiguration, err := newFunctionPlatformConfiguration(&deleteFunctionOptions.FunctionConfig)
	if err != nil {
		return errors.Wrap(err, "Failed to create a function's platform configuration")
	}

	if functionPlatformConfiguration.ProcessorMountMode == ProcessorMountModeVolume {

		// delete function volumes after containers are deleted
		if err := p.dockerClient.DeleteVolume(p.GetProcessorMountVolumeName(&deleteFunctionOptions.FunctionConfig)); err != nil {
			return errors.Wrapf(err, "Failed to delete a function volume")
		}
	}

	p.Logger.InfoWith("Function deleted", "name", deleteFunctionOptions.FunctionConfig.Meta.Name)
	return nil
}

func (p *Platform) resolveAndCreateFunctionMounts(createFunctionOptions *platform.CreateFunctionOptions,
	processorMountMode ProcessorMountMode) ([]dockerclient.MountPoint, map[string]string, error) {

	var mountPoints []dockerclient.MountPoint
	volumesMap := p.compileDeployFunctionVolumesMap(createFunctionOptions)

	switch processorMountMode {
	case ProcessorMountModeVolume:
		if err := p.prepareFunctionVolumeMount(createFunctionOptions); err != nil {
			return nil, nil, errors.Wrap(err, "Failed to prepare a function's volume mount")
		}
		mountPoints = append(mountPoints, dockerclient.MountPoint{
			Source:      p.GetProcessorMountVolumeName(&createFunctionOptions.FunctionConfig),
			Destination: FunctionProcessorContainerDirPath,

			// read only mode
			RW: false,
		})
	default:

		// create processor configuration at a temporary location unless user specified a configuration
		localProcessorConfigPath, err := p.createProcessorConfig(createFunctionOptions)
		if err != nil {
			return nil, nil, errors.Wrap(err, "Failed to create a processor configuration")
		}

		// volumize it
		volumesMap[localProcessorConfigPath] = path.Join(FunctionProcessorContainerDirPath, "processor.yaml")
	}

	return mountPoints, volumesMap, nil
}

func (p *Platform) createProcessorConfig(createFunctionOptions *platform.CreateFunctionOptions) (string, error) {

	configWriter, err := processorconfig.NewWriter()
	if err != nil {
		return "", errors.Wrap(err, "Failed to create a processor configuration writer")
	}

	// must specify "/tmp" here so that it's available on docker for mac
	processorConfigFile, err := ioutil.TempFile("/tmp", "processor-config-")
	if err != nil {
		return "", errors.Wrap(err, "Failed to create a temporary processor configuration")
	}

	defer processorConfigFile.Close() // nolint: errcheck

	if err = configWriter.Write(processorConfigFile, &processor.Configuration{
		Config: createFunctionOptions.FunctionConfig,
	}); err != nil {
		return "", errors.Wrap(err, "Failed to write a processor configuration")
	}

	// make it readable by other users, in case user use different USER directive on function image
	if err := os.Chmod(processorConfigFile.Name(), 0644); err != nil {
		return "", errors.Wrap(err, "Failed to change a processor's configuration-file permission")
	}

	p.Logger.DebugWith("Wrote processor configuration", "path", processorConfigFile.Name())

	// read the file once for logging
	processorConfigContents, err := ioutil.ReadFile(processorConfigFile.Name())
	if err != nil {
		return "", errors.Wrap(err, "Failed to read a processor-configuration file")
	}

	// log
	p.Logger.DebugWith("Wrote processor configuration file", "contents", string(processorConfigContents))

	return processorConfigFile.Name(), nil
}

func (p *Platform) encodeFunctionSpec(spec *functionconfig.Spec) string {
	encodedFunctionSpec, _ := json.Marshal(spec)

	return string(encodedFunctionSpec)
}

func (p *Platform) getFunctionHTTPPort(createFunctionOptions *platform.CreateFunctionOptions,
	previousHTTPPort int) (int, error) {

	// if the configuration specified an HTTP port - use that
	if createFunctionOptions.FunctionConfig.Spec.GetHTTPPort() != 0 {
		p.Logger.DebugWith("Configuration specified HTTP port",
			"port",
			createFunctionOptions.FunctionConfig.Spec.GetHTTPPort())

		return createFunctionOptions.FunctionConfig.Spec.GetHTTPPort(), nil
	}

	// if there was a previous deployment and no configuration - use that
	if previousHTTPPort != 0 {
		createFunctionOptions.Logger.DebugWith("Using previous deployment HTTP port ",
			"previousHTTPPort", previousHTTPPort)
		return previousHTTPPort, nil
	}

	return dockerclient.RunOptionsNoPort, nil
}

func (p *Platform) GetContainerNameByCreateFunctionOptions(createFunctionOptions *platform.CreateFunctionOptions) string {
	return fmt.Sprintf("nuclio-%s-%s",
		createFunctionOptions.FunctionConfig.Meta.Namespace,
		createFunctionOptions.FunctionConfig.Meta.Name)
}

func (p *Platform) GetProcessorMountVolumeName(functionConfig *functionconfig.Config) string {
	return fmt.Sprintf("nuclio-%s-%s",
		functionConfig.Meta.Namespace,
		functionConfig.Meta.Name)
}

func (p *Platform) resolveDeployedFunctionHTTPPort(containerID string) (int, error) {
	containers, err := p.dockerClient.GetContainers(&dockerclient.GetContainerOptions{
		ID: containerID,
	})
	if err != nil || len(containers) == 0 {
		return 0, errors.Wrap(err, "Failed to get a container")
	}
	return p.getContainerHTTPTriggerPort(&containers[0])
}

func (p *Platform) getContainerHTTPTriggerPort(container *dockerclient.Container) (int, error) {
	functionHostPort := dockerclient.Port(fmt.Sprintf("%d/tcp", abstract.FunctionContainerHTTPPort))

	portBindings := container.HostConfig.PortBindings[functionHostPort]
	ports := container.NetworkSettings.Ports[functionHostPort]
	if len(portBindings) == 0 && len(ports) == 0 {
		return 0, nil
	}

	if len(portBindings) != 0 && portBindings[0].HostPort != "" {

		// by default take the port binding, as if the user requested
		return strconv.Atoi(portBindings[0].HostPort)
	} else if len(ports) != 0 && ports[0].HostPort != "" {

		// in case the user did not set an explicit port, take the random port assigned by docker
		return strconv.Atoi(ports[0].HostPort)
	}

	// function might failed during deploying and did not assign a port
	return 0, nil
}

func (p *Platform) marshallAnnotations(annotations map[string]string) []byte {
	if annotations == nil {
		return nil
	}

	marshalledAnnotations, err := json.Marshal(annotations)
	if err != nil {
		return nil
	}

	// convert to string and return address
	return marshalledAnnotations
}

func (p *Platform) deletePreviousContainers(createFunctionOptions *platform.CreateFunctionOptions) (int, error) {
	var previousHTTPPort int

	createFunctionOptions.Logger.InfoWith("Cleaning up before deployment",
		"functionName", createFunctionOptions.FunctionConfig.Meta.Name)

	// get function containers
	containers, err := p.dockerClient.GetContainers(&dockerclient.GetContainerOptions{
		Name:    p.GetContainerNameByCreateFunctionOptions(createFunctionOptions),
		Stopped: true,
	})
	if err != nil {
		return 0, errors.Wrap(err, "Failed to get function containers")
	}

	// if the function exists, delete it
	if len(containers) > 0 {
		createFunctionOptions.Logger.InfoWith("Function already exists, deleting function containers",
			"functionName", createFunctionOptions.FunctionConfig.Meta.Name)

		// iterate over containers and delete
		for _, container := range containers {
			createFunctionOptions.Logger.DebugWith("Deleting function container",
				"functionName", createFunctionOptions.FunctionConfig.Meta.Name,
				"containerName", container.Name)
			previousHTTPPort, err = p.getContainerHTTPTriggerPort(&container)
			if err != nil {
				return 0, errors.Wrap(err, "Failed to get a container's HTTP-trigger port")
			}

			if err := p.dockerClient.RemoveContainer(container.Name); err != nil {
				return 0, errors.Wrap(err, "Failed to delete a function container")
			}
		}
	}

	return previousHTTPPort, nil
}

func (p *Platform) checkAndSetFunctionUnhealthy(containerID string, function platform.Function) error {
	if err := p.dockerClient.AwaitContainerHealth(containerID,
		&p.functionContainersHealthinessTimeout); err != nil {
		return p.setFunctionUnhealthy(function)
	}
	return nil
}

func (p *Platform) setFunctionUnhealthy(function platform.Function) error {
	functionStatus := function.GetStatus()

	// set function state to error
	functionStatus.State = functionconfig.FunctionStateError

	// set unhealthy error message
	functionStatus.Message = UnhealthyContainerErrorMessage

	p.Logger.WarnWith("Setting function state as unhealthy",
		"functionName", function.GetConfig().Meta.Name,
		"functionStatus", functionStatus)

	// function container is not healthy or missing, set function state as error
	return p.localStore.createOrUpdateFunction(&functionconfig.ConfigWithStatus{
		Config: *function.GetConfig(),
		Status: *functionStatus,
	})
}

func (p *Platform) checkAndSetFunctionHealthy(containerID string, function platform.Function) error {
	if err := p.dockerClient.AwaitContainerHealth(containerID,
		&p.functionContainersHealthinessTimeout); err != nil {
		return errors.Wrapf(err, "Failed to ensure the health of container ID %s", containerID)
	}
	functionStatus := function.GetStatus()

	// set function as ready
	functionStatus.State = functionconfig.FunctionStateReady

	// unset error message
	functionStatus.Message = ""

	p.Logger.InfoWith("Setting function state as ready",
		"functionName", function.GetConfig().Meta.Name,
		"functionStatus", functionStatus)

	// function container is not healthy or missing, set function state as error
	return p.localStore.createOrUpdateFunction(&functionconfig.ConfigWithStatus{
		Config: *function.GetConfig(),
		Status: *functionStatus,
	})
}

func (p *Platform) waitForContainer(containerID string, timeout int) error {
	p.Logger.InfoWith("Waiting for function to be ready",
		"timeout", timeout)

	var readinessTimeout time.Duration
	if timeout != 0 {
		readinessTimeout = time.Duration(timeout) * time.Second
	} else {
		readinessTimeout = abstract.DefaultReadinessTimeoutSeconds * time.Second
	}

	if err := p.dockerClient.AwaitContainerHealth(containerID, &readinessTimeout); err != nil {
		var errMessage string

		// try to get error logs
		containerLogs, getContainerLogsErr := p.dockerClient.GetContainerLogs(containerID)
		if getContainerLogsErr == nil {
			errMessage = fmt.Sprintf("Function wasn't ready in time. Logs:\n%s", containerLogs)
		} else {
			errMessage = fmt.Sprintf("Function wasn't ready in time (couldn't fetch logs: %s)", getContainerLogsErr.Error())
		}

		return errors.Wrap(err, errMessage)
	}
	return nil
}

func (p *Platform) compileDeployFunctionVolumesMap(createFunctionOptions *platform.CreateFunctionOptions) map[string]string {
	volumesMap := map[string]string{}
	for _, volume := range createFunctionOptions.FunctionConfig.Spec.Volumes {

		// only add hostpath volumes
		if volume.Volume.HostPath != nil {
			volumesMap[volume.Volume.HostPath.Path] = volume.VolumeMount.MountPath
		}
	}
	return volumesMap
}

func (p *Platform) prepareFunctionVolumeMount(createFunctionOptions *platform.CreateFunctionOptions) error {

	// create docker volume
	if err := p.dockerClient.CreateVolume(&dockerclient.CreateVolumeOptions{
		Name: p.GetProcessorMountVolumeName(&createFunctionOptions.FunctionConfig),
	}); err != nil {
		return errors.Wrapf(err, "Failed to create a volume for function %s",
			createFunctionOptions.FunctionConfig.Meta.Name)
	}

	// marshaling processor config
	processorConfigBody, err := yaml.Marshal(&processor.Configuration{
		Config: createFunctionOptions.FunctionConfig,
	})
	if err != nil {
		return errors.Wrap(err, "Failed to marshal a processor configuration")
	}

	// dumping contents to volume's processor path
	if _, err := p.dockerClient.RunContainer("alpine:3.11", &dockerclient.RunOptions{
		Remove: true,
		MountPoints: []dockerclient.MountPoint{
			{
				Source:      p.GetProcessorMountVolumeName(&createFunctionOptions.FunctionConfig),
				Destination: FunctionProcessorContainerDirPath,
				RW:          true,
			},
		},
		Command: fmt.Sprintf(`sh -c 'echo "%s" | base64 -d | install -m 777 /dev/stdin %s'`,
			base64.StdEncoding.EncodeToString(processorConfigBody),
			path.Join(FunctionProcessorContainerDirPath, "processor.yaml")),
	}); err != nil {
		return errors.Wrap(err, "Failed to write a processor configuration to a volume")
	}
	return nil
}

func (p *Platform) compileDeployFunctionEnvMap(createFunctionOptions *platform.CreateFunctionOptions) map[string]string {
	envMap := map[string]string{}
	for _, env := range createFunctionOptions.FunctionConfig.Spec.Env {
		envMap[env.Name] = env.Value
	}
	return envMap
}

func (p *Platform) compileDeployFunctionLabels(createFunctionOptions *platform.CreateFunctionOptions) map[string]string {
	labels := map[string]string{
		"nuclio.io/platform":      "local",
		"nuclio.io/namespace":     createFunctionOptions.FunctionConfig.Meta.Namespace,
		"nuclio.io/function-name": createFunctionOptions.FunctionConfig.Meta.Name,
		"nuclio.io/function-spec": p.encodeFunctionSpec(&createFunctionOptions.FunctionConfig.Spec),
	}

	for labelName, labelValue := range createFunctionOptions.FunctionConfig.Meta.Labels {
		labels[labelName] = labelValue
	}

	marshalledAnnotations := p.marshallAnnotations(createFunctionOptions.FunctionConfig.Meta.Annotations)
	if marshalledAnnotations != nil {
		labels["nuclio.io/annotations"] = string(marshalledAnnotations)
	}
	return labels
}

func (p *Platform) enrichAndValidateFunctionConfig(functionConfig *functionconfig.Config) error {
	if err := p.EnrichFunctionConfig(functionConfig); err != nil {
		return errors.Wrap(err, "Failed to enrich a function configuration")
	}

	if err := p.ValidateFunctionConfig(functionConfig); err != nil {
		return errors.Wrap(err, "Failed to validate a function configuration")
	}

	return nil
}<|MERGE_RESOLUTION|>--- conflicted
+++ resolved
@@ -662,39 +662,6 @@
 		p.Logger.WarnWith("Failed to delete a function from the local store", "err", err.Error())
 	}
 
-<<<<<<< HEAD
-	getFunctionEventsOptions := &platform.FunctionEventMeta{
-		Labels: map[string]string{
-			"nuclio.io/function-name": deleteFunctionOptions.FunctionConfig.Meta.Name,
-		},
-		Namespace: deleteFunctionOptions.FunctionConfig.Meta.Namespace,
-	}
-	functionEvents, err := p.localStore.getFunctionEvents(getFunctionEventsOptions)
-	if err != nil {
-		return errors.Wrap(err, "Failed to get function events")
-	}
-
-	p.Logger.InfoWith("Got function events", "num", len(functionEvents))
-
-	errGroup, _ := errgroup.WithContext(context.TODO())
-	for _, functionEvent := range functionEvents {
-
-		errGroup.Go(func() error {
-			err = p.localStore.deleteFunctionEvent(&functionEvent.GetConfig().Meta)
-			if err != nil {
-				return errors.Wrap(err, "Failed to delete a function event")
-			}
-			return nil
-		})
-	}
-
-	// wait for all errgroup goroutines
-	if err := errGroup.Wait(); err != nil {
-		return errors.Wrap(err, "Failed to delete function events")
-	}
-
-=======
->>>>>>> b32c3c6d
 	getContainerOptions := &dockerclient.GetContainerOptions{
 		Labels: map[string]string{
 			"nuclio.io/platform":      "local",
