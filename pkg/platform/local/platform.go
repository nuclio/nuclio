--- conflicted
+++ resolved
@@ -103,38 +103,7 @@
 			getContainerOptions.Labels["nuclio-function-name"] = ContainerName
 		}
 
-<<<<<<< HEAD
 		containersInfo, err := p.dockerClient.GetContainers(getContainerOptions)
-=======
-	var functions []platform.Function
-	for _, containerInfo := range containersInfo {
-		httpPort, _ := strconv.Atoi(containerInfo.HostConfig.PortBindings["8080/tcp"][0].HostPort)
-		var functionSpec functionconfig.Spec
-
-		// get the JSON encoded spec
-		encodedFunctionSpec, encodedFunctionSpecFound := containerInfo.Config.Labels["nuclio-function-spec"]
-		if encodedFunctionSpecFound {
-
-			// try to unmarshal the spec
-			json.Unmarshal([]byte(encodedFunctionSpec), &functionSpec)
-		}
-
-		functionSpec.Version = -1
-		functionSpec.HTTPPort = httpPort
-
-		delete(containerInfo.Config.Labels, "nuclio-function-spec")
-
-		function, err := newFunction(p.Logger,
-			p,
-			&functionconfig.Config{
-				Meta: functionconfig.Meta{
-					Name:      containerInfo.Config.Labels["nuclio-function-name"],
-					Namespace: "n/a",
-					Labels:    containerInfo.Config.Labels,
-				},
-				Spec: functionSpec,
-			}, &containerInfo)
->>>>>>> 1907d7ad
 
 		if err != nil {
 			return nil, errors.Wrap(err, "Failed to get containers")
