--- conflicted
+++ resolved
@@ -1147,24 +1147,8 @@
 }
 
 // returns overrides for base images per runtime
-<<<<<<< HEAD
-func (ap *Platform) getOnbuildImagesOverrides() (map[string]string, error) {
-	switch configType := ap.Config.(type) {
-	case *platformconfig.Config:
-		if configType != nil {
-			return configType.ImageRegistryOverrides.OnbuildImageRegistries, nil
-		}
-		return nil, nil
-
-	// FIXME: When deploying using nuctl in a kubernetes environment, it will be a kube platform, but the configuration
-	// will be of type *config.Configuration which is lacking
-	// we need to fix the platform config (p.Config) to always be of the same type (*platformconfig.Config) and not
-	// passing interface{} everywhere
-	case *config.Configuration:
-		return nil, nil
-	default:
-		return nil, errors.New("Not a valid configuration instance")
-	}
+func (ap *Platform) getOnbuildImagesOverrides() map[string]string {
+	return ap.Config.ImageRegistryOverrides.OnbuildImageRegistries
 }
 
 func (ap *Platform) transformDisplayNameToName(projectConfig *platform.ProjectConfig) {
@@ -1185,8 +1169,4 @@
 	displayName = strings.ReplaceAll(displayName, "_", "-")
 
 	projectConfig.Meta.Name = displayName
-=======
-func (ap *Platform) getOnbuildImagesOverrides() map[string]string {
-	return ap.Config.ImageRegistryOverrides.OnbuildImageRegistries
->>>>>>> 9299b0f6
 }