/*
Copyright 2017 The Nuclio Authors.

Licensed under the Apache License, Version 2.0 (the "License");
you may not use this file except in compliance with the License.
You may obtain a copy of the License at

    http://www.apache.org/licenses/LICENSE-2.0

Unless required by applicable law or agreed to in writing, software
distributed under the License is distributed on an "AS IS" BASIS,
WITHOUT WARRANTIES OR CONDITIONS OF ANY KIND, either express or implied.
See the License for the specific language governing permissions and
limitations under the License.
*/

package functionres

import (
	"bytes"
	"context"
	"crypto/sha256"
	"encoding/json"
	"fmt"
	"path/filepath"
	"sort"
	"strconv"
	"strings"
	"sync"
	"text/template"
	"time"

	"github.com/nuclio/nuclio/pkg/common"
	"github.com/nuclio/nuclio/pkg/errgroup"
	"github.com/nuclio/nuclio/pkg/functionconfig"
	"github.com/nuclio/nuclio/pkg/platform/abstract"
	"github.com/nuclio/nuclio/pkg/platform/kube"
	nuclioio "github.com/nuclio/nuclio/pkg/platform/kube/apis/nuclio.io/v1beta1"
	"github.com/nuclio/nuclio/pkg/platform/kube/client"
	nuclioioclient "github.com/nuclio/nuclio/pkg/platform/kube/client/clientset/versioned"
	"github.com/nuclio/nuclio/pkg/platformconfig"
	"github.com/nuclio/nuclio/pkg/processor"
	"github.com/nuclio/nuclio/pkg/processor/config"
	"github.com/nuclio/nuclio/pkg/processor/trigger/cron"
	"github.com/nuclio/nuclio/pkg/processor/trigger/http"

	"github.com/ghodss/yaml"
	"github.com/imdario/mergo"
	"github.com/mitchellh/mapstructure"
	"github.com/nuclio/errors"
	"github.com/nuclio/logger"
	"github.com/v3io/version-go"
	"golang.org/x/text/cases"
	"golang.org/x/text/language"
	appsv1 "k8s.io/api/apps/v1"
	autosv2 "k8s.io/api/autoscaling/v2beta1"
	batchv1 "k8s.io/api/batch/v1"
	"k8s.io/api/core/v1"
	networkingv1 "k8s.io/api/networking/v1"
	apierrors "k8s.io/apimachinery/pkg/api/errors"
	apiresource "k8s.io/apimachinery/pkg/api/resource"
	metav1 "k8s.io/apimachinery/pkg/apis/meta/v1"
	"k8s.io/apimachinery/pkg/labels"
	"k8s.io/apimachinery/pkg/selection"
	"k8s.io/apimachinery/pkg/util/intstr"
	"k8s.io/client-go/kubernetes"
)

const (
	ContainerHTTPPortName   = "http"
	containerMetricPort     = 8090
	containerMetricPortName = "metrics"
)

type deploymentResourceMethod string

const (
	createDeploymentResourceMethod deploymentResourceMethod = "create"
	updateDeploymentResourceMethod deploymentResourceMethod = "update"
)

//
// Client
//

type lazyClient struct {
	logger                        logger.Logger
	kubeClientSet                 kubernetes.Interface
	nuclioClientSet               nuclioioclient.Interface
	classLabels                   labels.Set
	platformConfigurationProvider PlatformConfigurationProvider
	nodeScaleUpSleepTimeout       time.Duration
}

func NewLazyClient(parentLogger logger.Logger,
	kubeClientSet kubernetes.Interface,
	nuclioClientSet nuclioioclient.Interface) (Client, error) {

	newClient := lazyClient{
		logger:          parentLogger.GetChild("functionres"),
		kubeClientSet:   kubeClientSet,
		nuclioClientSet: nuclioClientSet,
		classLabels:     make(labels.Set),

		// TODO: make this value configurable
		// from k8s docs (https://github.com/kubernetes/autoscaler/blob/master/cluster-autoscaler/FAQ.md#how-does-scale-up-work):
		// autoscale cycle is at least 10s.
		// We saw that this value was not enough in GKE and AKS, so to mitigate the wait was increased to 60 sec
		nodeScaleUpSleepTimeout: 60 * time.Second,
	}

	newClient.initClassLabels()

	return &newClient, nil
}

func (lc *lazyClient) List(ctx context.Context, namespace string) ([]Resources, error) {
	listOptions := metav1.ListOptions{
		LabelSelector: "nuclio.io/class=function",
	}

	result, err := lc.kubeClientSet.AppsV1().Deployments(namespace).List(ctx, listOptions)
	if err != nil {
		return nil, errors.Wrap(err, "Failed to list deployments")
	}

	lc.logger.DebugWithCtx(ctx, "Got deployments", "num", len(result.Items))

	var resources []Resources

	// iterate over items, create a lazy resources
	for _, item := range result.Items {

		// create a lazy resource and append to resources - populating deployment
		resources = append(resources, &lazyResources{
			deployment: &item,
		})
	}

	return resources, nil
}

func (lc *lazyClient) Get(ctx context.Context, namespace string, name string) (Resources, error) {
	var result *appsv1.Deployment
	deploymentName := kube.DeploymentNameFromFunctionName(name)
	result, err := lc.kubeClientSet.AppsV1().
		Deployments(namespace).
		Get(ctx, deploymentName, metav1.GetOptions{})
	lc.logger.DebugWithCtx(ctx,
		"Got deployment",
		"namespace", namespace,
		"deploymentName", deploymentName,
		"result", result,
		"err", err)

	// if we didn't find it
	if err != nil {
		if apierrors.IsNotFound(err) {
			return nil, nil
		}

		return nil, err
	}

	// create a lazy resources instance, populating deployment
	return &lazyResources{
		deployment: result,
	}, err
}

func (lc *lazyClient) CreateOrUpdate(ctx context.Context,
	function *nuclioio.NuclioFunction,
	imagePullSecrets string) (Resources, error) {
	var err error

	// get labels from the function and add class labels
	functionLabels := lc.getFunctionLabels(function)

	// set a few constants
	functionLabels["nuclio.io/function-name"] = function.Name

	// TODO: remove when versioning is back in
	function.Spec.Version = -1
	function.Spec.Alias = "latest"
	functionLabels["nuclio.io/function-version"] = "latest"

	resources := lazyResources{}

	platformConfig := lc.platformConfigurationProvider.GetPlatformConfiguration()
	for _, augmentedConfig := range platformConfig.FunctionAugmentedConfigs {

		selector, err := metav1.LabelSelectorAsSelector(&augmentedConfig.LabelSelector)
		if err != nil {
			return nil, errors.Wrap(err, "Failed to get selector from label selector")
		}

		// if the label matches any of the function labels, augment the function with provided function config
		if selector.Matches(functionLabels) {
			encodedFunctionConfig, err := yaml.Marshal(augmentedConfig.FunctionConfig)
			if err != nil {
				return nil, errors.Wrap(err, "Failed to marshal augmented function config")
			}

			if err := yaml.Unmarshal(encodedFunctionConfig, function); err != nil {
				return nil, errors.Wrap(err, "Failed to join augmented function config into target function")
			}
		}
	}

	// create or update the applicable configMap
	if resources.configMap, err = lc.createOrUpdateConfigMap(ctx, functionLabels, function); err != nil {
		return nil, errors.Wrap(err, "Failed to create/update configMap")
	}

	// create or update the applicable service
	if resources.service, err = lc.createOrUpdateService(ctx, functionLabels, function); err != nil {
		return nil, errors.Wrap(err, "Failed to create/update service")
	}

	// create or update the applicable deployment
	if resources.deployment, err = lc.createOrUpdateDeployment(ctx,
		functionLabels,
		imagePullSecrets,
		function); err != nil {
		return nil, errors.Wrap(err, "Failed to create/update deployment")
	}

	// create or update the HPA
	if resources.horizontalPodAutoscaler, err = lc.createOrUpdateHorizontalPodAutoscaler(ctx,
		functionLabels,
		function); err != nil {
		return nil, errors.Wrap(err, "Failed to create/update HPA")
	}

	// create or update ingress
	if resources.ingress, err = lc.createOrUpdateIngress(ctx, functionLabels, function); err != nil {
		return nil, errors.Wrap(err, "Failed to create/update ingress")
	}

	// whether to use kubernetes cron job to invoke nuclio function cron trigger
	if lc.platformConfigurationProvider.GetPlatformConfiguration().CronTriggerCreationMode == platformconfig.KubeCronTriggerCreationMode {
		if resources.cronJobs, err = lc.createOrUpdateCronJobs(ctx, functionLabels, function, &resources); err != nil {
			return nil, errors.Wrap(err, "Failed to create cron jobs from cron triggers")
		}
	}

	lc.logger.DebugWithCtx(ctx,
		"Successfully created/updated resources",
		"functionName", function.Name,
		"functionNamespace", function.Namespace)
	return &resources, nil
}

func (lc *lazyClient) WaitAvailable(ctx context.Context,
	function *nuclioio.NuclioFunction,
	functionResourcesCreateOrUpdateTimestamp time.Time) (error, functionconfig.FunctionState) {

	lc.logger.DebugWithCtx(ctx,
		"Waiting for function resources to be available",
		"namespace", function.Namespace,
		"functionName", function.Name)

	var deploymentReady bool
	var ingressReady bool
	var timeDeploymentReady time.Time

	counter := 0
	waitMs := 250
	readinessVerifierTicker := time.NewTicker(time.Duration(waitMs) * time.Millisecond)
	availableTicker := time.NewTicker(50 * time.Millisecond)

	// cleanup resources once done
	defer readinessVerifierTicker.Stop()
	defer availableTicker.Stop()

	for {
		select {

		// check if context is still OK
		case <-ctx.Done():

			// for an edge-case where context exceeded deadline/cancelled right when resources got ready
			if deploymentReady && ingressReady {

				lc.logger.DebugWithCtx(ctx,
					"Function reached availability right when context is cancelled",
					"err", ctx.Err(),
					"namespace", function.Namespace,
					"functionName", function.Name)
				return nil, functionconfig.FunctionStateReady
			}

			lc.logger.WarnWithCtx(ctx,
				"Function available wait is cancelled due to context timeout",
				"err", ctx.Err(),
				"namespace", function.Namespace,
				"functionName", function.Name)
			return ctx.Err(), functionconfig.FunctionStateUnhealthy

		// verify availability
		case <-availableTicker.C:
			if deploymentReady && ingressReady {
				return nil, functionconfig.FunctionStateReady
			}

		// verify function resources readiness
		case <-readinessVerifierTicker.C:
			counter++

			// exponentially wait more next time, up to 2 seconds
			waitMs *= 2
			if waitMs > 2000 {
				waitMs = 2000
			}
			readinessVerifierTicker.Reset(time.Duration(waitMs) * time.Millisecond)

			// deployment is ready
			// ingress is not yet (being too slow I guess, marking as unhealthy)
			// give ingress 2.5 minutes to be ready - since nginx ingress controller's
			// sync cycle is 1 minute this ensures we'll wait at least 2 cycles.
			// apply fail-fast when user did not ask to wait the full timeout
			if deploymentReady &&
				!ingressReady &&
				time.Since(timeDeploymentReady) >= 150*time.Second &&
				!function.Spec.WaitReadinessTimeoutBeforeFailure {
				lc.logger.WarnWithCtx(ctx,
					"Function deployment is ready while ingress is not yet, stop waiting",
					"namespace", function.Namespace,
					"name", function.Name)
				return errors.New("Function deployment is ready while ingress is not"), functionconfig.FunctionStateUnhealthy

			}

			// check deployment readiness
			if !deploymentReady {
				err, functionState := lc.waitFunctionDeploymentReadiness(ctx,
					function,
					functionResourcesCreateOrUpdateTimestamp)

				// HACK - we return with empty function state to indicate a possibly transient error
				if functionState == "" {
					if counter == 1 || counter%5 == 0 {
						if err != nil {
							lc.logger.WarnWithCtx(ctx,
								"Failed to wait for function deployment readiness (probably a transient error)",
								"err", err.Error(),
								"namespace", function.Namespace,
								"name", function.Name)
						}
					}
					continue
				}

				if err != nil {
					return errors.Wrap(err, "Failed to wait for function deployment readiness"), functionState
				}

				deploymentReady = true
				timeDeploymentReady = time.Now()
				lc.logger.DebugWithCtx(ctx,
					"Function deployment is ready",
					"namespace", function.Namespace,
					"name", function.Name)
			}

			// check ingress readiness
			if !ingressReady {

				// if function have no ingress, assume ready and bail ingress readiness
				if len(functionconfig.GetFunctionIngresses(client.NuclioioToFunctionConfig(function))) == 0 {
					ingressReady = true
					continue
				}

				if err := lc.waitFunctionIngressReadiness(ctx, function); err != nil {
					lc.logger.WarnWithCtx(ctx,
						"Function ingress is not ready yet, continuing",
						"err", err.Error(),
						"namespace", function.Namespace,
						"name", function.Name)
					continue
				}
				lc.logger.DebugWithCtx(ctx,
					"Function ingress is ready",
					"namespace", function.Namespace,
					"name", function.Name)
				ingressReady = true
			}
		}
	}
}

func (lc *lazyClient) Delete(ctx context.Context, namespace string, name string) error {
	propagationPolicy := metav1.DeletePropagationForeground
	deleteOptions := metav1.DeleteOptions{
		PropagationPolicy: &propagationPolicy,
	}

	// Delete ingress
	ingressName := kube.IngressNameFromFunctionName(name)
	err := lc.kubeClientSet.NetworkingV1().Ingresses(namespace).Delete(ctx, ingressName, deleteOptions)
	if err != nil {
		if !apierrors.IsNotFound(err) {
			return errors.Wrap(err, "Failed to delete ingress")
		}
	} else {
		lc.logger.DebugWithCtx(ctx, "Deleted ingress", "namespace", namespace, "ingressName", ingressName)
	}

	// Delete HPA if exists
	hpaName := kube.HPANameFromFunctionName(name)
	err = lc.kubeClientSet.AutoscalingV2beta1().HorizontalPodAutoscalers(namespace).Delete(ctx, hpaName, deleteOptions)
	if err != nil {
		if !apierrors.IsNotFound(err) {
			return errors.Wrap(err, "Failed to delete HPA")
		}
	} else {
		lc.logger.DebugWithCtx(ctx, "Deleted HPA", "namespace", namespace, "hpaName", hpaName)
	}

	// Delete Service if exists
	serviceName := kube.ServiceNameFromFunctionName(name)
	err = lc.kubeClientSet.CoreV1().Services(namespace).Delete(ctx, serviceName, deleteOptions)
	if err != nil {
		if !apierrors.IsNotFound(err) {
			return errors.Wrap(err, "Failed to delete service")
		}
	} else {
		lc.logger.DebugWithCtx(ctx, "Deleted service", "namespace", namespace, "serviceName", serviceName)
	}

	// Delete Secrets if exist
	if err = lc.deleteFunctionSecrets(ctx, namespace, name); err != nil {
		return errors.Wrap(err, "Failed to delete function secrets")
	}

	// Delete Deployment if exists
	deploymentName := kube.DeploymentNameFromFunctionName(name)
	err = lc.kubeClientSet.AppsV1().Deployments(namespace).Delete(ctx, deploymentName, deleteOptions)
	if err != nil {
		if !apierrors.IsNotFound(err) {
			return errors.Wrap(err, "Failed to delete deployment")
		}
	} else {
		lc.logger.DebugWithCtx(ctx, "Deleted deployment",
			"namespace", namespace,
			"deploymentName", deploymentName)
	}

	// Delete configMap if exists
	configMapName := kube.ConfigMapNameFromFunctionName(name)
	err = lc.kubeClientSet.CoreV1().ConfigMaps(namespace).Delete(ctx, configMapName, deleteOptions)
	if err != nil {
		if !apierrors.IsNotFound(err) {
			return errors.Wrap(err, "Failed to delete configMap")
		}
	} else {
		lc.logger.DebugWithCtx(ctx,
			"Deleted configMap",
			"namespace", namespace,
			"configMapName", configMapName)
	}

	// Delete function events
	if err = lc.deleteFunctionEvents(ctx, name, namespace); err != nil {
		return errors.Wrap(err, "Failed to delete function events")
	}

	// Delete function k8s cronJobs
	if lc.platformConfigurationProvider.GetPlatformConfiguration().
		CronTriggerCreationMode == platformconfig.KubeCronTriggerCreationMode {
		if err := lc.deleteCronJobs(ctx, name, namespace); err != nil {
			return errors.Wrap(err, "Failed to delete function cron jobs")
		}
	}

	lc.logger.DebugWithCtx(ctx, "Deleted deployed function", "namespace", namespace, "name", name)
	return nil
}

// SetPlatformConfigurationProvider sets the provider of the platform configuration for any future access
func (lc *lazyClient) SetPlatformConfigurationProvider(platformConfigurationProvider PlatformConfigurationProvider) {
	lc.platformConfigurationProvider = platformConfigurationProvider
}

func (lc *lazyClient) waitFunctionIngressReadiness(ctx context.Context,
	function *nuclioio.NuclioFunction) error {

	functionIngresses, err := lc.kubeClientSet.NetworkingV1().
		Ingresses(function.Namespace).
		Get(ctx, kube.IngressNameFromFunctionName(function.Name), metav1.GetOptions{})
	if err != nil {
		return errors.Wrap(err, "Failed to get function ingresses")
	}

	for _, ingress := range functionIngresses.Status.LoadBalancer.Ingress {
		if ingress.IP != "" || ingress.Hostname != "" {
			lc.logger.DebugWithCtx(ctx,
				"Found at least one populated ingress, ingress is ready",
				"functionName", function.Name,
				"functionNamespace", function.Namespace,
				"ingress", ingress)
			return nil
		}
	}

	return errors.New("Function ingress is not ready yet")
}

func (lc *lazyClient) waitFunctionDeploymentReadiness(ctx context.Context,
	function *nuclioio.NuclioFunction,
	functionResourcesCreateOrUpdateTimestamp time.Time) (error, functionconfig.FunctionState) {

	// get the deployment. if it doesn't exist yet, retry a bit later
	functionDeployment, err := lc.kubeClientSet.AppsV1().
		Deployments(function.Namespace).
		Get(ctx, kube.DeploymentNameFromFunctionName(function.Name), metav1.GetOptions{})
	if err != nil {
		return errors.Wrap(err, "Failed to get function deployment"), ""
	}

	// find the condition whose type is Available - that's the one we want to examine
	for _, deploymentCondition := range functionDeployment.Status.Conditions {

		// when we find the right condition, check its Status to see if it's true.
		// a DeploymentCondition whose Type == Available and Status == True means the deployment is available
		if deploymentCondition.Type == appsv1.DeploymentAvailable {
			available := deploymentCondition.Status == v1.ConditionTrue

			if available && functionDeployment.Status.UnavailableReplicas == 0 {
				lc.logger.DebugWithCtx(ctx,
					"Deployment is available",
					"reason", deploymentCondition.Reason,
					"functionName", function.Name)
				return nil, functionconfig.FunctionStateReady
			}

			lc.logger.DebugWithCtx(ctx,
				"Deployment not available yet",
				"reason", deploymentCondition.Reason,
				"unavailableReplicas", functionDeployment.Status.UnavailableReplicas,
				"functionName", function.Name)

			// we found the condition, wasn't available
			break
		}
	}

	// avoid fail-fast when user explicitly asks to wait for function readiness timeout
	if !function.Spec.WaitReadinessTimeoutBeforeFailure {

		// get the deployment pods. if it doesn't exist yet, retry a bit later
		podsList, err := lc.kubeClientSet.CoreV1().
			Pods(function.Namespace).
			List(ctx,
				metav1.ListOptions{
					LabelSelector: common.CompileListFunctionPodsLabelSelector(function.Name),
				})
		if err != nil {
			return errors.Wrap(err, "Failed to list function pods"), ""
		}

		// fail-fast mechanism
		if err := lc.resolveFailFast(ctx,
			podsList,
			functionResourcesCreateOrUpdateTimestamp); err != nil {
			return errors.Wrapf(err, "NuclioFunction deployment failed"), functionconfig.FunctionStateError
		}
	}

	return errors.New("Function deployment is not ready yet"), ""
}

func (lc *lazyClient) createOrUpdateCronJobs(ctx context.Context,
	functionLabels labels.Set,
	function *nuclioio.NuclioFunction,
	resources Resources) ([]*batchv1.CronJob, error) {
	var cronJobs []*batchv1.CronJob
	var suspendCronJobs bool

	// if function was paused - suspend all cron jobs
	if function.Spec.Disable {
		suspendCronJobs = true
	}

	cronTriggerCronJobs, err := lc.createOrUpdateCronTriggerCronJobs(ctx, functionLabels, function, resources, suspendCronJobs)
	if err != nil {
		return nil, errors.Wrap(err, "Failed to create cron trigger cron jobs")
	}

	cronJobs = append(cronJobs, cronTriggerCronJobs...)
	return cronJobs, nil
}

// create cron triggers as k8s cron jobs instead of creating them inside the processor
// these k8s cron jobs will invoke the function's default http trigger on their schedule/interval
// this will enable using the scale to zero functionality of http triggers for cron triggers
func (lc *lazyClient) createOrUpdateCronTriggerCronJobs(ctx context.Context,
	functionLabels labels.Set,
	function *nuclioio.NuclioFunction,
	resources Resources,
	suspendCronJobs bool) ([]*batchv1.CronJob, error) {
	var cronJobs []*batchv1.CronJob

	cronTriggers := functionconfig.GetTriggersByKind(function.Spec.Triggers, "cron")

	// first, remove all cron-trigger-cron-jobs that are irrelevant - exists but doesn't appear on function spec (removed on update)
	if err := lc.deleteRemovedCronTriggersCronJob(ctx, functionLabels, function, cronTriggers); err != nil {
		return nil, errors.Wrap(err, "Failed to delete removed cron triggers cron job")
	}

	for triggerName, cronTrigger := range cronTriggers {
		cronJobSpec, err := lc.generateCronTriggerCronJobSpec(ctx, functionLabels, function, resources, cronTrigger)
		if err != nil {
			return nil, errors.Wrapf(err, "Failed to generate cron job spec from cron trigger. Trigger name: %s", triggerName)
		}

		extraMetaLabels := labels.Set{
			"nuclio.io/component":                  "cron-trigger",
			"nuclio.io/function-cron-trigger-name": triggerName,
		}
		cronJob, err := lc.createOrUpdateCronJob(ctx,
			functionLabels,
			extraMetaLabels,
			function,
			triggerName,
			cronJobSpec,
			suspendCronJobs)
		if err != nil {

			go func() {
				if deleteCronJobsErr := lc.deleteCronJobs(ctx, function.Name, function.Namespace); deleteCronJobsErr != nil {
					lc.logger.WarnWithCtx(ctx, "Failed to delete cron jobs on cron job creation failure",
						"deleteCronJobsErr", deleteCronJobsErr)
				}
			}()

			return nil, errors.Wrapf(err, "Failed to create/update cron job for trigger: %s", triggerName)
		}

		cronJobs = append(cronJobs, cronJob)
	}

	return cronJobs, nil
}

// delete every cron-trigger-cron-job of the function that has been removed from the function's triggers
func (lc *lazyClient) deleteRemovedCronTriggersCronJob(ctx context.Context,
	functionLabels labels.Set,
	function *nuclioio.NuclioFunction,
	newCronTriggers map[string]functionconfig.Trigger) error {

	// make a list of all the new cron trigger cron job names
	var newCronTriggerNames []string
	for newCronTriggerName := range newCronTriggers {
		newCronTriggerNames = append(newCronTriggerNames, newCronTriggerName)
	}

	cronTriggerInNewCronTriggers, err := lc.compileCronTriggerNotInSliceLabels(newCronTriggerNames)
	if err != nil {
		return errors.Wrap(err, "Failed to compile cron trigger not in slice labels")
	}

	// retrieve all the cron jobs that aren't inside the new cron triggers, so they can be deleted
	cronJobsToDelete, err := lc.kubeClientSet.
		BatchV1().
		CronJobs(function.Namespace).
		List(ctx, metav1.ListOptions{
			LabelSelector: lc.compileCronTriggerLabelSelector(function.Name, cronTriggerInNewCronTriggers),
		})
	if err != nil {
		return errors.Wrap(err, "Failed to list cron jobs")
	}

	// if there's none to delete return
	if len(cronJobsToDelete.Items) == 0 {
		return nil
	}

	lc.logger.DebugWithCtx(ctx, "Deleting removed cron trigger cron job",
		"cronJobsToDelete", cronJobsToDelete)

	errGroup, _ := errgroup.WithContext(ctx, lc.logger)
	for _, cronJobToDelete := range cronJobsToDelete.Items {
		cronJobToDelete := cronJobToDelete
		errGroup.Go("DeleteCronTrigger", func() error {

			// delete this removed cron trigger cron job
			err := lc.kubeClientSet.BatchV1().
				CronJobs(function.Namespace).
				Delete(ctx, cronJobToDelete.Name, metav1.DeleteOptions{})

			if err != nil {
				return errors.Wrapf(err, "Failed to delete removed cron trigger cron job: %s", cronJobToDelete.Name)
			}

			return nil
		})
	}

	return errGroup.Wait()
}

// as a closure so resourceExists can update
func (lc *lazyClient) createOrUpdateResource(ctx context.Context,
	resourceName string,
	getResource func() (interface{}, error),
	resourceIsDeleting func(interface{}) bool,
	createResource func() (interface{}, error),
	updateResource func(interface{}) (interface{}, error)) (interface{}, error) {

	var resource interface{}
	var err error

	updateDeadline := time.Now().Add(2 * time.Minute)

	for {
		waitingForDeletionDeadline := time.Now().Add(1 * time.Minute)

		// get the resource until it's not deleting
		for {

			// get resource will return the resource
			resource, err = getResource()

			// if the resource is deleting, wait for it to complete deleting
			if err == nil && resourceIsDeleting(resource) {
				lc.logger.DebugWithCtx(ctx, "Resource is deleting, waiting", "name", resourceName)

				// we need to wait a bit and try again
				time.Sleep(1 * time.Second)

				// if we passed the deadline
				if time.Now().After(waitingForDeletionDeadline) {
					return nil, errors.New("Timed out waiting for service to delete")
				}

			} else {

				// there was either an error or the resource exists and is not being deleted
				break
			}
		}

		// if there's an error
		if err != nil {

			// bail if error is not "not found"
			if !apierrors.IsNotFound(err) {
				return nil, errors.Wrapf(err, "Failed to get resource")
			}

			// create the resource
			resource, err = createResource()
			if err != nil {
				if !apierrors.IsAlreadyExists(err) {
					return nil, errors.Wrap(err, "Failed to create resource")
				}

				// this case could happen if several controllers are running in parallel. (may happen on rolling upgrade of the controller)
				lc.logger.WarnWithCtx(ctx, "Got \"resource already exists\" error on creation. Retrying (Perhaps more than 1 controller is running?)",
					"name", resourceName,
					"err", err.Error())
				continue
			}

			lc.logger.DebugWithCtx(ctx, "Resource created", "name", resourceName)
			return resource, nil
		}

		resource, err = updateResource(resource)
		if err != nil {

			// if there was an error and it wasn't conflict - there was an error. Bail
			if !apierrors.IsConflict(err) {
				return nil, errors.Wrapf(err, "Failed to update resource")
			}

			// if we passed the deadline
			if time.Now().After(updateDeadline) {
				return nil, errors.Errorf("Timed out updating resource: %s", resourceName)
			}

			lc.logger.DebugWithCtx(ctx, "Got conflict while trying to update resource. Retrying", "name", resourceName)
			continue
		}

		lc.logger.DebugWithCtx(ctx, "Resource updated", "name", resourceName)
		return resource, nil
	}
}

func (lc *lazyClient) createOrUpdateConfigMap(ctx context.Context,
	functionLabels labels.Set,
	function *nuclioio.NuclioFunction) (*v1.ConfigMap, error) {

	getConfigMap := func() (interface{}, error) {
		return lc.kubeClientSet.CoreV1().
			ConfigMaps(function.Namespace).
			Get(ctx, kube.ConfigMapNameFromFunctionName(function.Name), metav1.GetOptions{})
	}

	configMapIsDeleting := func(resource interface{}) bool {
		return (resource).(*v1.ConfigMap).ObjectMeta.DeletionTimestamp != nil
	}

	createConfigMap := func() (interface{}, error) {
		configMap := v1.ConfigMap{}
		if err := lc.populateConfigMap(functionLabels, function, &configMap); err != nil {
			return nil, errors.Wrap(err, "Failed to populate configMap")
		}

		return lc.kubeClientSet.CoreV1().ConfigMaps(function.Namespace).Create(ctx, &configMap, metav1.CreateOptions{})
	}

	updateConfigMap := func(resource interface{}) (interface{}, error) {
		configMap := resource.(*v1.ConfigMap)

		// update existing
		if err := lc.populateConfigMap(functionLabels, function, configMap); err != nil {
			return nil, errors.Wrap(err, "Failed to populate configMap")
		}

		return lc.kubeClientSet.CoreV1().ConfigMaps(function.Namespace).Update(ctx, configMap, metav1.UpdateOptions{})
	}

	resource, err := lc.createOrUpdateResource(ctx,
		"configMap",
		getConfigMap,
		configMapIsDeleting,
		createConfigMap,
		updateConfigMap)

	if err != nil {
		return nil, err
	}

	return resource.(*v1.ConfigMap), err
}

func (lc *lazyClient) createOrUpdateService(ctx context.Context,
	functionLabels labels.Set,
	function *nuclioio.NuclioFunction) (*v1.Service, error) {

	getService := func() (interface{}, error) {
		return lc.kubeClientSet.CoreV1().
			Services(function.Namespace).
			Get(ctx, kube.ServiceNameFromFunctionName(function.Name), metav1.GetOptions{})
	}

	serviceIsDeleting := func(resource interface{}) bool {
		return (resource).(*v1.Service).ObjectMeta.DeletionTimestamp != nil
	}

	createService := func() (interface{}, error) {
		spec := v1.ServiceSpec{}
		lc.populateServiceSpec(ctx, functionLabels, function, &spec)

		return lc.kubeClientSet.CoreV1().Services(function.Namespace).Create(ctx,
			&v1.Service{
				ObjectMeta: metav1.ObjectMeta{
					Name:      kube.ServiceNameFromFunctionName(function.Name),
					Namespace: function.Namespace,
					Labels:    functionLabels,
				},
				Spec: spec,
			},
			metav1.CreateOptions{})
	}

	updateService := func(resource interface{}) (interface{}, error) {
		service := resource.(*v1.Service)

		// update existing
		service.Labels = functionLabels
		lc.populateServiceSpec(ctx, functionLabels, function, &service.Spec)

		return lc.kubeClientSet.CoreV1().Services(function.Namespace).Update(ctx, service, metav1.UpdateOptions{})
	}

	resource, err := lc.createOrUpdateResource(ctx,
		"service",
		getService,
		serviceIsDeleting,
		createService,
		updateService)

	if err != nil {
		return nil, err
	}

	return resource.(*v1.Service), err
}

func (lc *lazyClient) createOrUpdateDeployment(ctx context.Context,
	functionLabels labels.Set,
	imagePullSecrets string,
	function *nuclioio.NuclioFunction) (*appsv1.Deployment, error) {

	// to make sure the pod re-pulls the image, we need to specify a unique string here
	podAnnotations, err := lc.getPodAnnotations(function)
	if err != nil {
		return nil, errors.Wrap(err, "Failed to get pod annotations")
	}

	replicas := function.GetComputedReplicas()
	if replicas != nil {
		lc.logger.DebugWithCtx(ctx,
			"Got replicas",
			"replicas", *replicas,
			"functionName", function.Name)
	}
	deploymentAnnotations, err := lc.getDeploymentAnnotations(function)
	if err != nil {
		return nil, errors.Wrap(err, "Failed to get function annotations")
	}

	// get volumes and volumeMounts from configuration
	volumes, volumeMounts := lc.getFunctionVolumeAndMounts(ctx, function)

	getDeployment := func() (interface{}, error) {
		return lc.kubeClientSet.AppsV1().
			Deployments(function.Namespace).
			Get(ctx, kube.DeploymentNameFromFunctionName(function.Name), metav1.GetOptions{})
	}

	deploymentIsDeleting := func(resource interface{}) bool {
		return (resource).(*appsv1.Deployment).ObjectMeta.DeletionTimestamp != nil
	}

	if function.Spec.ImagePullSecrets != "" {
		imagePullSecrets = function.Spec.ImagePullSecrets
	}

	createDeployment := func() (interface{}, error) {
		method := createDeploymentResourceMethod
		container := v1.Container{Name: client.FunctionContainerName}
		lc.populateDeploymentContainer(ctx, functionLabels, function, &container)
		container.VolumeMounts = volumeMounts

		deploymentSpec := appsv1.DeploymentSpec{
			Selector: &metav1.LabelSelector{
				MatchLabels: functionLabels,
			},
			Replicas: replicas,
			Template: v1.PodTemplateSpec{
				ObjectMeta: metav1.ObjectMeta{
					Name:        kube.PodNameFromFunctionName(function.Name),
					Namespace:   function.Namespace,
					Labels:      functionLabels,
					Annotations: podAnnotations,
				},
				Spec: v1.PodSpec{
					Containers: []v1.Container{
						container,
					},
					Volumes:            volumes,
					ServiceAccountName: function.Spec.ServiceAccount,
					SecurityContext:    function.Spec.SecurityContext,
					Affinity:           function.Spec.Affinity,
					Tolerations:        function.Spec.Tolerations,
					NodeSelector:       function.Spec.NodeSelector,
					NodeName:           function.Spec.NodeName,
					PriorityClassName:  function.Spec.PriorityClassName,
					PreemptionPolicy:   function.Spec.PreemptionPolicy,
					HostIPC:            function.Spec.HostIPC,
				},
			},
		}

		// apply when provided
		if imagePullSecrets != "" {
			deploymentSpec.Template.Spec.ImagePullSecrets = []v1.LocalObjectReference{
				{Name: imagePullSecrets},
			}
		}

		deployment := &appsv1.Deployment{
			ObjectMeta: metav1.ObjectMeta{
				Name:        kube.DeploymentNameFromFunctionName(function.Name),
				Namespace:   function.Namespace,
				Labels:      functionLabels,
				Annotations: deploymentAnnotations,
			},
			Spec: deploymentSpec,
		}

		// enrich deployment spec with default fields that were passed inside the platform configuration
		if err := lc.enrichDeploymentFromPlatformConfiguration(function, deployment, method); err != nil {
			return nil, err
		}
		return lc.kubeClientSet.AppsV1().Deployments(function.Namespace).Create(ctx, deployment, metav1.CreateOptions{})
	}

	updateDeployment := func(resource interface{}) (interface{}, error) {
		deployment := resource.(*appsv1.Deployment)
		method := updateDeploymentResourceMethod

		// If we got nil replicas it means leave as is (in order to prevent unwanted scale down)
		// but need to make sure the current replicas is not less than the min replicas
		if replicas == nil {
			minReplicas := function.GetComputedMinReplicas()
			maxReplicas := function.GetComputedMaxReplicas()
			deploymentReplicas := deployment.Status.Replicas
			lc.logger.DebugWithCtx(ctx, "Verifying current replicas not lower than minReplicas or higher than max",
				"functionName", function.Name,
				"maxReplicas", maxReplicas,
				"minReplicas", minReplicas,
				"deploymentReplicas", deploymentReplicas)
			switch {
			case deploymentReplicas > maxReplicas:
				replicas = &maxReplicas
			case deploymentReplicas < minReplicas:
				replicas = &minReplicas
			default:

				// if we're within the valid range - and want to leave as is (since replicas == nil) - use current value
				// NOTE: since we're using the existing deployment (given by our get function) ResourceVersion is set
				// meaning the update will fail with conflict if something has changed in the meanwhile (e.g. HPA
				// changed the replicas count) - retry is handled by the createOrUpdateResource wrapper
				replicas = &deploymentReplicas

			}
		}

		deployment.Annotations = deploymentAnnotations
		deployment.Spec.Replicas = replicas
		deployment.Spec.Template.Annotations = podAnnotations
		lc.populateDeploymentContainer(ctx, functionLabels, function, &deployment.Spec.Template.Spec.Containers[0])
		deployment.Spec.Template.Spec.Volumes = volumes
		deployment.Spec.Template.Spec.Containers[0].VolumeMounts = volumeMounts
		deployment.Spec.Template.Spec.SecurityContext = function.Spec.SecurityContext

		if function.Spec.ServiceAccount != "" {
			deployment.Spec.Template.Spec.ServiceAccountName = function.Spec.ServiceAccount
		}

		deployment.Spec.Template.Spec.Tolerations = function.Spec.Tolerations
		deployment.Spec.Template.Spec.Affinity = function.Spec.Affinity
		deployment.Spec.Template.Spec.NodeSelector = function.Spec.NodeSelector
		deployment.Spec.Template.Spec.NodeName = function.Spec.NodeName
		deployment.Spec.Template.Spec.PriorityClassName = function.Spec.PriorityClassName
		deployment.Spec.Template.Spec.PreemptionPolicy = function.Spec.PreemptionPolicy

		// apply when provided
		if imagePullSecrets != "" {
			deployment.Spec.Template.Spec.ImagePullSecrets = []v1.LocalObjectReference{
				{Name: imagePullSecrets},
			}
		}

		// enrich deployment spec with default fields that were passed inside the platform configuration
		// performed on update too, in case the platform config has been modified after the creation of this deployment
		if err := lc.enrichDeploymentFromPlatformConfiguration(function, deployment, method); err != nil {
			return nil, err
		}

		return lc.kubeClientSet.AppsV1().Deployments(function.Namespace).Update(ctx, deployment, metav1.UpdateOptions{})
	}

	resource, err := lc.createOrUpdateResource(ctx,
		"deployment",
		getDeployment,
		deploymentIsDeleting,
		createDeployment,
		updateDeployment)

	if err != nil {
		return nil, err
	}

	return resource.(*appsv1.Deployment), err
}

func (lc *lazyClient) resolveDeploymentStrategy(function *nuclioio.NuclioFunction) appsv1.DeploymentStrategyType {

	// Since k8s (ATM) does not support rolling update for GPU
	// redeploying a Nuclio function will get stuck if no GPU is available
	// to overcome it, we simply change the update strategy to recreate
	// so k8s will kill the existing pod\function and create the new one
	if function.Spec.PositiveGPUResourceLimit() {

		// requested a gpu resource, change to recreate
		return appsv1.RecreateDeploymentStrategyType
	}
	// no gpu resources requested, set to rollingUpdate (default)
	return appsv1.RollingUpdateDeploymentStrategyType
}

func (lc *lazyClient) enrichDeploymentFromPlatformConfiguration(function *nuclioio.NuclioFunction,
	deployment *appsv1.Deployment,
	method deploymentResourceMethod) error {

	var allowResolvingDeploymentStrategy = true

	// explicit deployment strategy given on function spec
	if function.Spec.DeploymentStrategy != nil {
		allowResolvingDeploymentStrategy = false
		deployment.Spec.Strategy = *function.Spec.DeploymentStrategy
	}

	// get deployment augmented configurations
	deploymentAugmentedConfigs, err := lc.getDeploymentAugmentedConfigs(function)
	if err != nil {
		return errors.Wrap(err, "Failed to get deployment augmented configs")
	}

	// merge
	for _, augmentedConfig := range deploymentAugmentedConfigs {
		if augmentedConfig.Kubernetes.Deployment != nil {
			if augmentedConfig.Kubernetes.Deployment.Spec.Strategy.Type != "" ||
				augmentedConfig.Kubernetes.Deployment.Spec.Strategy.RollingUpdate != nil {
				allowResolvingDeploymentStrategy = false
			}
			if err := mergo.Merge(&deployment.Spec, &augmentedConfig.Kubernetes.Deployment.Spec); err != nil {
				return errors.Wrap(err, "Failed to merge deployment spec")
			}
		}
	}

	switch method {

	// on create, change inplace the deployment strategy
	case createDeploymentResourceMethod:
		if allowResolvingDeploymentStrategy {
			deployment.Spec.Strategy.Type = lc.resolveDeploymentStrategy(function)
		}
	case updateDeploymentResourceMethod:
		if allowResolvingDeploymentStrategy {
			newDeploymentStrategyType := lc.resolveDeploymentStrategy(function)
			if newDeploymentStrategyType != deployment.Spec.Strategy.Type {

				// if current strategy is rolling update, in order to change it to `Recreate`
				// we must remove `rollingUpdate` field
				if deployment.Spec.Strategy.Type == appsv1.RollingUpdateDeploymentStrategyType &&
					newDeploymentStrategyType == appsv1.RecreateDeploymentStrategyType {
					deployment.Spec.Strategy.RollingUpdate = nil
				}
				deployment.Spec.Strategy.Type = newDeploymentStrategyType
			}
		}
	}
	return nil
}

func (lc *lazyClient) getDeploymentAugmentedConfigs(function *nuclioio.NuclioFunction) (
	[]platformconfig.LabelSelectorAndConfig, error) {
	var configs []platformconfig.LabelSelectorAndConfig

	// get the function labels
	functionLabels := lc.getFunctionLabels(function)

	// get platform config
	platformConfig := lc.platformConfigurationProvider.GetPlatformConfiguration()

	for _, augmentedConfig := range platformConfig.FunctionAugmentedConfigs {

		selector, err := metav1.LabelSelectorAsSelector(&augmentedConfig.LabelSelector)
		if err != nil {
			return nil, errors.Wrap(err, "Failed to get selector from label selector")
		}

		// if the label matches any of the function labels, augment the deployment with provided function config
		// NOTE: supports spec only for now. in the future we can remove .Spec and try to merge both meta and spec
		if selector.Matches(functionLabels) {
			configs = append(configs, augmentedConfig)
		}
	}

	return configs, nil
}

func (lc *lazyClient) createOrUpdateHorizontalPodAutoscaler(ctx context.Context,
	functionLabels labels.Set,
	function *nuclioio.NuclioFunction) (*autosv2.HorizontalPodAutoscaler, error) {

	minReplicas := function.GetComputedMinReplicas()
	maxReplicas := function.GetComputedMaxReplicas()
	lc.logger.DebugWithCtx(ctx, "Create/Update hpa",
		"functionName", function.Name,
		"minReplicas", minReplicas,
		"maxReplicas", maxReplicas)

	// hpa min replicas must be equal or greater than 1
	if minReplicas < 1 {
		minReplicas = int32(1)
	}

	// hpa max replicas must be equal or greater than 1
	if maxReplicas < 1 {
		maxReplicas = int32(1)
	}

	getHorizontalPodAutoscaler := func() (interface{}, error) {
		return lc.kubeClientSet.AutoscalingV2beta1().
			HorizontalPodAutoscalers(function.Namespace).
			Get(ctx, kube.HPANameFromFunctionName(function.Name), metav1.GetOptions{})
	}

	horizontalPodAutoscalerIsDeleting := func(resource interface{}) bool {
		return (resource).(*autosv2.HorizontalPodAutoscaler).ObjectMeta.DeletionTimestamp != nil
	}

	createHorizontalPodAutoscaler := func() (interface{}, error) {
		if minReplicas == maxReplicas {
			return nil, nil
		}

		metricSpecs, err := lc.GetFunctionMetricSpecs(function)
		if err != nil {
			return nil, errors.Wrap(err, "Failed to get function metric specs")
		}

		hpa := autosv2.HorizontalPodAutoscaler{
			ObjectMeta: metav1.ObjectMeta{
				Name:      kube.HPANameFromFunctionName(function.Name),
				Namespace: function.Namespace,
				Labels:    functionLabels,
			},
			Spec: autosv2.HorizontalPodAutoscalerSpec{
				MinReplicas: &minReplicas,
				MaxReplicas: maxReplicas,
				Metrics:     metricSpecs,
				ScaleTargetRef: autosv2.CrossVersionObjectReference{
					APIVersion: "apps/apps_v1",
					Kind:       "Deployment",
					Name:       kube.DeploymentNameFromFunctionName(function.Name),
				},
			},
		}

		return lc.kubeClientSet.AutoscalingV2beta1().HorizontalPodAutoscalers(function.Namespace).Create(ctx, &hpa, metav1.CreateOptions{})
	}

	updateHorizontalPodAutoscaler := func(resourceToUpdate interface{}) (interface{}, error) {
		hpa := resourceToUpdate.(*autosv2.HorizontalPodAutoscaler)

		metricSpecs, err := lc.GetFunctionMetricSpecs(function)
		if err != nil {
			return nil, errors.Wrap(err, "Failed to get function metric specs")
		}

		hpa.Spec.Metrics = metricSpecs
		hpa.Labels = functionLabels
		hpa.Spec.MinReplicas = &minReplicas
		hpa.Spec.MaxReplicas = maxReplicas

		// when the min replicas equal the max replicas, there's no need for hpa resourceToUpdate
		if minReplicas == maxReplicas {
			propogationPolicy := metav1.DeletePropagationForeground
			deleteOptions := &metav1.DeleteOptions{
				PropagationPolicy: &propogationPolicy,
			}

			lc.logger.DebugWithCtx(ctx, "Deleting hpa - min replicas and max replicas are equal",
				"functionName", function.Name,
				"name", hpa.Name)

			err := lc.kubeClientSet.AutoscalingV2beta1().
				HorizontalPodAutoscalers(function.Namespace).
				Delete(ctx, hpa.Name, *deleteOptions)
			return nil, err
		}

		return lc.kubeClientSet.AutoscalingV2beta1().HorizontalPodAutoscalers(function.Namespace).Update(ctx, hpa, metav1.UpdateOptions{})
	}

	resource, err := lc.createOrUpdateResource(ctx,
		"hpa",
		getHorizontalPodAutoscaler,
		horizontalPodAutoscalerIsDeleting,
		createHorizontalPodAutoscaler,
		updateHorizontalPodAutoscaler)

	// a resource can be nil if it didn't meet preconditions and wasn't created
	if err != nil || resource == nil {
		return nil, err
	}

	return resource.(*autosv2.HorizontalPodAutoscaler), err
}

func (lc *lazyClient) createOrUpdateIngress(ctx context.Context,
	functionLabels labels.Set,
	function *nuclioio.NuclioFunction) (*networkingv1.Ingress, error) {

	getIngress := func() (interface{}, error) {
		return lc.kubeClientSet.NetworkingV1().
			Ingresses(function.Namespace).
			Get(ctx, kube.IngressNameFromFunctionName(function.Name), metav1.GetOptions{})
	}

	ingressIsDeleting := func(resource interface{}) bool {
		return (resource).(*networkingv1.Ingress).ObjectMeta.DeletionTimestamp != nil
	}

	createIngress := func() (interface{}, error) {
		ingressMeta := metav1.ObjectMeta{
			Name:      kube.IngressNameFromFunctionName(function.Name),
			Namespace: function.Namespace,
			Labels:    functionLabels,
		}

		ingressSpec := networkingv1.IngressSpec{}

		if err := lc.populateIngressConfig(ctx, functionLabels, function, &ingressMeta, &ingressSpec); err != nil {
			return nil, errors.Wrap(err, "Failed to populate ingress spec")
		}

		// if there are no rules, don't create an ingress
		if len(ingressSpec.Rules) == 0 {
			return nil, nil
		}

		return lc.kubeClientSet.NetworkingV1().
			Ingresses(function.Namespace).
			Create(ctx,
				&networkingv1.Ingress{
					ObjectMeta: ingressMeta,
					Spec:       ingressSpec,
				},
				metav1.CreateOptions{})
	}

	updateIngress := func(resource interface{}) (interface{}, error) {
		ingress := resource.(*networkingv1.Ingress)

		// save to bool if there are current rules
		ingressRulesExist := len(ingress.Spec.Rules) > 0

		if err := lc.populateIngressConfig(ctx, functionLabels, function, &ingress.ObjectMeta, &ingress.Spec); err != nil {
			return nil, errors.Wrap(err, "Failed to populate ingress spec")
		}

		if len(ingress.Spec.Rules) == 0 {

			// if there are no rules and previously were, delete the ingress resource
			if ingressRulesExist {
				propagationPolicy := metav1.DeletePropagationForeground
				deleteOptions := &metav1.DeleteOptions{
					PropagationPolicy: &propagationPolicy,
				}

				err := lc.kubeClientSet.NetworkingV1().
					Ingresses(function.Namespace).
					Delete(ctx, kube.IngressNameFromFunctionName(function.Name), *deleteOptions)
				return nil, err

			}

			// there's nothing to update
			return nil, nil
		}

		return lc.kubeClientSet.NetworkingV1().Ingresses(function.Namespace).Update(ctx, ingress, metav1.UpdateOptions{})
	}

	resource, err := lc.createOrUpdateResource(ctx,
		"ingress",
		getIngress,
		ingressIsDeleting,
		createIngress,
		updateIngress)

	if err != nil {
		return nil, err
	}

	if resource == nil {
		return nil, nil
	}

	return resource.(*networkingv1.Ingress), err
}

func (lc *lazyClient) deleteCronJobs(ctx context.Context, functionName, functionNamespace string) error {
	lc.logger.InfoWithCtx(ctx, "Deleting function cron jobs", "functionName", functionName)

	functionNameLabel := fmt.Sprintf("nuclio.io/function-name=%s", functionName)

	zero := int64(0)
	deleteInBackground := metav1.DeletePropagationBackground
	return lc.kubeClientSet.BatchV1().
		CronJobs(functionNamespace).
		DeleteCollection(ctx,
			metav1.DeleteOptions{
				GracePeriodSeconds: &zero,
				PropagationPolicy:  &deleteInBackground,
			},
			metav1.ListOptions{LabelSelector: functionNameLabel},
		)
}

func (lc *lazyClient) createOrUpdateCronJob(ctx context.Context,
	functionLabels labels.Set,
	extraMetaLabels labels.Set,
	function *nuclioio.NuclioFunction,
	jobName string,
	cronJobSpec *batchv1.CronJobSpec,
	suspendCronJob bool) (*batchv1.CronJob, error) {

	// should cron job be suspended or not (true when function is paused)
	cronJobSpec.Suspend = &suspendCronJob

	// prepare cron job meta labels
	cronJobMetaLabels := labels.Merge(functionLabels, extraMetaLabels)

	getCronJob := func() (interface{}, error) {
		cronJobs, err := lc.kubeClientSet.BatchV1().
			CronJobs(function.Namespace).
			List(ctx, metav1.ListOptions{
				LabelSelector: cronJobMetaLabels.String(),
			})
		if err != nil {
			return nil, errors.Wrapf(err, "Failed getting cron jobs for function %s", function.Name)
		}
		if len(cronJobs.Items) == 0 {

			// purposefully return a k8s NotFound because the `createOrUpdateResource` checks the err type
			return nil, apierrors.NewNotFound(nuclioio.Resource("cronjob"), jobName)
		}
		return &cronJobs.Items[0], nil
	}

	cronJobIsDeleting := func(resource interface{}) bool {
		return (resource).(*batchv1.CronJob).ObjectMeta.DeletionTimestamp != nil
	}

	// Prepare the new cron job object

	// prepare cron job meta
	cronJobMeta := metav1.ObjectMeta{
		Name:      kube.CronJobName(),
		Namespace: function.Namespace,
		Labels:    cronJobMetaLabels,
	}

	// prepare pod template labels
	podTemplateLabels := labels.Set{
		"nuclio.io/function-cron-job-pod": "true",
	}
	podTemplateLabels = labels.Merge(podTemplateLabels, functionLabels)
	cronJobSpec.JobTemplate.Spec.Template.Labels = podTemplateLabels

	// this new object will be used both on creation/update
	newCronJob := batchv1.CronJob{
		ObjectMeta: cronJobMeta,
		Spec:       *cronJobSpec,
	}

	createCronJob := func() (interface{}, error) {
		resultCronJob, err := lc.kubeClientSet.BatchV1().
			CronJobs(function.Namespace).
			Create(ctx, &newCronJob, metav1.CreateOptions{})

		return resultCronJob, err
	}

	updateCronJob := func(resource interface{}) (interface{}, error) {
		cronJob := resource.(*batchv1.CronJob)

		// Use the original name of the CronJob
		newCronJob.Name = cronJob.Name

		// set the contents of the cron job pointer to be the updated cron job
		*cronJob = newCronJob

		resultCronJob, err := lc.kubeClientSet.BatchV1().
			CronJobs(function.Namespace).
			Update(ctx, cronJob, metav1.UpdateOptions{})
		if err != nil {
			return nil, errors.Wrap(err, "Failed to update cron job")
		}

		return resultCronJob, nil
	}

	resource, err := lc.createOrUpdateResource(ctx,
		"cronJob",
		getCronJob,
		cronJobIsDeleting,
		createCronJob,
		updateCronJob)

	if err != nil {
		return nil, err
	}

	if resource == nil {
		return nil, nil
	}

	return resource.(*batchv1.CronJob), err
}

func (lc *lazyClient) compileCronTriggerLabelSelector(functionName, additionalLabels string) string {
	labelSelector := labels.Set{
		"nuclio.io/component":     "cron-trigger",
		"nuclio.io/function-name": functionName,
	}.String()

	if additionalLabels != "" {
		labelSelector += fmt.Sprintf(",%s", additionalLabels)
	}
	return labelSelector
}

func (lc *lazyClient) compileCronTriggerNotInSliceLabels(slice []string) (string, error) {
	if len(slice) == 0 {
		return "", nil
	}

	labelSet, err := labels.NewRequirement("nuclio.io/function-cron-trigger-name",
		selection.NotIn,
		slice)
	if err != nil {
		return "", errors.Wrap(err, "Failed to create cron trigger list requirement label")
	}
	return labelSet.String(), nil
}

func (lc *lazyClient) initClassLabels() {
	lc.classLabels["nuclio.io/class"] = "function"
	lc.classLabels["nuclio.io/app"] = "functionres"
}

func (lc *lazyClient) getFunctionLabels(function *nuclioio.NuclioFunction) labels.Set {
	result := labels.Set{}

	for labelKey, labelValue := range function.Labels {
		result[labelKey] = labelValue
	}

	for labelKey, labelValue := range lc.classLabels {
		result[labelKey] = labelValue
	}

	return result
}

func (lc *lazyClient) getPodAnnotations(function *nuclioio.NuclioFunction) (map[string]string, error) {
	annotations := map[string]string{
		"nuclio.io/image-hash": function.Spec.ImageHash,
	}

	// add annotations for prometheus pull
	if lc.functionsHaveMetricSink(lc.platformConfigurationProvider.GetPlatformConfiguration(), "prometheusPull") {
		annotations["nuclio.io/prometheus_pull"] = "true"
		annotations["nuclio.io/prometheus_pull_port"] = strconv.Itoa(containerMetricPort)
	}

	// add function annotations
	for annotationKey, annotationValue := range function.Annotations {
		annotations[annotationKey] = annotationValue
	}

	return annotations, nil
}

func (lc *lazyClient) getDeploymentAnnotations(function *nuclioio.NuclioFunction) (map[string]string, error) {
	annotations := make(map[string]string)

	if function.Spec.Description != "" {
		annotations["description"] = function.Spec.Description
	}

	serializedFunctionConfigJSON, err := lc.serializeFunctionJSON(function)
	if err != nil {
		return nil, errors.Wrap(err, "Failed to get function as JSON")
	}

	var nuclioVersion string

	// get version
	nuclioVersion = version.Get().Label
	if nuclioVersion == "" {
		nuclioVersion = "unknown"
	}
	annotations["nuclio.io/function-config"] = serializedFunctionConfigJSON
	annotations["nuclio.io/controller-version"] = nuclioVersion

	// add function annotations
	for annotationKey, annotationValue := range function.Annotations {
		annotations[annotationKey] = annotationValue
	}

	return annotations, nil
}

func (lc *lazyClient) getFunctionEnvironment(functionLabels labels.Set,
	function *nuclioio.NuclioFunction) []v1.EnvVar {
	env := function.Spec.Env

	env = append(env, v1.EnvVar{Name: "NUCLIO_FUNCTION_NAME", Value: functionLabels["nuclio.io/function-name"]})
	env = append(env, v1.EnvVar{Name: "NUCLIO_FUNCTION_VERSION", Value: functionLabels["nuclio.io/function-version"]})
	env = append(env, v1.EnvVar{
		Name: "NUCLIO_FUNCTION_INSTANCE",
		ValueFrom: &v1.EnvVarSource{
			FieldRef: &v1.ObjectFieldSelector{
				FieldPath: "metadata.name",
			},
		},
	})

	return env
}

func (lc *lazyClient) serializeFunctionJSON(function *nuclioio.NuclioFunction) (string, error) {
	body, err := json.Marshal(function.Spec)
	if err != nil {
		return "", errors.Wrap(err, "Failed to marshal JSON")
	}

	var pbody bytes.Buffer
	err = json.Compact(&pbody, body)
	if err != nil {
		return "", errors.Wrap(err, "Failed to compact JSON")
	}

	return pbody.String(), nil
}

func (lc *lazyClient) populateServiceSpec(ctx context.Context,
	functionLabels labels.Set,
	function *nuclioio.NuclioFunction,
	spec *v1.ServiceSpec) {

	if function.Status.State == functionconfig.FunctionStateScaledToZero ||
		function.Status.State == functionconfig.FunctionStateWaitingForScaleResourcesToZero {

		// pass all further requests to DLX service
		spec.Selector = map[string]string{"nuclio.io/app": "dlx"}
	} else {
		spec.Selector = functionLabels
	}

	spec.Type = functionconfig.ResolveFunctionServiceType(
		&function.Spec,
		lc.platformConfigurationProvider.GetPlatformConfiguration().Kube.DefaultServiceType)
	serviceTypeIsNodePort := spec.Type == v1.ServiceTypeNodePort
	functionHTTPPort := function.Spec.GetHTTPPort()

	// update the service's node port on the following conditions:
	// 1. this is a new service (spec.Ports is an empty list)
	// 2. this is an existing service (spec.Ports is not an empty list) BUT not if the service already has a node port
	//    and the function specifies 0 (meaning auto assign). This is to prevent cases where service already has a node
	//    port and then updating it causes node port change
	// 3. this is an existing service (spec.Ports is not an empty list) and node port was previously configured, but
	//    the trigger type has been updated to ClusterIP(or any other type which isn't NodePort).
	if len(spec.Ports) == 0 ||
		!(spec.Ports[0].NodePort != 0 && function.Spec.GetHTTPPort() == 0) ||
		(spec.Ports[0].NodePort != 0 && !serviceTypeIsNodePort) {

		spec.Ports = []v1.ServicePort{
			{
				Name: ContainerHTTPPortName,
				Port: int32(abstract.FunctionContainerHTTPPort),
			},
		}
		if serviceTypeIsNodePort {
			spec.Ports[0].NodePort = int32(functionHTTPPort)
		} else {
			spec.Ports[0].NodePort = 0
		}
		lc.logger.DebugWithCtx(ctx, "Updating service node port",
			"functionName", function.Name,
			"ports", spec.Ports)
	}

	// check if platform requires additional ports
	platformServicePorts := lc.getServicePortsFromPlatform(lc.platformConfigurationProvider.GetPlatformConfiguration())

	// make sure the ports exist (add if not)
	spec.Ports = lc.ensureServicePortsExist(spec.Ports, platformServicePorts)
}

func (lc *lazyClient) getServicePortsFromPlatform(platformConfiguration *platformconfig.Config) []v1.ServicePort {
	var servicePorts []v1.ServicePort

	if lc.functionsHaveMetricSink(platformConfiguration, "prometheusPull") {
		servicePorts = append(servicePorts, v1.ServicePort{
			Name: containerMetricPortName,
			Port: int32(containerMetricPort),
		})
	}

	return servicePorts
}

func (lc *lazyClient) functionsHaveMetricSink(platformConfiguration *platformconfig.Config, kind string) bool {
	metricSinks, err := platformConfiguration.GetFunctionMetricSinks()
	if err != nil {
		return false
	}

	for _, metricSink := range metricSinks {
		if metricSink.Kind == kind {
			return true
		}
	}

	return false
}

func (lc *lazyClient) functionsHaveAutoScaleMetrics(platformConfiguration *platformconfig.Config) bool {
	autoScaleMetrics := platformConfiguration.AutoScale
	if autoScaleMetrics.MetricName == "" || autoScaleMetrics.TargetValue == "" {
		return false
	}

	return true
}

func (lc *lazyClient) ensureServicePortsExist(to []v1.ServicePort, from []v1.ServicePort) []v1.ServicePort {

	// iterate over from and check that it's in to
	for _, fromServicePort := range from {
		found := false

		for _, toServicePort := range to {
			if toServicePort.Name == fromServicePort.Name {
				found = true
				break
			}
		}

		if !found {
			to = append(to, fromServicePort)
		}
	}

	return to
}

func (lc *lazyClient) getCronTriggerInvocationURL(resources Resources, namespace string) (string, error) {
	functionService, err := resources.Service()
	if err != nil {
		return "", errors.Wrap(err, "Failed to get function service")
	}
	host, port := client.GetDomainNameInvokeURL(functionService.Name, namespace)

	return fmt.Sprintf("%s:%d", host, port), nil
}

func (lc *lazyClient) generateCronTriggerCronJobSpec(ctx context.Context,
	functionLabels labels.Set,
	function *nuclioio.NuclioFunction,
	resources Resources,
	cronTrigger functionconfig.Trigger) (*batchv1.CronJobSpec, error) {
	var err error
	one := int32(1)
	spec := batchv1.CronJobSpec{}

	type cronAttributes struct {
		Schedule          string
		Interval          string
		ConcurrencyPolicy string
		JobBackoffLimit   int32
		Event             cron.Event
	}

	// get the attributes from the cron trigger
	var attributes cronAttributes
	if err = mapstructure.Decode(cronTrigger.Attributes, &attributes); err != nil {
		return nil, errors.Wrap(err, "Failed to decode cron trigger attributes")
	}

	// populate schedule
	if attributes.Interval != "" {
		spec.Schedule = fmt.Sprintf("@every %s", attributes.Interval)
	} else {
		spec.Schedule, err = lc.normalizeCronTriggerScheduleInput(attributes.Schedule)
		if err != nil {
			return nil, errors.Wrap(err, "Failed to normalize cron schedule")
		}
	}

	// generate a string containing all the headers with --header flag as prefix, to be used by curl later
	headersAsCurlArg := ""
	for headerKey := range attributes.Event.Headers {
		headerValue := attributes.Event.GetHeaderString(headerKey)
		headersAsCurlArg = fmt.Sprintf("%s --header \"%s: %s\"", headersAsCurlArg, headerKey, headerValue)
	}

	// add default header
	headersAsCurlArg = fmt.Sprintf("%s --header \"%s: %s\"", headersAsCurlArg, "x-nuclio-invoke-trigger", "cron")

	functionAddress, err := lc.getCronTriggerInvocationURL(resources, function.Namespace)
	if err != nil {
		return nil, errors.Wrap(err, "Failed to get cron trigger invocation URL")
	}

	// generate the curl command to be run by the CronJob to invoke the function
	// invoke the function (retry for 10 seconds)
	curlCommand := fmt.Sprintf("curl --silent %s %s --retry 10 --retry-delay 1 --retry-max-time 10 --retry-connrefused",
		headersAsCurlArg,
		functionAddress)

	if attributes.Event.Body != "" {
		eventBody := attributes.Event.Body

		// if a body exists - dump it into a file, and pass this file as argument (done to support JSON body)
		eventBodyFilePath := "/tmp/eventbody.out"
		eventBodyCurlArg := fmt.Sprintf("--data '@%s'", eventBodyFilePath)

		// try compact as JSON (will fail if it's not a valid JSON)
		eventBodyAsCompactedJSON := bytes.NewBuffer([]byte{})
		if err := json.Compact(eventBodyAsCompactedJSON, []byte(eventBody)); err == nil {

			// set the compacted JSON as event body
			eventBody = eventBodyAsCompactedJSON.String()
		}

		curlCommand = fmt.Sprintf("echo %s > %s && %s %s",
			strconv.Quote(eventBody),
			eventBodyFilePath,
			curlCommand,
			eventBodyCurlArg)
	}

	// get cron job retries until failing a job (default=2)
	jobBackoffLimit := attributes.JobBackoffLimit
	if jobBackoffLimit == 0 {
		jobBackoffLimit = 2
	}

	spec.JobTemplate = batchv1.JobTemplateSpec{
		Spec: batchv1.JobSpec{
			BackoffLimit: &jobBackoffLimit,
			Template: v1.PodTemplateSpec{
				Spec: v1.PodSpec{
					Containers: []v1.Container{
						{
							Name: "function-invocator",
							Image: common.GetEnvOrDefaultString(
								"NUCLIO_CONTROLLER_CRON_TRIGGER_CRON_JOB_IMAGE_NAME",
								"gcr.io/iguazio/curlimages/curl:7.81.0"),
							Args:            []string{"/bin/sh", "-c", curlCommand},
							ImagePullPolicy: v1.PullPolicy(common.GetEnvOrDefaultString("NUCLIO_CONTROLLER_CRON_TRIGGER_CRON_JOB_IMAGE_PULL_POLICY", "IfNotPresent")),
						},
					},
					RestartPolicy:     v1.RestartPolicyNever,
					NodeSelector:      function.Spec.NodeSelector,
					NodeName:          function.Spec.NodeName,
					Affinity:          function.Spec.Affinity,
					PriorityClassName: function.Spec.PriorityClassName,
				},
			},
		},
	}

	lc.platformConfigurationProvider.GetPlatformConfiguration().EnrichContainerResources(ctx,
		lc.logger,
		&spec.JobTemplate.Spec.Template.Spec.Containers[0].Resources)

	// set concurrency policy if given (default to forbid - to protect the user from overdose of cron jobs)
	concurrencyPolicy := batchv1.ForbidConcurrent
	if attributes.ConcurrencyPolicy != "" {
<<<<<<< HEAD
		concurrencyPolicy = batchv1.ConcurrencyPolicy(strings.Title(attributes.ConcurrencyPolicy)) // nolint: staticcheck
=======
		concurrencyPolicy = batchv1.ConcurrencyPolicy(cases.Title(language.Und).String(attributes.ConcurrencyPolicy))
>>>>>>> ae0219f6
	}
	spec.ConcurrencyPolicy = concurrencyPolicy

	// set default history limit (no need for more than one - makes kube jobs api clearer)
	spec.SuccessfulJobsHistoryLimit = &one
	spec.FailedJobsHistoryLimit = &one

	return &spec, nil
}

func (lc *lazyClient) normalizeCronTriggerScheduleInput(schedule string) (string, error) {

	splittedSchedule := strings.Split(schedule, " ")

	// if schedule is of length 5, do nothing
	if len(splittedSchedule) == 5 {
		return schedule, nil
	}

	// normalizes cron schedules of length 6 to be of length 5 (removes the seconds slot)
	if len(splittedSchedule) != 6 {
		return "", errors.New(fmt.Sprintf("Unexpected cron schedule syntax: %s. (expects standard UNIX cron schedule)", schedule))
	}

	return strings.Join(splittedSchedule[1:6], " "), nil
}

func (lc *lazyClient) populateIngressConfig(ctx context.Context,
	functionLabels labels.Set,
	function *nuclioio.NuclioFunction,
	meta *metav1.ObjectMeta,
	spec *networkingv1.IngressSpec) error {
	meta.Annotations = make(map[string]string)

	platformConfig := lc.platformConfigurationProvider.GetPlatformConfiguration()

	// get the first HTTP trigger and look for annotations that we shove to the ingress
	// there should only be 0 or 1. if there are more, just take the first
	for _, httpTrigger := range functionconfig.GetTriggersByKind(function.Spec.Triggers, "http") {

		// set annotations
		if httpTrigger.Annotations != nil {
			meta.Annotations = httpTrigger.Annotations
		}

		// ignore any other http triggers, validation should catch that
		break
	}

	// set nuclio target header on ingress
	meta.Annotations["nginx.ingress.kubernetes.io/configuration-snippet"] = fmt.Sprintf(
		`proxy_set_header X-Nuclio-Target "%s";`, function.Name)

	// Check if function is a scale to zero candidate
	//			is not disabled
	//			is not in imported state
	//			has minimum replicas == 0
	//			has maximum replicas >  0
	if !function.Spec.Disable &&
		function.Status.State != functionconfig.FunctionStateImported &&
		function.GetComputedMinReplicas() == 0 &&
		function.GetComputedMaxReplicas() > 0 {
		platformConfiguration := lc.platformConfigurationProvider.GetPlatformConfiguration()

		// enrich if not exists
		for key, value := range platformConfiguration.ScaleToZero.HTTPTriggerIngressAnnotations {
			if _, ok := meta.Annotations[key]; !ok {
				meta.Annotations[key] = value
			}
		}
	}

	// enrich with default ingress annotations
	for key, value := range platformConfig.Kube.DefaultHTTPIngressAnnotations {

		// selectively take only undefined annotations
		if _, found := meta.Annotations[key]; !found {
			meta.Annotations[key] = value
		}
	}

	// clear out existing so that we don't keep adding rules
	spec.Rules = []networkingv1.IngressRule{}
	spec.TLS = []networkingv1.IngressTLS{}

	ingresses := functionconfig.GetFunctionIngresses(client.NuclioioToFunctionConfig(function))
	for _, ingress := range ingresses {
		if err := lc.addIngressToSpec(ctx, &ingress, functionLabels, function, spec); err != nil {
			return errors.Wrap(err, "Failed to add ingress to spec")
		}
	}
	return nil
}

func (lc *lazyClient) formatIngressPattern(ingressPattern string,
	functionLabels labels.Set,
	function *nuclioio.NuclioFunction) (string, error) {

	if !strings.HasPrefix(ingressPattern, "/") {
		ingressPattern = "/" + ingressPattern
	}

	parsedTemplate, err := template.New("test").Parse(ingressPattern)
	if err != nil {
		return "", errors.Wrap(err, "Failed to parse template")
	}

	ingressPatternBuffer := bytes.Buffer{}

	templateVars := struct {
		Name      string
		Namespace string
		Version   string
	}{
		Name:      function.Name,
		Namespace: function.Namespace,
		Version:   functionLabels["nuclio.io/function-version"],
	}

	if err := parsedTemplate.Execute(&ingressPatternBuffer, templateVars); err != nil {
		return "", errors.Wrap(err, "Failed to execute parsed template")
	}

	return ingressPatternBuffer.String(), nil
}

func (lc *lazyClient) addIngressToSpec(ctx context.Context,
	ingress *functionconfig.Ingress,
	functionLabels labels.Set,
	function *nuclioio.NuclioFunction,
	spec *networkingv1.IngressSpec) error {

	lc.logger.DebugWithCtx(ctx,
		"Adding ingress",
		"functionName", function.Name,
		"ingressName", kube.IngressNameFromFunctionName(function.Name),
		"labels", functionLabels,
		"host", ingress.Host,
		"paths", ingress.Paths,
		"TLS", ingress.TLS)

	ingressRule := networkingv1.IngressRule{
		Host: ingress.Host,
	}

	ingressRule.IngressRuleValue.HTTP = &networkingv1.HTTPIngressRuleValue{}

	// populate the ingress rule value
	for _, path := range ingress.Paths {
		formattedPath, err := lc.formatIngressPattern(path, functionLabels, function)
		if err != nil {
			return errors.Wrap(err, "Failed to format ingress pattern")
		}

		// TODO: make pathType configurable - via function (or trigger) annotation or platform configuration
		if ingress.PathType == "" {
			ingress.PathType = networkingv1.PathTypeImplementationSpecific
		}

		httpIngressPath := networkingv1.HTTPIngressPath{
			Path:     formattedPath,
			PathType: &ingress.PathType,
			Backend: networkingv1.IngressBackend{
				Service: &networkingv1.IngressServiceBackend{
					Name: kube.ServiceNameFromFunctionName(function.Name),
					Port: networkingv1.ServiceBackendPort{
						Name: ContainerHTTPPortName,
					},
				},
			},
		}

		// add path
		ingressRule.IngressRuleValue.HTTP.Paths = append(ingressRule.IngressRuleValue.HTTP.Paths, httpIngressPath)

		// add TLS if such exists
		if ingress.TLS.SecretName != "" {
			ingressTLS := networkingv1.IngressTLS{}
			ingressTLS.SecretName = ingress.TLS.SecretName
			ingressTLS.Hosts = ingress.TLS.Hosts

			spec.TLS = append(spec.TLS, ingressTLS)
		}
	}

	spec.Rules = append(spec.Rules, ingressRule)

	return nil
}

func (lc *lazyClient) populateDeploymentContainer(ctx context.Context,
	functionLabels labels.Set,
	function *nuclioio.NuclioFunction,
	container *v1.Container) {

	container.Image = function.Spec.Image
	container.Resources = function.Spec.Resources
	lc.platformConfigurationProvider.GetPlatformConfiguration().EnrichContainerResources(ctx,
		lc.logger,
		&container.Resources)

	container.Env = lc.getFunctionEnvironment(functionLabels, function)
	container.Ports = []v1.ContainerPort{
		{
			Name:          ContainerHTTPPortName,
			ContainerPort: abstract.FunctionContainerHTTPPort,
			Protocol:      v1.ProtocolTCP,
		},
	}

	// iterate through metric sinks. if prometheus pull is configured, add containerMetricPort
	if lc.functionsHaveMetricSink(lc.platformConfigurationProvider.GetPlatformConfiguration(), "prometheusPull") {
		container.Ports = append(container.Ports, v1.ContainerPort{
			Name:          containerMetricPortName,
			ContainerPort: containerMetricPort,
			Protocol:      v1.ProtocolTCP,
		})
	}

	container.ReadinessProbe = &v1.Probe{
		ProbeHandler: v1.ProbeHandler{
			HTTPGet: &v1.HTTPGetAction{
				Port: intstr.FromInt(abstract.FunctionContainerHTTPPort),
				Path: http.InternalHealthPath,
			},
		},
		InitialDelaySeconds: 1,
		TimeoutSeconds:      1,
		PeriodSeconds:       1,
	}

	container.LivenessProbe = &v1.Probe{
		ProbeHandler: v1.ProbeHandler{
			HTTPGet: &v1.HTTPGetAction{
				Port: intstr.FromInt(abstract.FunctionContainerHealthCheckHTTPPort),
				Path: "/live",
			},
		},
		InitialDelaySeconds: 10,
		TimeoutSeconds:      3,
		PeriodSeconds:       5,
	}

	// always pull is the default since each create / update will trigger a rollingupdate including
	// pulling the image. this is because the tag of the image doesn't change between revisions of the function
	if function.Spec.ImagePullPolicy == "" {
		container.ImagePullPolicy = v1.PullAlways
	} else {
		container.ImagePullPolicy = function.Spec.ImagePullPolicy
	}
}

func (lc *lazyClient) populateConfigMap(functionLabels labels.Set,
	function *nuclioio.NuclioFunction,
	configMap *v1.ConfigMap) error {

	// create a processor configMap writer
	// TODO: abstract this so that controller isn't bound to a processor?
	configWriter, err := processorconfig.NewWriter()
	if err != nil {
		return errors.Wrap(err, "Failed to create processor configuration writer")
	}

	// create configMap contents - generate a processor configuration based on the function CR
	configMapContents := bytes.Buffer{}

	if err := configWriter.Write(&configMapContents, &processor.Configuration{
		Config: functionconfig.Config{
			Meta: functionconfig.Meta{
				Name:        function.Name,
				Namespace:   function.Namespace,
				Labels:      functionLabels,
				Annotations: function.Annotations,
			},
			Spec: function.Spec,
		},
	}); err != nil {

		return errors.Wrap(err, "Failed to write configuration")
	}

	*configMap = v1.ConfigMap{
		ObjectMeta: metav1.ObjectMeta{
			Name:      kube.ConfigMapNameFromFunctionName(function.Name),
			Namespace: function.Namespace,
			Labels:    functionLabels,
		},
		Data: map[string]string{
			"processor.yaml": configMapContents.String(),
		},
	}

	return nil
}

func (lc *lazyClient) getFunctionVolumeAndMounts(ctx context.Context,
	function *nuclioio.NuclioFunction) ([]v1.Volume, []v1.VolumeMount) {
	trueVal := true
	falseVal := false
	var configVolumes []functionconfig.Volume
	var filteredFunctionVolumes []functionconfig.Volume

	processorConfigVolumeName := "processor-config-volume"
	platformConfigVolumeName := "platform-config-volume"

	// processor configuration
	processorConfigVolume := functionconfig.Volume{}
	processorConfigVolume.Volume.Name = processorConfigVolumeName
	processorConfigMapVolumeSource := v1.ConfigMapVolumeSource{}
	processorConfigMapVolumeSource.Name = kube.ConfigMapNameFromFunctionName(function.Name)
	processorConfigVolume.Volume.ConfigMap = &processorConfigMapVolumeSource
	processorConfigVolume.VolumeMount.Name = processorConfigVolumeName
	processorConfigVolume.VolumeMount.MountPath = "/etc/nuclio/config/processor"

	// platform configuration
	platformConfigVolume := functionconfig.Volume{}
	platformConfigVolume.Volume.Name = platformConfigVolumeName
	platformConfigMapVolumeSource := v1.ConfigMapVolumeSource{}
	platformConfigMapVolumeSource.Name = lc.platformConfigurationProvider.GetPlatformConfigurationName()
	platformConfigMapVolumeSource.Optional = &trueVal
	platformConfigVolume.Volume.ConfigMap = &platformConfigMapVolumeSource
	platformConfigVolume.VolumeMount.Name = platformConfigVolumeName
	platformConfigVolume.VolumeMount.MountPath = "/etc/nuclio/config/platform"

	// ignore HostPath volumes
	for _, configVolume := range function.Spec.Volumes {
		if configVolume.Volume.HostPath != nil {
			lc.logger.WarnWithCtx(ctx, "Ignoring volume. HostPath volumes are now deprecated",
				"configVolume",
				configVolume)

		} else {
			filteredFunctionVolumes = append(filteredFunctionVolumes, configVolume)
		}
	}
	function.Spec.Volumes = filteredFunctionVolumes

	// merge from functionconfig and injected configuration
	configVolumes = append(configVolumes, function.Spec.Volumes...)
	configVolumes = append(configVolumes, processorConfigVolume)
	configVolumes = append(configVolumes, platformConfigVolume)

	var volumes []v1.Volume
	var volumeMounts []v1.VolumeMount

	// using maps to eliminate duplicates where user use the same volume to be mounted by multiple volume mounts
	// e.g.: volume config-map X, mount it twice to different paths
	volumeNameToVolume := map[string]v1.Volume{}
	volumeNameToVolumeMounts := map[string][]v1.VolumeMount{}

	for _, configVolume := range configVolumes {
		if configVolume.Volume.FlexVolume != nil && configVolume.Volume.FlexVolume.Driver == "v3io/fuse" {

			// make sure the given sub path matches the needed structure. fix in case it doesn't
			subPath, subPathExists := configVolume.Volume.FlexVolume.Options["subPath"]
			if subPathExists && len(subPath) != 0 {

				// insert slash in the beginning in case it wasn't given (example: "my/path" -> "/my/path")
				if !filepath.IsAbs(subPath) {
					subPath = "/" + subPath
				}

				subPath = filepath.Clean(subPath)
				if subPath == "/" {
					subPath = ""
				}

				configVolume.Volume.FlexVolume.Options["subPath"] = subPath
			}

			// resolve sensitive data in flex volume options
			accessKey, accessKeyExists := configVolume.Volume.FlexVolume.Options["accessKey"]
			if accessKeyExists && strings.HasPrefix(accessKey, functionconfig.ReferencePrefix) {

				// get the flex volume secret name
				secretName, err := lc.getFlexVolumeSecretName(ctx, function, accessKey)
				if err != nil {
					lc.logger.WarnWithCtx(ctx, "Failed to get flex volume secret name. Ignoring volume",
						"err", err)
					continue
				}

				// add secret ref to the flex volume
				configVolume.Volume.FlexVolume.SecretRef = &v1.LocalObjectReference{
					Name: secretName,
				}
			}
		}

		lc.logger.DebugWithCtx(ctx, "Adding volume",
			"configVolume", configVolume,
			"functionName", function.Name)

		// volume name is unique per its volume instance
		volumeNameToVolume[configVolume.Volume.Name] = configVolume.Volume

		// same volume name can be shared by n volume mounts
		volumeNameToVolumeMounts[configVolume.Volume.Name] = append(volumeNameToVolumeMounts[configVolume.Volume.Name],
			configVolume.VolumeMount)
	}

	// volume the function secret if needed
	if hasSecret, hasSecretExists := function.Annotations[functionconfig.HasSecretAnnotation]; hasSecretExists &&
		strings.ToLower(hasSecret) == "true" {
		secretVolumeName := "function-secret"
		volumeNameToVolume[secretVolumeName] = v1.Volume{
			Name: secretVolumeName,
			VolumeSource: v1.VolumeSource{
				Secret: &v1.SecretVolumeSource{
					SecretName: functionconfig.GenerateFunctionSecretName(function.Name),
					Optional:   &falseVal,
				},
			},
		}
		volumeNameToVolumeMounts[secretVolumeName] = append(volumeNameToVolumeMounts[secretVolumeName], v1.VolumeMount{
			Name:      secretVolumeName,
			MountPath: functionconfig.NuclioSecretMountPath,
			ReadOnly:  true,
		})
	}

	for _, volume := range volumeNameToVolume {
		volumes = append(volumes, volume)
	}

	for _, volumeVolumeMounts := range volumeNameToVolumeMounts {
		volumeMounts = append(volumeMounts, volumeVolumeMounts...)
	}

	// kubernetes is sensitive to list order.
	// avoid deployment from being re-applied by order volumes and volume mounts by name
	sort.Slice(volumes, func(i, j int) bool {
		return volumes[i].Name < volumes[j].Name
	})
	sort.Slice(volumeMounts, func(i, j int) bool {
		return volumeMounts[i].Name < volumeMounts[j].Name
	})

	// flatten and return as list of instances
	return volumes, volumeMounts
}

func (lc *lazyClient) getFlexVolumeSecretName(ctx context.Context, function *nuclioio.NuclioFunction, accessKeyReference string) (string, error) {
	accessKeyReference = strings.TrimPrefix(accessKeyReference, functionconfig.ReferencePrefix)

	// hash the reference
	secretRefHash := sha256.Sum256([]byte(accessKeyReference))

	// get all secret with label selector containing the secretRefHash
	secretList, err := lc.kubeClientSet.CoreV1().Secrets(function.Namespace).List(ctx, metav1.ListOptions{
		LabelSelector: fmt.Sprintf("%s=%x", functionconfig.AccessKeyLabel, secretRefHash),
	})
	if err != nil {
		return "", errors.Wrap(err, "Failed to list secrets")
	}

	// if there are no secrets with the label selector, return error
	if len(secretList.Items) == 0 {
		return "", errors.New("No secrets found")
	}

	// if there are more than one secret with the label selector, return error
	if len(secretList.Items) > 1 {
		return "", errors.New("More than one secret found")
	}

	// return the secret name
	return secretList.Items[0].Name, nil
}

// deleteFunctionSecrets deletes the function's secrets
func (lc *lazyClient) deleteFunctionSecrets(ctx context.Context, functionName, namespace string) error {

	// function can have multiple secrets, in case a flex volume exists
	// delete all of them
	secretsToDelete, err := lc.kubeClientSet.CoreV1().Secrets(namespace).List(ctx, metav1.ListOptions{
		LabelSelector: fmt.Sprintf("nuclio.io/function-name=%s", functionName),
	})
	if err != nil {
		return errors.Wrap(err, "Failed to list secrets")
	}

	for _, secret := range secretsToDelete.Items {
		if err := lc.kubeClientSet.CoreV1().Secrets(namespace).Delete(ctx, secret.Name, metav1.DeleteOptions{}); err != nil {
			return errors.Wrap(err, "Failed to delete secret")
		}
	}

	return nil
}

func (lc *lazyClient) deleteFunctionEvents(ctx context.Context, functionName string, namespace string) error {

	// create error group
	errGroup, _ := errgroup.WithContext(ctx, lc.logger)

	listOptions := metav1.ListOptions{
		LabelSelector: fmt.Sprintf("nuclio.io/function-name=%s", functionName),
	}

	result, err := lc.nuclioClientSet.NuclioV1beta1().NuclioFunctionEvents(namespace).List(ctx, listOptions)
	if err != nil {
		return errors.Wrap(err, "Failed to list function events")
	}

	lc.logger.DebugWithCtx(ctx, "Got function events", "num", len(result.Items))

	for _, functionEvent := range result.Items {
		functionEvent := functionEvent
		errGroup.Go("DeleteEvents", func() error {
			err = lc.nuclioClientSet.NuclioV1beta1().
				NuclioFunctionEvents(namespace).
				Delete(ctx, functionEvent.Name, metav1.DeleteOptions{})
			if err != nil {
				return errors.Wrap(err, "Failed to delete function event")
			}
			return nil
		})
	}

	// wait for all errgroup goroutines
	if err := errGroup.Wait(); err != nil {
		return errors.Wrap(err, "Failed to delete function events")
	}

	return nil
}

func (lc *lazyClient) GetFunctionMetricSpecs(function *nuclioio.NuclioFunction) ([]autosv2.MetricSpec, error) {

	metricSpecs, err := lc.resolveMetricSpecs(function)
	if err != nil {
		return nil, errors.Wrap(err, "Failed to resolve metric specs")
	}
	if len(metricSpecs) > 0 {
		return metricSpecs, nil
	}

	// for backwards compatibility, if no custom metrics are specified, use targetCPU and default metric
	targetCPU := int32(function.Spec.TargetCPU)
	if targetCPU == 0 {
		targetCPU = abstract.DefaultTargetCPU
	}

	platformConfig := lc.platformConfigurationProvider.GetPlatformConfiguration()
	if lc.functionsHaveAutoScaleMetrics(platformConfig) {
		targetValue, err := apiresource.ParseQuantity(platformConfig.AutoScale.TargetValue)
		if err != nil {
			return metricSpecs, errors.Wrap(err, "Failed to parse target value for auto scale")
		}

		// special cases for k8s resources that are supplied by regular metric server, excluding cpu
		if lc.getMetricResourceByName(platformConfig.AutoScale.MetricName) != "" {
			metricSpecs = []autosv2.MetricSpec{
				{
					Type: "Resource",
					Resource: &autosv2.ResourceMetricSource{
						Name:               lc.getMetricResourceByName(platformConfig.AutoScale.MetricName),
						TargetAverageValue: &targetValue,
					},
				},
			}
		} else {
			metricSpecs = []autosv2.MetricSpec{
				{
					Type: "Pods",
					Pods: &autosv2.PodsMetricSource{
						MetricName:         platformConfig.AutoScale.MetricName,
						TargetAverageValue: targetValue,
					},
				},
			}
		}

		// a bug/unexpected feature in hpa doesn't allow for both custom metrics and resource metrics
	} else {

		// special case, keep support for target cpu in percentage
		metricSpecs = append(metricSpecs, autosv2.MetricSpec{
			Type: "Resource",
			Resource: &autosv2.ResourceMetricSource{
				Name:                     v1.ResourceCPU,
				TargetAverageUtilization: &targetCPU,
			},
		})
	}

	return metricSpecs, nil
}

func (lc *lazyClient) resolveMetricSpecs(function *nuclioio.NuclioFunction) ([]autosv2.MetricSpec, error) {

	metricSpecs, err := lc.generateMetricSpecFromAutoscaleMetrics(function.Spec.AutoScaleMetrics)
	if err != nil {
		return nil, errors.Wrap(err, "Failed to generate metric specs from autoscale metrics")
	}

	if function.Spec.CustomScalingMetricSpecs != nil {
		metricSpecs = append(metricSpecs, function.Spec.CustomScalingMetricSpecs...)
	}

	return metricSpecs, nil
}

func (lc *lazyClient) generateMetricSpecFromAutoscaleMetrics(autoscaleMetrics []functionconfig.AutoScaleMetric) ([]autosv2.MetricSpec, error) {

	var metricSpecs []autosv2.MetricSpec
	var metricSpec autosv2.MetricSpec
	for _, autoscaleMetric := range autoscaleMetrics {
		switch autoscaleMetric.Kind {
		case autosv2.ResourceMetricSourceType:
			targetAverageUtilization := int32(autoscaleMetric.TargetValue)
			metricSpec = autosv2.MetricSpec{
				Type: autoscaleMetric.Kind,
				Resource: &autosv2.ResourceMetricSource{
					Name:                     v1.ResourceName(autoscaleMetric.Name),
					TargetAverageUtilization: &targetAverageUtilization,
				},
			}
		case autosv2.PodsMetricSourceType:
			quantity, err := apiresource.ParseQuantity(strconv.Itoa(autoscaleMetric.TargetValue))
			if err != nil {
				return nil, errors.Wrap(err, "Failed to parse quantity")
			}
			metricSpec = autosv2.MetricSpec{
				Type: autoscaleMetric.Kind,
				Pods: &autosv2.PodsMetricSource{
					MetricName:         autoscaleMetric.Name,
					TargetAverageValue: quantity,
				},
			}

		case autosv2.ExternalMetricSourceType:
			quantity, err := apiresource.ParseQuantity(strconv.Itoa(autoscaleMetric.TargetValue))
			if err != nil {
				return nil, errors.Wrap(err, "Failed to parse quantity")
			}
			metricSpec = autosv2.MetricSpec{
				Type: autoscaleMetric.Kind,
				External: &autosv2.ExternalMetricSource{
					MetricName:  autoscaleMetric.Name,
					TargetValue: &quantity,
				},
			}
		default:
			return nil, errors.Errorf("Unknown metric type: %s", autoscaleMetric.Type)
		}

		metricSpecs = append(metricSpecs, metricSpec)

	}

	return metricSpecs, nil
}

func (lc *lazyClient) getMetricResourceByName(resourceName string) v1.ResourceName {
	switch resourceName {
	case "memory":
		return v1.ResourceMemory
	case "alpha.kubernetes.io/nvidia-gpu":
		return v1.ResourceName(resourceName)
	case functionconfig.NvidiaGPUResourceName:
		return v1.ResourceName(resourceName)
	case "ephemeral-storage":
		return v1.ResourceEphemeralStorage
	case "storage":
		return v1.ResourceStorage
	default:
		return ""
	}
}

func (lc *lazyClient) resolveFailFast(ctx context.Context,
	podsList *v1.PodList,
	functionResourcesCreateOrUpdateTimestamp time.Time) error {

	var pods []v1.Pod
	for _, pod := range podsList.Items {

		// skip irrelevant pods (leftovers of previous function deployments)
		// (subtract 2 seconds from create/update timestamp because of ms accuracy loss of pod.creationTimestamp)
		if !pod.GetCreationTimestamp().After(functionResourcesCreateOrUpdateTimestamp.Add(-2 * time.Second)) {
			continue
		}
		pods = append(pods, pod)
	}

	// infer from the pod statuses if the function deployment had failed
	// failure of one pod is enough to tell that the deployment had failed
	for _, pod := range pods {

		for _, containerStatus := range pod.Status.ContainerStatuses {

			if pod.Status.ContainerStatuses[0].State.Waiting != nil {

				// check if the pod is on a crashLoopBackoff
				if containerStatus.State.Waiting.Reason == "CrashLoopBackOff" {

					return errors.Errorf("NuclioFunction pod (%s) is in a crash loop", pod.Name)
				}
			}
		}
	}

	// check each pod's conditions to determine if there is at least one unschedulable pod
	errGroup, errGroupCtx := errgroup.WithContext(ctx, lc.logger)
	lock := sync.Mutex{}
	scaleUpOccurred := false
	for _, pod := range pods {
		pod := pod
		for _, condition := range pod.Status.Conditions {

			// check if the pod is in pending state, and the reason is that it is unschedulable
			// (meaning no k8s node can currently run it, because of insufficient resources etc..)
			if pod.Status.Phase == v1.PodPending && condition.Reason == "Unschedulable" {

				errGroup.Go("WaitAndCheckAutoScaleEvents", func() error {

					lc.logger.DebugWithCtx(errGroupCtx,
						"Waiting for autoscale evaluation",
						"nodeScaleUpSleepTimeout", lc.nodeScaleUpSleepTimeout.String(),
						"podName", pod.Name)
					time.Sleep(lc.nodeScaleUpSleepTimeout)

					// check if the pod is unschedulable due to scaling up
					triggeredScaleUp, err := lc.isPodAutoScaledUp(errGroupCtx, pod)
					if err != nil {

						// log the error and keep waiting for deployment
						lc.logger.WarnWithCtx(errGroupCtx,
							"Failed to resolve pod autoscaling",
							"podName", pod.Name,
							"err", errors.RootCause(err).Error())
						return nil
					}
					if !triggeredScaleUp {
						return errors.Errorf("NuclioFunction pod (%s) is unschedulable", pod.Name)
					}
					lock.Lock()
					scaleUpOccurred = true
					lock.Unlock()
					return nil
				})
			}
		}
	}
	if err := errGroup.Wait(); err != nil {
		return errors.Wrap(err, "Failed to verify at least one pod schedulability")
	}
	if scaleUpOccurred {
		lc.logger.DebugWithCtx(ctx, "Pod triggered a scale up. Still waiting for deployment to be available")
	}
	return nil
}

func (lc *lazyClient) isPodAutoScaledUp(ctx context.Context, pod v1.Pod) (bool, error) {

	// get pod events to check if pod triggered auto scale
	podEvents, err := lc.kubeClientSet.CoreV1().Events(pod.Namespace).List(ctx, metav1.ListOptions{
		FieldSelector: fmt.Sprintf("involvedObject.name=%s", pod.Name),
	})
	if err != nil {
		return false, errors.Wrap(err, "Failed to list pod events")
	}
	lc.logger.DebugWithCtx(ctx, "Received pod events",
		"podEventsLength", len(podEvents.Items))

	for _, event := range podEvents.Items {

		if event.Source.Component == "cluster-autoscaler" {

			// check autoscaler event reasons according to:
			// https://github.com/kubernetes/autoscaler/blob/master/cluster-autoscaler/FAQ.md#what-events-are-emitted-by-ca
			switch event.Reason {
			case "TriggeredScaleUp":
				lc.logger.InfoWithCtx(ctx,
					"Nuclio function pod has triggered a node scale up",
					"podName", pod.Name)
				return true, nil
			case "NotTriggerScaleUp":
				lc.logger.DebugWithCtx(ctx,
					"Couldn't find node group that can be scaled up to make this pod schedulable",
					"podName", pod.Name)
				return false, nil
			case "ScaleDown":
				lc.logger.DebugWithCtx(ctx,
					"Pod is evicted as part of scale down",
					"podName", pod.Name)
				return false, nil
			}
		}
	}
	return false, nil
}

//
// Resources
//

type lazyResources struct {
	deployment              *appsv1.Deployment
	configMap               *v1.ConfigMap
	service                 *v1.Service
	horizontalPodAutoscaler *autosv2.HorizontalPodAutoscaler
	ingress                 *networkingv1.Ingress
	cronJobs                []*batchv1.CronJob
}

// Deployment returns the deployment
func (lr *lazyResources) Deployment() (*appsv1.Deployment, error) {
	return lr.deployment, nil
}

// ConfigMap returns the configmap
func (lr *lazyResources) ConfigMap() (*v1.ConfigMap, error) {
	return lr.configMap, nil
}

// Service returns the service
func (lr *lazyResources) Service() (*v1.Service, error) {
	return lr.service, nil
}

// HorizontalPodAutoscaler returns the hpa
func (lr *lazyResources) HorizontalPodAutoscaler() (*autosv2.HorizontalPodAutoscaler, error) {
	return lr.horizontalPodAutoscaler, nil
}

// Ingress returns the ingress
func (lr *lazyResources) Ingress() (*networkingv1.Ingress, error) {
	return lr.ingress, nil
}

// CronJobs returns the cron job
func (lr *lazyResources) CronJobs() ([]*batchv1.CronJob, error) {
	return lr.cronJobs, nil
}<|MERGE_RESOLUTION|>--- conflicted
+++ resolved
@@ -1856,11 +1856,7 @@
 	// set concurrency policy if given (default to forbid - to protect the user from overdose of cron jobs)
 	concurrencyPolicy := batchv1.ForbidConcurrent
 	if attributes.ConcurrencyPolicy != "" {
-<<<<<<< HEAD
-		concurrencyPolicy = batchv1.ConcurrencyPolicy(strings.Title(attributes.ConcurrencyPolicy)) // nolint: staticcheck
-=======
 		concurrencyPolicy = batchv1.ConcurrencyPolicy(cases.Title(language.Und).String(attributes.ConcurrencyPolicy))
->>>>>>> ae0219f6
 	}
 	spec.ConcurrencyPolicy = concurrencyPolicy
 
