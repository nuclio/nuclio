--- conflicted
+++ resolved
@@ -1040,7 +1040,7 @@
 	getCronJob := func() (interface{}, error) {
 		return lc.kubeClientSet.BatchV1beta1().
 			CronJobs(function.Namespace).
-			Get(lc.cronJobNameFromFunctionName(function.Name, triggerName),meta_v1.GetOptions{})
+			Get(kube.CronJobNameFromFunctionName(function.Name, triggerName),meta_v1.GetOptions{})
 	}
 
 	cronJobIsDeleting := func(resource interface{}) bool {
@@ -1049,7 +1049,7 @@
 
 	createCronJob := func() (interface{}, error) {
 		cronJobMeta := meta_v1.ObjectMeta{
-			Name:      lc.cronJobNameFromFunctionName(function.Name, triggerName),
+			Name:      kube.CronJobNameFromFunctionName(function.Name, triggerName),
 			Namespace: function.Namespace,
 			Labels:    functionLabels,
 		}
@@ -1629,37 +1629,6 @@
 	return nil
 }
 
-<<<<<<< HEAD
-func (lc *lazyClient) deploymentNameFromFunctionName(functionName string) string {
-	return fmt.Sprintf("nuclio-%s", functionName)
-}
-
-func (lc *lazyClient) podNameFromFunctionName(functionName string) string {
-	return fmt.Sprintf("nuclio-%s", functionName)
-}
-
-func (lc *lazyClient) configMapNameFromFunctionName(functionName string) string {
-	return fmt.Sprintf("nuclio-%s", functionName)
-}
-
-func (lc *lazyClient) hpaNameFromFunctionName(functionName string) string {
-	return fmt.Sprintf("nuclio-%s", functionName)
-}
-
-func (lc *lazyClient) ingressNameFromFunctionName(functionName string) string {
-	return fmt.Sprintf("nuclio-%s", functionName)
-}
-
-func (lc *lazyClient) cronJobNameFromFunctionName(functionName, triggerName string) string {
-	return fmt.Sprintf("nuclio-%s-%s", functionName, triggerName)
-}
-
-func (lc *lazyClient) serviceNameFromFunctionName(functionName string) string {
-	return fmt.Sprintf("nuclio-%s", functionName)
-}
-
-=======
->>>>>>> cdc8df6b
 func (lc *lazyClient) getFunctionVolumeAndMounts(function *nuclioio.NuclioFunction) ([]v1.Volume, []v1.VolumeMount) {
 	trueVal := true
 	var configVolumes []functionconfig.Volume
