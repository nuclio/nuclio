--- conflicted
+++ resolved
@@ -549,17 +549,16 @@
 			},
 		}
 
-<<<<<<< HEAD
+		if function.Spec.ServiceAccount != "" {
+			deploymentSpec.Template.Spec.ServiceAccountName = function.Spec.ServiceAccount
+		}
+
 		// enrich deployment spec with default fields that were passed inside the platform configuration
 		platformConfigDeployment := lc.platformConfigurationProvider.GetPlatformConfiguration().Kubernetes.Deployment
 		if platformConfigDeployment != nil {
 			if err := enrichDeploymentSpec(&deploymentSpec, platformConfigDeployment.Spec); err != nil {
 				return nil, err
 			}
-=======
-		if function.Spec.ServiceAccount != "" {
-			deploymentSpec.Template.Spec.ServiceAccountName = function.Spec.ServiceAccount
->>>>>>> aa0d1993
 		}
 
 		return lc.kubeClientSet.AppsV1beta1().Deployments(function.Namespace).Create(&apps_v1beta1.Deployment{
@@ -586,7 +585,10 @@
 		deployment.Spec.Template.Spec.Volumes = volumes
 		deployment.Spec.Template.Spec.Containers[0].VolumeMounts = volumeMounts
 
-<<<<<<< HEAD
+		if function.Spec.ServiceAccount != "" {
+			deployment.Spec.Template.Spec.ServiceAccountName = function.Spec.ServiceAccount
+		}
+
 		// enrich deployment spec with default fields that were passed inside the platform configuration
 		// performed on update too, in case the platform config has been modified after the creation of this deployment
 		platformConfigDeployment := lc.platformConfigurationProvider.GetPlatformConfiguration().Kubernetes.Deployment
@@ -594,10 +596,6 @@
 			if err := enrichDeploymentSpec(&deployment.Spec, platformConfigDeployment.Spec); err != nil {
 				return nil, err
 			}
-=======
-		if function.Spec.ServiceAccount != "" {
-			deployment.Spec.Template.Spec.ServiceAccountName = function.Spec.ServiceAccount
->>>>>>> aa0d1993
 		}
 
 		return lc.kubeClientSet.AppsV1beta1().Deployments(function.Namespace).Update(deployment)
