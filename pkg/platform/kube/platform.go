/*
Copyright 2017 The Nuclio Authors.

Licensed under the Apache License, Version 2.0 (the "License");
you may not use this file except in compliance with the License.
You may obtain a copy of the License at

    http://www.apache.org/licenses/LICENSE-2.0

Unless required by applicable law or agreed to in writing, software
distributed under the License is distributed on an "AS IS" BASIS,
WITHOUT WARRANTIES OR CONDITIONS OF ANY KIND, either express or implied.
See the License for the specific language governing permissions and
limitations under the License.
*/

package kube

import (
	"bytes"
	"fmt"
	"io/ioutil"
	"net/url"
	"os"
	"strings"

	"github.com/nuclio/nuclio/pkg/containerimagebuilderpusher"
	"github.com/nuclio/nuclio/pkg/errors"
	"github.com/nuclio/nuclio/pkg/functionconfig"
	"github.com/nuclio/nuclio/pkg/platform"
	"github.com/nuclio/nuclio/pkg/platform/abstract"
	nuclioio "github.com/nuclio/nuclio/pkg/platform/kube/apis/nuclio.io/v1beta1"
	"github.com/nuclio/nuclio/pkg/platformconfig"

	"github.com/nuclio/logger"
	"github.com/nuclio/nuclio-sdk-go"
	"github.com/nuclio/zap"
	apierrors "k8s.io/apimachinery/pkg/api/errors"
	meta_v1 "k8s.io/apimachinery/pkg/apis/meta/v1"
)

type Platform struct {
	*abstract.Platform
	deployer       *deployer
	getter         *getter
	updater        *updater
	deleter        *deleter
	kubeconfigPath string
	consumer       *consumer
}

const Mib = 1048576

// NewPlatform instantiates a new kubernetes platform
func NewPlatform(parentLogger logger.Logger, kubeconfigPath string,
	containerBuilderConfiguration *containerimagebuilderpusher.ContainerBuilderConfiguration,
	platformConfiguration interface{}) (*Platform, error) {
	newPlatform := &Platform{}

	// create base
	newAbstractPlatform, err := abstract.NewPlatform(parentLogger, newPlatform, platformConfiguration)
	if err != nil {
		return nil, errors.Wrap(err, "Failed to create abstract platform")
	}

	// init platform
	newPlatform.Platform = newAbstractPlatform
	newPlatform.kubeconfigPath = kubeconfigPath

	// create consumer
	newPlatform.consumer, err = newConsumer(newPlatform.Logger, kubeconfigPath)
	if err != nil {
		return nil, errors.Wrap(err, "Failed to create consumer")
	}

	// create deployer
	newPlatform.deployer, err = newDeployer(newPlatform.Logger, newPlatform.consumer, newPlatform)
	if err != nil {
		return nil, errors.Wrap(err, "Failed to create deployer")
	}

	// create getter
	newPlatform.getter, err = newGetter(newPlatform.Logger, newPlatform)
	if err != nil {
		return nil, errors.Wrap(err, "Failed to create getter")
	}

	// create deleter
	newPlatform.deleter, err = newDeleter(newPlatform.Logger, newPlatform)
	if err != nil {
		return nil, errors.Wrap(err, "Failed to create deleter")
	}

	// create updater
	newPlatform.updater, err = newUpdater(newPlatform.Logger, newPlatform.consumer, newPlatform)
	if err != nil {
		return nil, errors.Wrap(err, "Failed to create updater")
	}

	// create container builder
	if containerBuilderConfiguration != nil && containerBuilderConfiguration.Kind == "kaniko" {
		newPlatform.ContainerBuilder, err = containerimagebuilderpusher.NewKaniko(newPlatform.Logger,
			newPlatform.consumer.kubeClientSet, containerBuilderConfiguration)
		if err != nil {
			return nil, errors.Wrap(err, "Failed to create kaniko builder")
		}
	} else {

		// Default container image builder
		newPlatform.ContainerBuilder, err = containerimagebuilderpusher.NewDocker(newPlatform.Logger)
		if err != nil {
			return nil, errors.Wrap(err, "Failed to create docker builder")
		}
	}

	return newPlatform, nil
}

// Deploy will deploy a processor image to the platform (optionally building it, if source is provided)
func (p *Platform) CreateFunction(createFunctionOptions *platform.CreateFunctionOptions) (*platform.CreateFunctionResult, error) {
	var existingFunctionInstance *nuclioio.NuclioFunction
	var existingFunctionConfig *functionconfig.ConfigWithStatus

	// wrap logger
	logStream, err := abstract.NewLogStream("deployer", nucliozap.InfoLevel, createFunctionOptions.Logger)
	if err != nil {
		return nil, errors.Wrap(err, "Failed to create log stream")
	}

	// save the log stream for the name
	p.DeployLogStreams[createFunctionOptions.FunctionConfig.Meta.GetUniqueID()] = logStream

	// replace logger
	createFunctionOptions.Logger = logStream.GetLogger()

	if err := p.ValidateCreateFunctionOptions(createFunctionOptions); err != nil {
		return nil, errors.Wrap(err, "Create function options validation failed")
	}

	reportCreationError := func(creationError error, briefErrorMessage string) error {
		errorStack := bytes.Buffer{}
		errors.PrintErrorStack(&errorStack, creationError, 20)

		// cut messages that are too big
		if errorStack.Len() >= 4*Mib {
			errorStack.Truncate(4 * Mib)
		}

		// if no brief error message was passed, set it to be the last error
		if briefErrorMessage == "" {
			lastError := bytes.Buffer{}
			errors.PrintErrorStack(&lastError, creationError, 1)
			briefErrorMessage = lastError.String()
		}

		createFunctionOptions.Logger.WarnWith("Create function failed, setting function status",
			"errorStack", errorStack.String())

		defaultHTTPPort := 0
		if existingFunctionInstance != nil {
			defaultHTTPPort = existingFunctionInstance.Status.HTTPPort
		}

		// post logs and error
		return p.UpdateFunction(&platform.UpdateFunctionOptions{
			FunctionMeta: &createFunctionOptions.FunctionConfig.Meta,
			FunctionStatus: &functionconfig.Status{
				HTTPPort: defaultHTTPPort,
				State:    functionconfig.FunctionStateError,
				Message:  briefErrorMessage,
			},
		})
	}

	// it's possible to pass a function without specifying any meta in the request, in that case skip getting existing function
	if createFunctionOptions.FunctionConfig.Meta.Namespace != "" && createFunctionOptions.FunctionConfig.Meta.Name != "" {
		existingFunctionConfig, err = p.getFunctionConfig(createFunctionOptions.FunctionConfig.Meta.Namespace,
			createFunctionOptions.FunctionConfig.Meta.Name)
		if err != nil {
			return nil, errors.Wrap(err, "Failed to get existing function config")
		}
	}

	// the builder will may update configuration, so we have to create the function in the platform only after
	// the builder does that
	onAfterConfigUpdated := func(updatedFunctionConfig *functionconfig.Config) error {
		var err error

		existingFunctionInstance, err = p.getFunction(updatedFunctionConfig.Meta.Namespace, updatedFunctionConfig.Meta.Name)
		if err != nil {
			return errors.Wrap(err, "Failed to get function")
		}

		// create or update the function if existing. FunctionInstance is nil, the function will be created
		// with the configuration and status. if it exists, it will be updated with the configuration and status.
		// the goal here is for the function to exist prior to building so that it is gettable
		existingFunctionInstance, err = p.deployer.createOrUpdateFunction(existingFunctionInstance,
			createFunctionOptions,
			&functionconfig.Status{
				State: functionconfig.FunctionStateBuilding,
			})

		if err != nil {
			return errors.Wrap(err, "Failed to create/update function before build")
		}

		// indicate that the creation state has been updated
		if createFunctionOptions.CreationStateUpdated != nil {
			createFunctionOptions.CreationStateUpdated <- true
		}

		return nil
	}

	onAfterBuild := func(buildResult *platform.CreateFunctionBuildResult, buildErr error) (*platform.CreateFunctionResult, error) {
		if buildErr != nil {

			// try to report the error
			reportCreationError(buildErr, "") // nolint: errcheck

			return nil, buildErr
		}

<<<<<<< HEAD
		p.setScaleToZeroSpec(&createFunctionOptions.FunctionConfig.Spec)

		createFunctionResult, deployErr := p.deployer.deploy(existingFunctionInstance, createFunctionOptions)
=======
		createFunctionResult, briefErrorMessage, deployErr := p.deployer.deploy(existingFunctionInstance, createFunctionOptions)
>>>>>>> bdada4a0
		if deployErr != nil {

			// try to report the error
			reportCreationError(deployErr, briefErrorMessage) // nolint: errcheck

			return nil, deployErr
		}

		return createFunctionResult, nil
	}

	// do the deploy in the abstract base class
	return p.HandleDeployFunction(existingFunctionConfig, createFunctionOptions, onAfterConfigUpdated, onAfterBuild)
}

// GetFunctions will return deployed functions
func (p *Platform) GetFunctions(getFunctionsOptions *platform.GetFunctionsOptions) ([]platform.Function, error) {
	functions, err := p.getter.get(p.consumer, getFunctionsOptions)
	if err != nil {
		return nil, errors.Wrap(err, "Failed to get functions")
	}

	// iterate over functions and enrich with deploy logs
	for _, function := range functions {

		// enrich with build logs
		if deployLogStream, exists := p.DeployLogStreams[function.GetConfig().Meta.GetUniqueID()]; exists {
			deployLogStream.ReadLogs(nil, &function.GetStatus().Logs)
		}
	}

	return functions, nil
}

// UpdateFunction will update a previously deployed function
func (p *Platform) UpdateFunction(updateFunctionOptions *platform.UpdateFunctionOptions) error {
	return p.updater.update(updateFunctionOptions)
}

// DeleteFunction will delete a previously deployed function
func (p *Platform) DeleteFunction(deleteFunctionOptions *platform.DeleteFunctionOptions) error {
	return p.deleter.delete(p.consumer, deleteFunctionOptions)
}

func IsInCluster() bool {
	return len(os.Getenv("KUBERNETES_SERVICE_HOST")) != 0 && len(os.Getenv("KUBERNETES_SERVICE_PORT")) != 0
}

// GetName returns the platform name
func (p *Platform) GetName() string {
	return "kube"
}

// GetNodes returns a slice of nodes currently in the cluster
func (p *Platform) GetNodes() ([]platform.Node, error) {
	var platformNodes []platform.Node

	kubeNodes, err := p.consumer.kubeClientSet.CoreV1().Nodes().List(meta_v1.ListOptions{})
	if err != nil {
		return nil, errors.Wrap(err, "Failed to get nodes")
	}

	// iterate over nodes and convert to platform nodes
	for _, kubeNode := range kubeNodes.Items {
		platformNodes = append(platformNodes, &node{
			Node: kubeNode,
		})
	}

	return platformNodes, nil
}

// CreateProject will probably create a new project
func (p *Platform) CreateProject(createProjectOptions *platform.CreateProjectOptions) error {
	newProject := nuclioio.NuclioProject{}
	p.platformProjectToProject(&createProjectOptions.ProjectConfig, &newProject)

	_, err := p.consumer.nuclioClientSet.NuclioV1beta1().
		NuclioProjects(createProjectOptions.ProjectConfig.Meta.Namespace).
		Create(&newProject)

	if err != nil {
		return errors.Wrap(err, "Failed to create project")
	}

	return nil
}

// UpdateProject will update a previously existing project
func (p *Platform) UpdateProject(updateProjectOptions *platform.UpdateProjectOptions) error {
	project, err := p.consumer.nuclioClientSet.NuclioV1beta1().
		NuclioProjects(updateProjectOptions.ProjectConfig.Meta.Namespace).
		Get(updateProjectOptions.ProjectConfig.Meta.Name, meta_v1.GetOptions{})
	if err != nil {
		return errors.Wrap(err, "Failed to get projects")
	}

	updatedProject := nuclioio.NuclioProject{}
	p.platformProjectToProject(&updateProjectOptions.ProjectConfig, &updatedProject)

	if &updatedProject.Spec != nil {
		project.Spec = updatedProject.Spec
	}

	_, err = p.consumer.nuclioClientSet.NuclioV1beta1().
		NuclioProjects(updateProjectOptions.ProjectConfig.Meta.Namespace).
		Update(project)

	if err != nil {
		return errors.Wrap(err, "Failed to update project")
	}

	return nil
}

// DeleteProject will delete a previously existing project
func (p *Platform) DeleteProject(deleteProjectOptions *platform.DeleteProjectOptions) error {
	if err := p.Platform.ValidateDeleteProjectOptions(deleteProjectOptions); err != nil {
		return errors.Wrap(err, "Delete project options validation failed")
	}

	if err := p.consumer.nuclioClientSet.NuclioV1beta1().
		NuclioProjects(deleteProjectOptions.Meta.Namespace).
		Delete(deleteProjectOptions.Meta.Name, &meta_v1.DeleteOptions{}); err != nil {
		return errors.Wrapf(err,
			"Failed to delete project %s from namespace %s",
			deleteProjectOptions.Meta.Name,
			deleteProjectOptions.Meta.Namespace)
	}

	return nil
}

// GetProjects will list existing projects
func (p *Platform) GetProjects(getProjectsOptions *platform.GetProjectsOptions) ([]platform.Project, error) {
	var platformProjects []platform.Project
	var projects []nuclioio.NuclioProject

	// if identifier specified, we need to get a single NuclioProject
	if getProjectsOptions.Meta.Name != "" {

		// get specific NuclioProject CR
		Project, err := p.consumer.nuclioClientSet.NuclioV1beta1().
			NuclioProjects(getProjectsOptions.Meta.Namespace).
			Get(getProjectsOptions.Meta.Name, meta_v1.GetOptions{})

		if err != nil {

			// if we didn't find the NuclioProject, return an empty slice
			if apierrors.IsNotFound(err) {
				return platformProjects, nil
			}

			return nil, errors.Wrap(err, "Failed to get project")
		}

		projects = append(projects, *Project)

	} else {

		projectInstanceList, err := p.consumer.nuclioClientSet.NuclioV1beta1().
			NuclioProjects(getProjectsOptions.Meta.Namespace).
			List(meta_v1.ListOptions{LabelSelector: ""})

		if err != nil {
			return nil, errors.Wrap(err, "Failed to list projects")
		}

		// convert []NuclioProject to []*NuclioProject
		projects = projectInstanceList.Items
	}

	// convert []nuclioio.NuclioProject -> NuclioProject
	for projectInstanceIndex := 0; projectInstanceIndex < len(projects); projectInstanceIndex++ {
		projectInstance := projects[projectInstanceIndex]

		newProject, err := platform.NewAbstractProject(p.Logger,
			p,
			platform.ProjectConfig{
				Meta: platform.ProjectMeta{
					Name:        projectInstance.Name,
					Namespace:   projectInstance.Namespace,
					Labels:      projectInstance.Labels,
					Annotations: projectInstance.Annotations,
				},
				Spec: projectInstance.Spec,
			})

		if err != nil {
			return nil, err
		}

		platformProjects = append(platformProjects, newProject)
	}

	// render it
	return platformProjects, nil
}

// CreateFunctionEvent will create a new function event that can later be used as a template from
// which to invoke functions
func (p *Platform) CreateFunctionEvent(createFunctionEventOptions *platform.CreateFunctionEventOptions) error {
	newFunctionEvent := nuclioio.NuclioFunctionEvent{}
	p.platformFunctionEventToFunctionEvent(&createFunctionEventOptions.FunctionEventConfig, &newFunctionEvent)

	_, err := p.consumer.nuclioClientSet.NuclioV1beta1().
		NuclioFunctionEvents(createFunctionEventOptions.FunctionEventConfig.Meta.Namespace).
		Create(&newFunctionEvent)

	if err != nil {
		return errors.Wrap(err, "Failed to create function event")
	}

	return nil
}

// UpdateFunctionEvent will update a previously existing function event
func (p *Platform) UpdateFunctionEvent(updateFunctionEventOptions *platform.UpdateFunctionEventOptions) error {
	updatedFunctionEvent := nuclioio.NuclioFunctionEvent{}
	p.platformFunctionEventToFunctionEvent(&updateFunctionEventOptions.FunctionEventConfig, &updatedFunctionEvent)

	functionEvent, err := p.consumer.nuclioClientSet.NuclioV1beta1().
		NuclioFunctionEvents(updateFunctionEventOptions.FunctionEventConfig.Meta.Namespace).
		Get(updateFunctionEventOptions.FunctionEventConfig.Meta.Name, meta_v1.GetOptions{})

	if err != nil {
		return errors.Wrap(err, "Failed to get function event")
	}

	// update it with spec if passed
	if &updateFunctionEventOptions.FunctionEventConfig.Spec != nil {
		functionEvent.Spec = updatedFunctionEvent.Spec
	}

	_, err = p.consumer.nuclioClientSet.NuclioV1beta1().
		NuclioFunctionEvents(updateFunctionEventOptions.FunctionEventConfig.Meta.Namespace).
		Update(functionEvent)

	if err != nil {
		return errors.Wrap(err, "Failed to update function event")
	}

	return nil
}

// DeleteFunctionEvent will delete a previously existing function event
func (p *Platform) DeleteFunctionEvent(deleteFunctionEventOptions *platform.DeleteFunctionEventOptions) error {
	err := p.consumer.nuclioClientSet.NuclioV1beta1().
		NuclioFunctionEvents(deleteFunctionEventOptions.Meta.Namespace).
		Delete(deleteFunctionEventOptions.Meta.Name, &meta_v1.DeleteOptions{})

	if err != nil {
		return errors.Wrapf(err,
			"Failed to delete function event %s from namespace %s",
			deleteFunctionEventOptions.Meta.Name,
			deleteFunctionEventOptions.Meta.Namespace)
	}

	return nil
}

// GetFunctionEvents will list existing function events
func (p *Platform) GetFunctionEvents(getFunctionEventsOptions *platform.GetFunctionEventsOptions) ([]platform.FunctionEvent, error) {
	var platformFunctionEvents []platform.FunctionEvent
	var functionEvents []nuclioio.NuclioFunctionEvent

	// if identifier specified, we need to get a single function event
	if getFunctionEventsOptions.Meta.Name != "" {

		// get specific function event CR
		functionEvent, err := p.consumer.nuclioClientSet.NuclioV1beta1().
			NuclioFunctionEvents(getFunctionEventsOptions.Meta.Namespace).
			Get(getFunctionEventsOptions.Meta.Name, meta_v1.GetOptions{})

		if err != nil {

			// if we didn't find the function event, return an empty slice
			if apierrors.IsNotFound(err) {
				return platformFunctionEvents, nil
			}

			return nil, errors.Wrap(err, "Failed to get function event")
		}

		functionEvents = append(functionEvents, *functionEvent)

	} else {
		var labelSelector string
		functionName := getFunctionEventsOptions.Meta.Labels["nuclio.io/function-name"]

		// if function name specified, supply it
		if functionName != "" {
			labelSelector = fmt.Sprintf("nuclio.io/function-name=%s", functionName)
		}

		functionEventInstanceList, err := p.consumer.nuclioClientSet.NuclioV1beta1().
			NuclioFunctionEvents(getFunctionEventsOptions.Meta.Namespace).
			List(meta_v1.ListOptions{LabelSelector: labelSelector})

		if err != nil {
			return nil, errors.Wrap(err, "Failed to list function events")
		}

		// convert []NuclioFunctionEvent to []*NuclioFunctionEvent
		functionEvents = functionEventInstanceList.Items
	}

	// convert []nuclioio.NuclioFunctionEvent -> NuclioFunctionEvent
	for functionEventInstanceIndex := 0; functionEventInstanceIndex < len(functionEvents); functionEventInstanceIndex++ {
		functionEventInstance := functionEvents[functionEventInstanceIndex]

		newFunctionEvent, err := platform.NewAbstractFunctionEvent(p.Logger,
			p,
			platform.FunctionEventConfig{
				Meta: platform.FunctionEventMeta{
					Name:        functionEventInstance.Name,
					Namespace:   functionEventInstance.Namespace,
					Labels:      functionEventInstance.Labels,
					Annotations: functionEventInstance.Annotations,
				},
				Spec: functionEventInstance.Spec,
			})

		if err != nil {
			return nil, err
		}

		platformFunctionEvents = append(platformFunctionEvents, newFunctionEvent)
	}

	// render it
	return platformFunctionEvents, nil
}

// GetExternalIPAddresses returns the external IP addresses invocations will use, if "via" is set to "external-ip".
// These addresses are either set through SetExternalIPAddresses or automatically discovered
func (p *Platform) GetExternalIPAddresses() ([]string, error) {

	// check if parent has addresses
	externalIPAddress, err := p.Platform.GetExternalIPAddresses()
	if err != nil {
		return nil, errors.Wrap(err, "Failed to get external IP addresses from parent")
	}

	// if the parent has something, use that
	if len(externalIPAddress) != 0 {
		return externalIPAddress, nil
	}

	nodes, err := p.GetNodes()
	if err != nil {
		return nil, errors.Wrap(err, "Failed to get nodes")
	}

	// try to get an external IP address from one of the nodes. if that doesn't work,
	// try to get an internal IP
	for _, addressType := range []platform.AddressType{
		platform.AddressTypeExternalIP,
		platform.AddressTypeInternalIP} {

		for _, node := range nodes {
			for _, address := range node.GetAddresses() {
				if address.Type == addressType {
					externalIPAddress = append(externalIPAddress, address.Address)
				}
			}
		}

		// if we found addresses of a given type, return them
		if len(externalIPAddress) != 0 {
			return externalIPAddress, nil
		}
	}

	// try to take from kube host as configured
	kubeURL, err := url.Parse(p.consumer.kubeHost)
	if err != nil {
		return nil, errors.Wrap(err, "Failed to parse kube host")
	}

	if kubeURL.Host != "" {
		return []string{
			strings.Split(kubeURL.Host, ":")[0],
		}, nil
	}

	return nil, errors.New("No external addresses found")
}

// ResolveDefaultNamespace returns the proper default resource namespace, given the current default namespace
func (p *Platform) ResolveDefaultNamespace(defaultNamespace string) string {
	if defaultNamespace == "@nuclio.selfNamespace" {

		// get namespace from within the pod. if found, return that
		if namespacePod, err := ioutil.ReadFile("/var/run/secrets/kubernetes.io/serviceaccount/namespace"); err == nil {
			return string(namespacePod)
		}
	}

	if defaultNamespace == "" {
		return "default"
	}

	return defaultNamespace
}

// GetNamespaces returns all the namespaces in the platform
func (p *Platform) GetNamespaces() ([]string, error) {
	namespaces, err := p.consumer.kubeClientSet.CoreV1().Namespaces().List(meta_v1.ListOptions{})
	if err != nil {
		if apierrors.IsForbidden(err) {
			return nil, nuclio.WrapErrForbidden(err)
		}
		return nil, errors.Wrap(err, "Failed to list namespaces")
	}

	var namespaceNames []string

	for _, namespace := range namespaces.Items {
		namespaceNames = append(namespaceNames, namespace.Name)
	}

	return namespaceNames, nil
}

func (p *Platform) GetDefaultInvokeIPAddresses() ([]string, error) {
	return []string{}, nil
}

func (p *Platform) setScaleToZeroSpec(functionSpec *functionconfig.Spec) error {
	if functionSpec.ScaleToZero != nil {
		return nil
	}

	platformConfiguration, ok := p.Config.(*platformconfig.Config)
	if !ok {
		return errors.New("Not a platform configuration instance")
	}

	functionSpec.ScaleToZero = &functionconfig.ScaleToZeroSpec{
		ScaleResources: platformConfiguration.ScaleToZero.ScaleResources,
	}

	return nil
}

func (p *Platform) getFunction(namespace, name string) (*nuclioio.NuclioFunction, error) {
	p.Logger.DebugWith("Getting function",
		"namespace", namespace,
		"name", name)

	// get specific function CR
	function, err := p.consumer.nuclioClientSet.NuclioV1beta1().NuclioFunctions(namespace).Get(name, meta_v1.GetOptions{})
	if err != nil {

		// if we didn't find the function, return nothing
		if apierrors.IsNotFound(err) {
			return nil, nil
		}

		return nil, errors.Wrap(err, "Failed to get function")
	}

	p.Logger.DebugWith("Completed getting function",
		"function", function)

	return function, nil
}

func (p *Platform) getFunctionConfig(namespace, name string) (*functionconfig.ConfigWithStatus, error) {
	if functionInstance, err := p.getFunction(namespace, name); err != nil {
		return nil, errors.Wrap(err, "Failed to get function")
	} else if functionInstance != nil {

		// found function instance, return as function config
		functionConfig := &functionconfig.ConfigWithStatus{
			Config: functionconfig.Config{Spec: functionInstance.Spec},
			Status: functionInstance.Status,
		}
		return functionConfig, nil
	} else {
		return nil, nil
	}
}

func (p *Platform) platformProjectToProject(platformProject *platform.ProjectConfig, project *nuclioio.NuclioProject) {
	project.Name = platformProject.Meta.Name
	project.Namespace = platformProject.Meta.Namespace
	project.Labels = platformProject.Meta.Labels
	project.Annotations = platformProject.Meta.Annotations
	project.Spec = platformProject.Spec
}

func (p *Platform) platformFunctionEventToFunctionEvent(platformFunctionEvent *platform.FunctionEventConfig, functionEvent *nuclioio.NuclioFunctionEvent) {
	functionEvent.Name = platformFunctionEvent.Meta.Name
	functionEvent.Namespace = platformFunctionEvent.Meta.Namespace
	functionEvent.Labels = platformFunctionEvent.Meta.Labels
	functionEvent.Annotations = platformFunctionEvent.Meta.Annotations
	functionEvent.Spec = platformFunctionEvent.Spec // deep copy instead?
}<|MERGE_RESOLUTION|>--- conflicted
+++ resolved
@@ -221,13 +221,9 @@
 			return nil, buildErr
 		}
 
-<<<<<<< HEAD
 		p.setScaleToZeroSpec(&createFunctionOptions.FunctionConfig.Spec)
 
-		createFunctionResult, deployErr := p.deployer.deploy(existingFunctionInstance, createFunctionOptions)
-=======
 		createFunctionResult, briefErrorMessage, deployErr := p.deployer.deploy(existingFunctionInstance, createFunctionOptions)
->>>>>>> bdada4a0
 		if deployErr != nil {
 
 			// try to report the error
