/*
Copyright 2017 The Nuclio Authors.

Licensed under the Apache License, Version 2.0 (the "License");
you may not use this file except in compliance with the License.
You may obtain a copy of the License at

    http://www.apache.org/licenses/LICENSE-2.0

Unless required by applicable law or agreed to in writing, software
distributed under the License is distributed on an "AS IS" BASIS,
WITHOUT WARRANTIES OR CONDITIONS OF ANY KIND, either express or implied.
See the License for the specific language governing permissions and
limitations under the License.
*/

package kube

import (
	"bytes"
	"context"
	"fmt"
	"io"
	"io/ioutil"
	"net/url"
	"os"
	"strings"

	"github.com/nuclio/nuclio/pkg/common"
	"github.com/nuclio/nuclio/pkg/containerimagebuilderpusher"
	"github.com/nuclio/nuclio/pkg/errgroup"
	"github.com/nuclio/nuclio/pkg/functionconfig"
	"github.com/nuclio/nuclio/pkg/opa"
	"github.com/nuclio/nuclio/pkg/platform"
	"github.com/nuclio/nuclio/pkg/platform/abstract"
	"github.com/nuclio/nuclio/pkg/platform/abstract/project"
	externalproject "github.com/nuclio/nuclio/pkg/platform/abstract/project/external"
	nuclioio "github.com/nuclio/nuclio/pkg/platform/kube/apis/nuclio.io/v1beta1"
	"github.com/nuclio/nuclio/pkg/platform/kube/client"
	"github.com/nuclio/nuclio/pkg/platform/kube/ingress"
	internalproject "github.com/nuclio/nuclio/pkg/platform/kube/project"
	"github.com/nuclio/nuclio/pkg/platformconfig"

	"github.com/nuclio/errors"
	"github.com/nuclio/logger"
	"github.com/nuclio/nuclio-sdk-go"
	"github.com/nuclio/zap"
	"k8s.io/api/core/v1"
	apierrors "k8s.io/apimachinery/pkg/api/errors"
	metav1 "k8s.io/apimachinery/pkg/apis/meta/v1"
)

type Platform struct {
	*abstract.Platform
	deployer       *client.Deployer
	getter         *client.Getter
	updater        *client.Updater
	deleter        *client.Deleter
	kubeconfigPath string
	consumer       *client.Consumer
	projectsClient project.Client
}

const Mib = 1048576

func NewProjectsClient(platform *Platform, platformConfiguration *platformconfig.Config) (project.Client, error) {

	// create kube projects client
	kubeProjectsClient, err := internalproject.NewClient(platform.Logger, platform, platform.consumer)
	if err != nil {
		return nil, errors.Wrap(err, "Failed to create internal projects client (kube)")
	}

	if platformConfiguration.ProjectsLeader != nil {

		// wrap external client around kube projects client as internal client
		return externalproject.NewClient(platform.Logger, kubeProjectsClient, platformConfiguration)
	}

	return kubeProjectsClient, nil
}

// NewPlatform instantiates a new kubernetes platform
func NewPlatform(parentLogger logger.Logger,
	platformConfiguration *platformconfig.Config,
	defaultNamespace string) (*Platform, error) {
	newPlatform := &Platform{}

	// create base
	newAbstractPlatform, err := abstract.NewPlatform(parentLogger, newPlatform, platformConfiguration, defaultNamespace)
	if err != nil {
		return nil, errors.Wrap(err, "Failed to create an abstract platform")
	}

	// init platform
	newPlatform.Platform = newAbstractPlatform
	newPlatform.kubeconfigPath = common.GetKubeconfigPath(platformConfiguration.Kube.KubeConfigPath)

	// create consumer
	newPlatform.consumer, err = client.NewConsumer(newPlatform.Logger, newPlatform.kubeconfigPath)
	if err != nil {
		return nil, errors.Wrap(err, "Failed to create a consumer")
	}

	// create deployer
	newPlatform.deployer, err = client.NewDeployer(newPlatform.Logger, newPlatform.consumer, newPlatform)
	if err != nil {
		return nil, errors.Wrap(err, "Failed to create a deployer")
	}

	// create getter
	newPlatform.getter, err = client.NewGetter(newPlatform.Logger, newPlatform)
	if err != nil {
		return nil, errors.Wrap(err, "Failed to create a getter")
	}

	// create deleter
	newPlatform.deleter, err = client.NewDeleter(newPlatform.Logger, newPlatform)
	if err != nil {
		return nil, errors.Wrap(err, "Failed to create a deleter")
	}

	// create updater
	newPlatform.updater, err = client.NewUpdater(newPlatform.Logger, newPlatform.consumer, newPlatform)
	if err != nil {
		return nil, errors.Wrap(err, "Failed to create an updater")
	}

	// create projects client
	newPlatform.projectsClient, err = NewProjectsClient(newPlatform, platformConfiguration)
	if err != nil {
		return nil, errors.Wrap(err, "Failed to create projects client")
	}

	// create container builder
	if platformConfiguration.ContainerBuilderConfiguration.Kind == "kaniko" {
		newPlatform.ContainerBuilder, err = containerimagebuilderpusher.NewKaniko(newPlatform.Logger,
			newPlatform.consumer.KubeClientSet, platformConfiguration.ContainerBuilderConfiguration)
		if err != nil {
			return nil, errors.Wrap(err, "Failed to create a kaniko builder")
		}
	} else {

		// Default container image builder
		newPlatform.ContainerBuilder, err = containerimagebuilderpusher.NewDocker(newPlatform.Logger,
			platformConfiguration.ContainerBuilderConfiguration)
		if err != nil {
			return nil, errors.Wrap(err, "Failed to create a Docker builder")
		}
	}

	return newPlatform, nil
}

func (p *Platform) Initialize() error {
	if err := p.projectsClient.Initialize(); err != nil {
		return errors.Wrap(err, "Failed to initialize projects client")
	}

	// ensure default project existence only when projects aren't managed by external leader
	if p.Config.ProjectsLeader == nil {
		if err := p.EnsureDefaultProjectExistence(); err != nil {
			return errors.Wrap(err, "Failed to ensure default project existence")
		}
	}

	return nil
}

// Deploy will deploy a processor image to the platform (optionally building it, if source is provided)
func (p *Platform) CreateFunction(createFunctionOptions *platform.CreateFunctionOptions) (
	*platform.CreateFunctionResult, error) {

	var existingFunctionInstance *nuclioio.NuclioFunction
	var existingFunctionConfig *functionconfig.ConfigWithStatus

	// wrap logger
	logStream, err := abstract.NewLogStream("deployer", nucliozap.InfoLevel, createFunctionOptions.Logger)
	if err != nil {
		return nil, errors.Wrap(err, "Failed to create a log stream")
	}

	// save the log stream for the name
	p.DeployLogStreams.Store(createFunctionOptions.FunctionConfig.Meta.GetUniqueID(), logStream)

	// replace logger
	createFunctionOptions.Logger = logStream.GetLogger()

	if err := p.enrichAndValidateFunctionConfig(&createFunctionOptions.FunctionConfig); err != nil {
		return nil, errors.Wrap(err, "Failed to enrich and validate a function configuration")
	}

	// Check OPA permissions
	if _, err := p.QueryOPAFunctionPermissions(createFunctionOptions.FunctionConfig.Meta.Labels["nuclio.io/project-name"],
		createFunctionOptions.FunctionConfig.Meta.Name,
		opa.ActionCreate,
		createFunctionOptions.PermissionOptions.MemberIds,
		true); err != nil {
		return nil, errors.Wrap(err, "Failed authorizing OPA permissions for resource")
	}

	// it's possible to pass a function without specifying any meta in the request, in that case skip getting existing function
	// with appropriate namespace and name
	// e.g. ./nuctl deploy --path /path/to/function-with-function.yaml (function.yaml specifying the name and namespace)
	// TODO: We should enrich the createFunctionOptions.FunctionConfig meta & spec before reaching here
	// And delete this check
	if createFunctionOptions.FunctionConfig.Meta.Namespace != "" &&
		createFunctionOptions.FunctionConfig.Meta.Name != "" {
		existingFunctionInstance, existingFunctionConfig, err =
			p.getFunctionInstanceAndConfig(createFunctionOptions.FunctionConfig.Meta.Namespace,
				createFunctionOptions.FunctionConfig.Meta.Name,
				true)
		if err != nil {
			return nil, errors.Wrap(err, "Failed to get an existing function configuration")
		}
	}

	// if function exists, perform some validation with new function create options
	if err := p.ValidateCreateFunctionOptionsAgainstExistingFunctionConfig(existingFunctionConfig,
		createFunctionOptions); err != nil {
		return nil, errors.Wrap(err, "Failed to validate a function configuration against an existing configuration")
	}

	// called when function creation failed, update function status with failure
	reportCreationError := func(creationError error, briefErrorsMessage string, clearCallStack bool) error {
		errorStack := bytes.Buffer{}
		errors.PrintErrorStack(&errorStack, creationError, 20)

		// cut messages that are too big
		if errorStack.Len() >= 4*Mib {
			errorStack.Truncate(4 * Mib)
		}

		// when no brief error message was passed - infer it from the creation error
		if briefErrorsMessage == "" {
			rootCause := errors.RootCause(creationError)

			// when clearCallStack is requested and there's a root cause - set it to be the specific root cause
			if clearCallStack && rootCause != nil {
				briefErrorsMessage = rootCause.Error()

				// otherwise, set it to be the whole error stack
			} else {
				briefErrorsMessage = errorStack.String()
			}
		}

		if clearCallStack {
			briefErrorsMessage = p.clearCallStack(briefErrorsMessage)
		}

		// low severity to not over log in the warning
		createFunctionOptions.Logger.DebugWith("Function creation failed, brief error message extracted",
			"briefErrorsMessage", briefErrorsMessage)

		createFunctionOptions.Logger.WarnWith("Function creation failed, updating function status",
			"errorStack", errorStack.String())

		functionStatus := &functionconfig.Status{
			State:   functionconfig.FunctionStateError,
			Message: briefErrorsMessage,
		}
		if existingFunctionInstance != nil {

			// preserve invocation metadata for when function become healthy again
			functionStatus.HTTPPort = existingFunctionInstance.Status.HTTPPort
			functionStatus.ExternalInvocationURLs = existingFunctionInstance.Status.ExternalInvocationURLs
			functionStatus.InternalInvocationURLs = existingFunctionInstance.Status.InternalInvocationURLs

			// if function deployment ended up with unhealthy, due to unstable Kubernetes env that lead
			// to failing on waiting for function readiness.
			// it is desired to preserve the function unhealthiness state set by the controller, to allow
			// function recovery later on, when Kubernetes become stable
			// alternatively, set function in error state to indicate deployment has failed
			if existingFunctionInstance.Status.State == functionconfig.FunctionStateUnhealthy {
				functionStatus.State = functionconfig.FunctionStateUnhealthy
			}
		}

		// create or update the function. The possible creation needs to happen here, since on cases of
		// early build failures we might get here before the function CR was created. After this point
		// it is guaranteed to be created and updated with the reported error state
		_, err := p.deployer.CreateOrUpdateFunction(existingFunctionInstance,
			createFunctionOptions,
			functionStatus,
		)
		return err
	}

	// the builder may update the configuration, so we have to create the function in the platform only after
	// the builder does that
	onAfterConfigUpdated := func() error {
		var err error

		// enrich and validate again because it may not be valid after config was updated by external code entry type
		if err := p.enrichAndValidateFunctionConfig(&createFunctionOptions.FunctionConfig); err != nil {
			return errors.Wrap(err, "Failed to enrich and validate an updated function configuration")
		}

		existingFunctionInstance, err = p.getFunction(createFunctionOptions.FunctionConfig.Meta.Namespace,
			createFunctionOptions.FunctionConfig.Meta.Name)
		if err != nil {
			return errors.Wrap(err, "Failed to get a function")
		}

		// if the function already exists then it either doesn't have the FunctionAnnotationSkipDeploy annotation, or it
		// was imported and has the annotation, but on this recreate it shouldn't. So the annotation should be removed.
		if existingFunctionInstance != nil {
			createFunctionOptions.FunctionConfig.Meta.RemoveSkipDeployAnnotation()
		}

		// create or update the function if it exists. If functionInstance is nil, the function will be created
		// with the configuration and status. if it exists, it will be updated with the configuration and status.
		// the goal here is for the function to exist prior to building so that it is gettable
		existingFunctionInstance, err = p.deployer.CreateOrUpdateFunction(existingFunctionInstance,
			createFunctionOptions,
			&functionconfig.Status{
				State: functionconfig.FunctionStateBuilding,
			})
		if err != nil {
			return errors.Wrap(err, "Failed to create or update a function before build")
		}

		// indicate that the creation state has been updated
		if createFunctionOptions.CreationStateUpdated != nil {
			createFunctionOptions.CreationStateUpdated <- true
		}

		return nil
	}

	// called after function was built
	onAfterBuild := func(buildResult *platform.CreateFunctionBuildResult,
		buildErr error) (*platform.CreateFunctionResult, error) {

		skipDeploy := functionconfig.ShouldSkipDeploy(createFunctionOptions.FunctionConfig.Meta.Annotations)

		// after a function build (or skip-build) if the annotation FunctionAnnotationSkipBuild exists, it should be removed
		// so next time, the build will happen. (skip-deploy will be removed on next update so the controller can use the
		// annotation as well).
		createFunctionOptions.FunctionConfig.Meta.RemoveSkipBuildAnnotation()

		if buildErr != nil {

			// try to report the error
			reportingErr := reportCreationError(buildErr, "", false)
			if reportingErr != nil {
				p.Logger.ErrorWith("Failed to report a creation error",
					"reportingErr", reportingErr,
					"buildErr", buildErr)
				return nil, reportingErr
			}
			return nil, buildErr
		}

		if err := p.setScaleToZeroSpec(&createFunctionOptions.FunctionConfig.Spec); err != nil {
			return nil, errors.Wrap(err, "Failed to set the scale-to-zero spec")
		}

		if skipDeploy {
			p.Logger.Info("Skipping function deployment",
				"functionName", createFunctionOptions.FunctionConfig.Meta.Name,
				"functionNamespace", createFunctionOptions.FunctionConfig.Meta.Namespace)

			if _, err := p.deployer.CreateOrUpdateFunction(existingFunctionInstance,
				createFunctionOptions,
				&functionconfig.Status{
					State: functionconfig.FunctionStateImported,
				}); err != nil {
				return nil, errors.Wrap(err, "Failed to create/update imported function")
			}

			return &platform.CreateFunctionResult{
				CreateFunctionBuildResult: platform.CreateFunctionBuildResult{
					Image:                 createFunctionOptions.FunctionConfig.Spec.Image,
					UpdatedFunctionConfig: createFunctionOptions.FunctionConfig,
				},
			}, nil
		}

		createFunctionResult, updatedFunctionInstance, briefErrorsMessage, deployErr := p.deployer.Deploy(existingFunctionInstance,
			createFunctionOptions)

		// update the function instance (after the deployment)
		if updatedFunctionInstance != nil {
			existingFunctionInstance = updatedFunctionInstance
		}

		if deployErr != nil {

			// try to report the error
			reportingErr := reportCreationError(deployErr, briefErrorsMessage, true)
			if reportingErr != nil {
				p.Logger.ErrorWith("Failed to report a deployment error",
					"reportingErr", reportingErr,
					"buildErr", buildErr)
				return nil, reportingErr
			}

			return nil, deployErr
		}

		return createFunctionResult, nil
	}

	// do the deploy in the abstract base class
	return p.HandleDeployFunction(existingFunctionConfig, createFunctionOptions, onAfterConfigUpdated, onAfterBuild)
}

func (p Platform) EnrichFunctionConfig(functionConfig *functionconfig.Config) error {
	if err := p.Platform.EnrichFunctionConfig(functionConfig); err != nil {
		return err
	}

	p.enrichHTTPTriggersWithServiceType(functionConfig)

	return nil
}

// GetFunctions will return deployed functions
func (p *Platform) GetFunctions(getFunctionsOptions *platform.GetFunctionsOptions) ([]platform.Function, error) {
	functions, err := p.getter.Get(p.consumer, getFunctionsOptions)
	if err != nil {
		return nil, errors.Wrap(err, "Failed to get functions")
	}

	functions, err = p.Platform.FilterFunctionsByPermissions(&getFunctionsOptions.PermissionOptions, functions)
	if err != nil {
		return nil, errors.Wrap(err, "Failed to filter functions by permissions")
	}

	p.EnrichFunctionsWithDeployLogStream(functions)

	if getFunctionsOptions.EnrichWithAPIGateways {
		if err = p.enrichFunctionsWithAPIGateways(functions, getFunctionsOptions.Namespace); err != nil {

			// relevant when upgrading nuclio from a version that didn't have api-gateways to one that has
			if !strings.Contains(errors.RootCause(err).Error(),
				"the server could not find the requested resource (get nuclioapigateways.nuclio.io)") {

				return nil, errors.Wrap(err, "Failed to enrich functions with API gateways")
			}

			p.Logger.DebugWith("Api-gateway crd isn't installed; skipping function api gateways enrichment",
				"err", err)
		}
	}

	return functions, nil
}

// UpdateFunction will update a previously deployed function
func (p *Platform) UpdateFunction(updateFunctionOptions *platform.UpdateFunctionOptions) error {
	return p.updater.Update(updateFunctionOptions)
}

// DeleteFunction will delete a previously deployed function
func (p *Platform) DeleteFunction(deleteFunctionOptions *platform.DeleteFunctionOptions) error {
	p.Logger.DebugWith("Deleting function",
		"functionConfig", deleteFunctionOptions.FunctionConfig)

	// pre delete validation
	if err := p.ValidateDeleteFunctionOptions(deleteFunctionOptions); err != nil {
		return errors.Wrap(err, "Failed to validate function-deletion options")
	}

	// user must clean api gateway before deleting the function
	if err := p.validateFunctionHasNoAPIGateways(deleteFunctionOptions); err != nil {
		return errors.Wrap(err, "Failed to validate that the function has no API gateways")
	}

	return p.deleter.Delete(p.consumer, deleteFunctionOptions)
}

func (p *Platform) GetFunctionReplicaLogsStream(ctx context.Context,
	options *platform.GetFunctionReplicaLogsStreamOptions) (io.ReadCloser, error) {
	return p.consumer.KubeClientSet.
		CoreV1().
		Pods(options.Namespace).
		GetLogs(options.Name, &v1.PodLogOptions{
			Container:    client.FunctionContainerName,
			SinceSeconds: options.SinceSeconds,
			TailLines:    options.TailLines,
			Follow:       options.Follow,
		}).
		Context(ctx).
		Stream()
}

func (p *Platform) GetFunctionReplicaNames(ctx context.Context,
	functionConfig *functionconfig.Config) ([]string, error) {

	pods, err := p.consumer.KubeClientSet.
		CoreV1().
		Pods(functionConfig.Meta.Namespace).
		List(metav1.ListOptions{
			LabelSelector: common.CompileListFunctionPodsLabelSelector(functionConfig.Meta.Name),
		})
	if err != nil {
		return nil, errors.Wrap(err, "Failed to get function pods")
	}
	var names []string
	for _, pod := range pods.Items {
		names = append(names, pod.GetName())
	}
	return names, nil
}

func IsInCluster() bool {
	return len(os.Getenv("KUBERNETES_SERVICE_HOST")) != 0 && len(os.Getenv("KUBERNETES_SERVICE_PORT")) != 0
}

// GetName returns the platform name
func (p *Platform) GetName() string {
	return "kube"
}

// GetNodes returns a slice of nodes currently in the cluster
func (p *Platform) GetNodes() ([]platform.Node, error) {
	var platformNodes []platform.Node

	kubeNodes, err := p.consumer.KubeClientSet.CoreV1().Nodes().List(metav1.ListOptions{})
	if err != nil {
		return nil, errors.Wrap(err, "Failed to get nodes")
	}

	// iterate over nodes and convert to platform nodes
	for _, kubeNode := range kubeNodes.Items {
		platformNodes = append(platformNodes, &node{
			Node: kubeNode,
		})
	}

	return platformNodes, nil
}

// CreateProject creates a new project
func (p *Platform) CreateProject(createProjectOptions *platform.CreateProjectOptions) error {

	// enrich
	if err := p.EnrichCreateProjectConfig(createProjectOptions); err != nil {
		return errors.Wrap(err, "Failed to enrich a project configuration")
	}

	// validate
	if err := p.ValidateProjectConfig(createProjectOptions.ProjectConfig); err != nil {
		return errors.Wrap(err, "Failed to validate a project configuration")
	}

	// Check OPA permissions
	if _, err := p.QueryOPAProjectPermissions(createProjectOptions.ProjectConfig.Meta.Name,
		opa.ActionCreate,
		createProjectOptions.PermissionOptions.MemberIds,
		true); err != nil {
		return errors.Wrap(err, "Failed authorizing OPA permissions for resource")
	}

	// create
	p.Logger.DebugWith("Creating project", "projectName", createProjectOptions.ProjectConfig.Meta.Name)
	if _, err := p.projectsClient.Create(createProjectOptions); err != nil {
		return errors.Wrap(err, "Failed to create project")
	}

	return nil
}

// UpdateProject updates an existing project
func (p *Platform) UpdateProject(updateProjectOptions *platform.UpdateProjectOptions) error {
	if err := p.ValidateProjectConfig(&updateProjectOptions.ProjectConfig); err != nil {
		return nuclio.WrapErrBadRequest(err)
	}

	// Check OPA permissions
	if _, err := p.QueryOPAProjectPermissions(updateProjectOptions.ProjectConfig.Meta.Name,
		opa.ActionUpdate,
		updateProjectOptions.PermissionOptions.MemberIds,
		true); err != nil {
		return errors.Wrap(err, "Failed authorizing OPA permissions for resource")
	}

	if _, err := p.projectsClient.Update(updateProjectOptions); err != nil {
		return errors.Wrap(err, "Failed to update project")
	}

	return nil
}

// DeleteProject will delete a previously existing project
func (p *Platform) DeleteProject(deleteProjectOptions *platform.DeleteProjectOptions) error {
	if err := p.Platform.ValidateDeleteProjectOptions(deleteProjectOptions); err != nil {
		return errors.Wrap(err, "Failed to validate delete project options")
	}

	// Check OPA permissions
	if _, err := p.QueryOPAProjectPermissions(deleteProjectOptions.Meta.Name,
		opa.ActionDelete,
		deleteProjectOptions.PermissionOptions.MemberIds,
		true); err != nil {
		return errors.Wrap(err, "Failed authorizing OPA permissions for resource")
	}

	p.Logger.DebugWith("Deleting project", "projectMeta", deleteProjectOptions.Meta)
	if err := p.projectsClient.Delete(deleteProjectOptions); err != nil {
		return errors.Wrap(err, "Failed to delete project")
	}

	if deleteProjectOptions.WaitForResourcesDeletionCompletion {
		return p.Platform.WaitForProjectResourcesDeletion(&deleteProjectOptions.Meta,
			deleteProjectOptions.WaitForResourcesDeletionCompletionDuration)
	}

	return nil
}

// GetProjects will list existing projects
func (p *Platform) GetProjects(getProjectsOptions *platform.GetProjectsOptions) ([]platform.Project, error) {
	projects, err := p.projectsClient.Get(getProjectsOptions)
	if err != nil {
		return nil, errors.Wrap(err, "Failed getting projects")
	}

	return p.Platform.FilterProjectsByPermissions(&getProjectsOptions.PermissionOptions, projects)
}

// CreateAPIGateway creates and deploys a new api gateway
func (p *Platform) CreateAPIGateway(createAPIGatewayOptions *platform.CreateAPIGatewayOptions) error {
	newAPIGateway := nuclioio.NuclioAPIGateway{}

	// enrich
	p.EnrichAPIGatewayConfig(createAPIGatewayOptions.APIGatewayConfig)

	// validate
	if err := p.ValidateAPIGatewayConfig(createAPIGatewayOptions.APIGatewayConfig); err != nil {
		return errors.Wrap(err, "Failed to validate and enrich an API-gateway name")
	}

	p.platformAPIGatewayToAPIGateway(createAPIGatewayOptions.APIGatewayConfig, &newAPIGateway)

	// set api gateway state to "waitingForProvisioning", so the controller will know to create/update this resource
	newAPIGateway.Status.State = platform.APIGatewayStateWaitingForProvisioning

	// create
	_, err := p.consumer.NuclioClientSet.NuclioV1beta1().
		NuclioAPIGateways(newAPIGateway.Namespace).
		Create(&newAPIGateway)
	if err != nil {
		return errors.Wrap(err, "Failed to create an API gateway")
	}

	return nil
}

// UpdateAPIGateway will update a previously existing api gateway
func (p *Platform) UpdateAPIGateway(updateAPIGatewayOptions *platform.UpdateAPIGatewayOptions) error {
	apiGateway, err := p.consumer.NuclioClientSet.NuclioV1beta1().
		NuclioAPIGateways(updateAPIGatewayOptions.APIGatewayConfig.Meta.Namespace).
		Get(updateAPIGatewayOptions.APIGatewayConfig.Meta.Name, metav1.GetOptions{})
	if err != nil {
		return errors.Wrap(err, "Failed to get api gateway to update")
	}

	// enrich
	p.EnrichAPIGatewayConfig(updateAPIGatewayOptions.APIGatewayConfig)

	// validate
	if err := p.ValidateAPIGatewayConfig(updateAPIGatewayOptions.APIGatewayConfig); err != nil {
		return errors.Wrap(err, "Failed to validate and enrich an API-gateway name")
	}

	apiGateway.Annotations = updateAPIGatewayOptions.APIGatewayConfig.Meta.Annotations
	apiGateway.Labels = updateAPIGatewayOptions.APIGatewayConfig.Meta.Labels
	apiGateway.Spec = updateAPIGatewayOptions.APIGatewayConfig.Spec

	// set api gateway state to "waitingForProvisioning", so the controller will know to create/update this resource
	apiGateway.Status.State = platform.APIGatewayStateWaitingForProvisioning

	// update
	if _, err = p.consumer.NuclioClientSet.NuclioV1beta1().
		NuclioAPIGateways(updateAPIGatewayOptions.APIGatewayConfig.Meta.Namespace).
		Update(apiGateway); err != nil {
		return errors.Wrap(err, "Failed to update an API gateway")
	}

	return nil
}

// DeleteAPIGateway will delete a previously existing api gateway
func (p *Platform) DeleteAPIGateway(deleteAPIGatewayOptions *platform.DeleteAPIGatewayOptions) error {

	// validate
	if err := p.validateAPIGatewayMeta(&deleteAPIGatewayOptions.Meta); err != nil {
		return errors.Wrap(err, "Failed to validate an API gateway's metadata")
	}

	p.Logger.DebugWith("Deleting api gateway", "name", deleteAPIGatewayOptions.Meta.Name)

	// delete
	if err := p.consumer.NuclioClientSet.NuclioV1beta1().
		NuclioAPIGateways(deleteAPIGatewayOptions.Meta.Namespace).
		Delete(deleteAPIGatewayOptions.Meta.Name, &metav1.DeleteOptions{}); err != nil {

		return errors.Wrapf(err,
			"Failed to delete API gateway %s from namespace %s",
			deleteAPIGatewayOptions.Meta.Name,
			deleteAPIGatewayOptions.Meta.Namespace)
	}

	return nil
}

// GetAPIGateways will list existing api gateways
func (p *Platform) GetAPIGateways(getAPIGatewaysOptions *platform.GetAPIGatewaysOptions) ([]platform.APIGateway, error) {
	var platformAPIGateways []platform.APIGateway
	var apiGateways []nuclioio.NuclioAPIGateway

	// if identifier specified, we need to get a single NuclioAPIGateway
	if getAPIGatewaysOptions.Name != "" {

		// get specific NuclioAPIGateway CR
		apiGateway, err := p.consumer.NuclioClientSet.NuclioV1beta1().
			NuclioAPIGateways(getAPIGatewaysOptions.Namespace).
			Get(getAPIGatewaysOptions.Name, metav1.GetOptions{})
		if err != nil {

			// if we didn't find the NuclioAPIGateway, return an empty slice
			if apierrors.IsNotFound(err) {
				return platformAPIGateways, nil
			}

			return nil, errors.Wrap(err, "Failed to get an API gateway")
		}

		apiGateways = append(apiGateways, *apiGateway)

	} else {

		apiGatewayInstanceList, err := p.consumer.NuclioClientSet.NuclioV1beta1().
			NuclioAPIGateways(getAPIGatewaysOptions.Namespace).
			List(metav1.ListOptions{LabelSelector: getAPIGatewaysOptions.Labels})
		if err != nil {
			return nil, errors.Wrap(err, "Failed to list API gateways")
		}

		apiGateways = apiGatewayInstanceList.Items
	}

	// convert []nuclioio.NuclioAPIGateway -> NuclioAPIGateway
	for apiGatewayInstanceIndex := 0; apiGatewayInstanceIndex < len(apiGateways); apiGatewayInstanceIndex++ {
		apiGatewayInstance := apiGateways[apiGatewayInstanceIndex]

		newAPIGateway, err := platform.NewAbstractAPIGateway(p.Logger,
			p,
			platform.APIGatewayConfig{
				Meta: platform.APIGatewayMeta{
					Name:              apiGatewayInstance.Name,
					Namespace:         apiGatewayInstance.Namespace,
					Labels:            apiGatewayInstance.Labels,
					Annotations:       apiGatewayInstance.Annotations,
					CreationTimestamp: &apiGatewayInstance.CreationTimestamp,
				},
				Spec:   apiGatewayInstance.Spec,
				Status: apiGatewayInstance.Status,
			})
		if err != nil {
			return nil, err
		}

		platformAPIGateways = append(platformAPIGateways, newAPIGateway)
	}

	// render it
	return platformAPIGateways, nil
}

// CreateFunctionEvent will create a new function event that can later be used as a template from
// which to invoke functions
func (p *Platform) CreateFunctionEvent(createFunctionEventOptions *platform.CreateFunctionEventOptions) error {
	newFunctionEvent := nuclioio.NuclioFunctionEvent{}
	p.platformFunctionEventToFunctionEvent(&createFunctionEventOptions.FunctionEventConfig, &newFunctionEvent)

<<<<<<< HEAD
	if err := p.Platform.EnrichFunctionEvent(&createFunctionEventOptions.FunctionEventConfig); err != nil {
		return errors.Wrap(err, "Failed to enrich function event")
	}

	_, err := p.consumer.NuclioClientSet.NuclioV1beta1().
		NuclioFunctionEvents(createFunctionEventOptions.FunctionEventConfig.Meta.Namespace).
		Create(&newFunctionEvent)
=======
	functionName, functionNameFound := newFunctionEvent.Labels["nuclio.io/function-name"]
	projectName, projectNameFound := newFunctionEvent.Labels["nuclio.io/project-name"]
	if projectNameFound && functionNameFound {

		// Check OPA permissions
		if _, err := p.QueryOPAFunctionEventPermissions(projectName,
			functionName,
			newFunctionEvent.Name,
			opa.ActionCreate,
			createFunctionEventOptions.PermissionOptions.MemberIds,
			true); err != nil {
			return errors.Wrap(err, "Failed authorizing OPA permissions for resource")
		}
	}
>>>>>>> 12001206

	if _, err := p.consumer.NuclioClientSet.NuclioV1beta1().
		NuclioFunctionEvents(createFunctionEventOptions.FunctionEventConfig.Meta.Namespace).
		Create(&newFunctionEvent); err != nil {
		return errors.Wrap(err, "Failed to create a function event")
	}
	return nil
}

// UpdateFunctionEvent will update a previously existing function event
func (p *Platform) UpdateFunctionEvent(updateFunctionEventOptions *platform.UpdateFunctionEventOptions) error {
	updatedFunctionEvent := nuclioio.NuclioFunctionEvent{}
	p.platformFunctionEventToFunctionEvent(&updateFunctionEventOptions.FunctionEventConfig, &updatedFunctionEvent)

	functionEvent, err := p.consumer.NuclioClientSet.NuclioV1beta1().
		NuclioFunctionEvents(updateFunctionEventOptions.FunctionEventConfig.Meta.Namespace).
		Get(updateFunctionEventOptions.FunctionEventConfig.Meta.Name, metav1.GetOptions{})
	if err != nil {
		return errors.Wrap(err, "Failed to get a function event")
	}

<<<<<<< HEAD
	if err := p.Platform.EnrichFunctionEvent(&updateFunctionEventOptions.FunctionEventConfig); err != nil {
		return errors.Wrap(err, "Failed to enrich function event")
=======
	functionName, functionNameFound := functionEvent.Labels["nuclio.io/function-name"]
	projectName, projectNameFound := functionEvent.Labels["nuclio.io/project-name"]
	if projectNameFound && functionNameFound {

		// Check OPA permissions
		if _, err := p.QueryOPAFunctionEventPermissions(projectName,
			functionName,
			functionEvent.Name,
			opa.ActionUpdate,
			updateFunctionEventOptions.PermissionOptions.MemberIds,
			true); err != nil {
			return errors.Wrap(err, "Failed authorizing OPA permissions for resource")
		}
>>>>>>> 12001206
	}

	functionEvent.Spec = updatedFunctionEvent.Spec
	functionEvent.Annotations = updatedFunctionEvent.Annotations
	functionEvent.Labels = updatedFunctionEvent.Labels

	_, err = p.consumer.NuclioClientSet.NuclioV1beta1().
		NuclioFunctionEvents(updateFunctionEventOptions.FunctionEventConfig.Meta.Namespace).
		Update(functionEvent)

	if err != nil {
		return errors.Wrap(err, "Failed to update a function event")
	}

	return nil
}

// DeleteFunctionEvent will delete a previously existing function event
func (p *Platform) DeleteFunctionEvent(deleteFunctionEventOptions *platform.DeleteFunctionEventOptions) error {
	functionEventToDelete, err := p.consumer.NuclioClientSet.NuclioV1beta1().
		NuclioFunctionEvents(deleteFunctionEventOptions.Meta.Namespace).
		Get(deleteFunctionEventOptions.Meta.Name, metav1.GetOptions{})
	if err != nil {
		return errors.Wrap(err, "Failed to get a function event")
	}

	functionName, functionNameFound := functionEventToDelete.Labels["nuclio.io/function-name"]
	projectName, projectNameFound := functionEventToDelete.Labels["nuclio.io/project-name"]
	if projectNameFound && functionNameFound {

		// Check OPA permissions
		if _, err := p.QueryOPAFunctionEventPermissions(projectName,
			functionName,
			functionEventToDelete.Name,
			opa.ActionDelete,
			deleteFunctionEventOptions.PermissionOptions.MemberIds,
			true); err != nil {
			return errors.Wrap(err, "Failed authorizing OPA permissions for resource")
		}
	}

	if err := p.consumer.NuclioClientSet.NuclioV1beta1().
		NuclioFunctionEvents(deleteFunctionEventOptions.Meta.Namespace).
		Delete(deleteFunctionEventOptions.Meta.Name, &metav1.DeleteOptions{}); err != nil {
		return errors.Wrapf(err,
			"Failed to delete function event %s from namespace %s",
			deleteFunctionEventOptions.Meta.Name,
			deleteFunctionEventOptions.Meta.Namespace)
	}

	return nil
}

// GetFunctionEvents will list existing function events
func (p *Platform) GetFunctionEvents(getFunctionEventsOptions *platform.GetFunctionEventsOptions) ([]platform.FunctionEvent, error) {
	var platformFunctionEvents []platform.FunctionEvent
	var functionEvents []nuclioio.NuclioFunctionEvent

	// if identifier specified, we need to get a single function event
	if getFunctionEventsOptions.Meta.Name != "" {

		// get specific function event CR
		functionEvent, err := p.consumer.NuclioClientSet.NuclioV1beta1().
			NuclioFunctionEvents(getFunctionEventsOptions.Meta.Namespace).
			Get(getFunctionEventsOptions.Meta.Name, metav1.GetOptions{})

		if err != nil {

			// if we didn't find the function event, return an empty slice
			if apierrors.IsNotFound(err) {
				return platformFunctionEvents, nil
			}

			return nil, errors.Wrap(err, "Failed to get a function event")
		}

		functionEvents = append(functionEvents, *functionEvent)

	} else {
		var labelSelector string
		functionName := getFunctionEventsOptions.Meta.Labels["nuclio.io/function-name"]

		// if function name specified, supply it
		if functionName != "" {
			labelSelector = fmt.Sprintf("nuclio.io/function-name=%s", functionName)
		} else if len(getFunctionEventsOptions.FunctionNames) > 0 {
			encodedFunctionNames := strings.Join(getFunctionEventsOptions.FunctionNames, ",")
			labelSelector = fmt.Sprintf("nuclio.io/function-name in (%s)", encodedFunctionNames)
		}

		functionEventInstanceList, err := p.consumer.NuclioClientSet.NuclioV1beta1().
			NuclioFunctionEvents(getFunctionEventsOptions.Meta.Namespace).
			List(metav1.ListOptions{LabelSelector: labelSelector})

		if err != nil {
			return nil, errors.Wrap(err, "Failed to list function events")
		}

		// convert []NuclioFunctionEvent to []*NuclioFunctionEvent
		functionEvents = functionEventInstanceList.Items
	}

	// convert []nuclioio.NuclioFunctionEvent -> []platform.FunctionEvent
	for functionEventInstanceIndex := 0; functionEventInstanceIndex < len(functionEvents); functionEventInstanceIndex++ {
		functionEventInstance := functionEvents[functionEventInstanceIndex]
		newFunctionEvent, err := platform.NewAbstractFunctionEvent(p.Logger,
			p,
			platform.FunctionEventConfig{
				Meta: platform.FunctionEventMeta{
					Name:        functionEventInstance.Name,
					Namespace:   functionEventInstance.Namespace,
					Labels:      functionEventInstance.Labels,
					Annotations: functionEventInstance.Annotations,
				},
				Spec: functionEventInstance.Spec,
			})
		if err != nil {
			return nil, err
		}
		platformFunctionEvents = append(platformFunctionEvents, newFunctionEvent)
	}

	return p.Platform.FilterFunctionEventsByPermissions(&getFunctionEventsOptions.PermissionOptions,
		platformFunctionEvents)
}

// GetExternalIPAddresses returns the external IP addresses invocations will use, if "via" is set to "external-ip".
// These addresses are either set through SetExternalIPAddresses or automatically discovered
func (p *Platform) GetExternalIPAddresses() ([]string, error) {

	// check if parent has addresses
	externalIPAddress, err := p.Platform.GetExternalIPAddresses()
	if err != nil {
		return nil, errors.Wrap(err, "Failed to get external IP addresses from parent")
	}

	// if the parent has something, use that
	if len(externalIPAddress) != 0 {
		return externalIPAddress, nil
	}

	nodes, err := p.GetNodes()
	if err != nil {
		return nil, errors.Wrap(err, "Failed to get nodes")
	}

	// try to get an external IP address from one of the nodes. if that doesn't work,
	// try to get an internal IP
	for _, addressType := range []platform.AddressType{
		platform.AddressTypeExternalIP,
		platform.AddressTypeInternalIP} {

		for _, node := range nodes {
			for _, address := range node.GetAddresses() {
				if address.Type == addressType {
					externalIPAddress = append(externalIPAddress, address.Address)
				}
			}
		}

		// if we found addresses of a given type, return them
		if len(externalIPAddress) != 0 {
			return externalIPAddress, nil
		}
	}

	// try to take from kube host as configured
	kubeURL, err := url.Parse(p.consumer.KubeHost)
	if err != nil {
		return nil, errors.Wrap(err, "Failed to parse kube host")
	}

	if kubeURL.Host != "" {
		return []string{
			strings.Split(kubeURL.Host, ":")[0],
		}, nil
	}

	return nil, errors.New("No external addresses found")
}

// ResolveDefaultNamespace returns the proper default resource namespace, given the current default namespace
func (p *Platform) ResolveDefaultNamespace(defaultNamespace string) string {
	if defaultNamespace == "" {
		defaultNamespace = p.DefaultNamespace
	}

	if defaultNamespace == "@nuclio.selfNamespace" {

		// get namespace from within the pod. if found, return that
		if namespacePod, err := ioutil.ReadFile("/var/run/secrets/kubernetes.io/serviceaccount/namespace"); err == nil {
			return string(namespacePod)
		}
	}

	if defaultNamespace == "" {

		return "default"
	}

	return defaultNamespace
}

// GetNamespaces returns all the namespaces in the platform
func (p *Platform) GetNamespaces() ([]string, error) {
	if p.Config.ManagedNamespaces != nil {
		return p.Config.ManagedNamespaces, nil
	}

	namespaces, err := p.consumer.KubeClientSet.CoreV1().Namespaces().List(metav1.ListOptions{})
	if err != nil {
		if apierrors.IsForbidden(err) {
			return nil, nuclio.WrapErrForbidden(err)
		}
		return nil, errors.Wrap(err, "Failed to list namespaces")
	}

	var namespaceNames []string

	for _, namespace := range namespaces.Items {
		namespaceNames = append(namespaceNames, namespace.Name)
	}

	return namespaceNames, nil
}

func (p *Platform) GetDefaultInvokeIPAddresses() ([]string, error) {
	return []string{}, nil
}

func (p *Platform) GetScaleToZeroConfiguration() *platformconfig.ScaleToZero {
	return &p.Config.ScaleToZero
}

func (p *Platform) GetAllowedAuthenticationModes() []string {
	allowedAuthenticationModes := []string{string(ingress.AuthenticationModeNone), string(ingress.AuthenticationModeBasicAuth)}
	if len(p.Config.IngressConfig.AllowedAuthenticationModes) > 0 {
		allowedAuthenticationModes = p.Config.IngressConfig.AllowedAuthenticationModes
	}
	return allowedAuthenticationModes
}

func (p *Platform) SaveFunctionDeployLogs(functionName, namespace string) error {
	functions, err := p.GetFunctions(&platform.GetFunctionsOptions{
		Name:      functionName,
		Namespace: namespace,
	})
	if err != nil || len(functions) == 0 {
		return errors.Wrap(err, "Failed to get existing functions")
	}

	// enrich with build logs
	p.EnrichFunctionsWithDeployLogStream(functions)

	function := functions[0]

	return p.updater.Update(&platform.UpdateFunctionOptions{
		FunctionMeta:   &function.GetConfig().Meta,
		FunctionStatus: function.GetStatus(),
	})
}

func (p *Platform) generateFunctionToAPIGatewaysMapping(namespace string) (map[string][]string, error) {
	functionToAPIGateways := map[string][]string{}

	// get all api gateways in the namespace
	apiGateways, err := p.consumer.NuclioClientSet.NuclioV1beta1().
		NuclioAPIGateways(namespace).
		List(metav1.ListOptions{})
	if err != nil {
		return nil, errors.Wrap(err, "Failed to list API gateways")
	}

	// iterate over all api gateways
	for _, apiGateway := range apiGateways.Items {

		// iterate over all upstreams(functions) of the api gateway
		for _, upstream := range apiGateway.Spec.Upstreams {

			// append the current api gateway to the function's api gateways list
			functionToAPIGateways[upstream.Nucliofunction.Name] =
				append(functionToAPIGateways[upstream.Nucliofunction.Name], apiGateway.Name)
		}
	}

	return functionToAPIGateways, nil
}

func (p *Platform) enrichFunctionsWithAPIGateways(functions []platform.Function, namespace string) error {
	var err error
	var functionToAPIGateways map[string][]string

	// no functions to enrich
	if len(functions) == 0 {
		return nil
	}

	// generate function to api gateways mapping
	if functionToAPIGateways, err = p.generateFunctionToAPIGatewaysMapping(namespace); err != nil {
		return errors.Wrap(err, "Failed to get a function to API-gateways mapping")
	}

	// set the api gateways list for every function according to the mapping above
	for _, function := range functions {
		function.GetStatus().APIGateways = functionToAPIGateways[function.GetConfig().Meta.Name]
	}

	return nil
}

func (p *Platform) clearCallStack(message string) string {
	if message == "" {
		return ""
	}

	splitMessage := strings.Split(message, "\nCall stack:\n")
	return splitMessage[0]
}

func (p *Platform) setScaleToZeroSpec(functionSpec *functionconfig.Spec) error {

	// If function already has scale to zero spec, don't override it
	if functionSpec.ScaleToZero != nil {
		return nil
	}

	if p.Config.ScaleToZero.Mode == platformconfig.EnabledScaleToZeroMode {
		functionSpec.ScaleToZero = &functionconfig.ScaleToZeroSpec{
			ScaleResources: p.Config.ScaleToZero.ScaleResources,
		}
	}

	return nil
}

func (p *Platform) getFunction(namespace, name string) (*nuclioio.NuclioFunction, error) {
	p.Logger.DebugWith("Getting function",
		"namespace", namespace,
		"name", name)

	// get specific function CR
	function, err := p.consumer.NuclioClientSet.NuclioV1beta1().
		NuclioFunctions(namespace).
		Get(name, metav1.GetOptions{})
	if err != nil {

		// if we didn't find the function, return nothing
		if apierrors.IsNotFound(err) {
			return nil, nil
		}

		return nil, errors.Wrap(err, "Failed to get a function")
	}

	p.Logger.DebugWith("Completed getting function",
		"name", name,
		"namespace", namespace,
		"function", function)

	return function, nil
}

func (p *Platform) getFunctionInstanceAndConfig(namespace string,
	name string, enrichWithAPIGateway bool) (*nuclioio.NuclioFunction, *functionconfig.ConfigWithStatus, error) {
	functionInstance, err := p.getFunction(namespace, name)
	if err != nil {
		return nil, nil, errors.Wrap(err, "Failed to get a function")
	}

	// found function instance, return as function config
	if functionInstance != nil {
		initializedFunctionInstance, err := client.NewFunction(p.Logger, p, functionInstance, p.consumer)
		if err != nil {
			return nil, nil, errors.Wrap(err, "Failed to create a new function instance")
		}
		if enrichWithAPIGateway {
			if err := p.enrichFunctionsWithAPIGateways([]platform.Function{initializedFunctionInstance},
				namespace); err != nil {
				return nil, nil, errors.Wrap(err, "Failed to enrich function with api gateway")
			}
			functionInstance.Status.APIGateways = initializedFunctionInstance.GetConfigWithStatus().Status.APIGateways
		}
		return functionInstance, initializedFunctionInstance.GetConfigWithStatus(), nil
	}
	return nil, nil, nil
}

func (p *Platform) platformProjectToProject(platformProject *platform.ProjectConfig, project *nuclioio.NuclioProject) {
	project.Name = platformProject.Meta.Name
	project.Namespace = platformProject.Meta.Namespace
	project.Labels = platformProject.Meta.Labels
	project.Annotations = platformProject.Meta.Annotations
	project.Spec = platformProject.Spec
}

func (p *Platform) platformAPIGatewayToAPIGateway(platformAPIGateway *platform.APIGatewayConfig, apiGateway *nuclioio.NuclioAPIGateway) {
	apiGateway.Name = platformAPIGateway.Meta.Name
	apiGateway.Namespace = platformAPIGateway.Meta.Namespace
	apiGateway.Labels = platformAPIGateway.Meta.Labels
	apiGateway.Annotations = platformAPIGateway.Meta.Annotations
	apiGateway.Spec = platformAPIGateway.Spec
	apiGateway.Status = platformAPIGateway.Status
}

func (p *Platform) platformFunctionEventToFunctionEvent(platformFunctionEvent *platform.FunctionEventConfig, functionEvent *nuclioio.NuclioFunctionEvent) {
	functionEvent.Name = platformFunctionEvent.Meta.Name
	functionEvent.Namespace = platformFunctionEvent.Meta.Namespace
	functionEvent.Labels = platformFunctionEvent.Meta.Labels
	functionEvent.Annotations = platformFunctionEvent.Meta.Annotations
	functionEvent.Spec = platformFunctionEvent.Spec // deep copy instead?
}

func (p *Platform) EnrichAPIGatewayConfig(apiGatewayConfig *platform.APIGatewayConfig) {

	// meta
	if apiGatewayConfig.Meta.Name == "" {
		apiGatewayConfig.Meta.Name = apiGatewayConfig.Spec.Name
	}

	// spec
	if apiGatewayConfig.Spec.Name == "" {
		apiGatewayConfig.Spec.Name = apiGatewayConfig.Meta.Name
	}

	if apiGatewayConfig.Meta.Labels == nil {
		apiGatewayConfig.Meta.Labels = map[string]string{}
	}

	p.EnrichLabelsWithProjectName(apiGatewayConfig.Meta.Labels)
}

func (p *Platform) validateAPIGatewayMeta(platformAPIGatewayMeta *platform.APIGatewayMeta) error {
	if platformAPIGatewayMeta.Name == "" {
		return nuclio.NewErrBadRequest("Api gateway name must be provided in metadata")
	}

	if platformAPIGatewayMeta.Namespace == "" {
		return nuclio.NewErrBadRequest("Api gateway namespace must be provided in metadata")
	}

	return nil
}

func (p *Platform) ValidateAPIGatewayConfig(platformAPIGateway *platform.APIGatewayConfig) error {

	// general validations
	if platformAPIGateway.Spec.Name != platformAPIGateway.Meta.Name {
		return nuclio.NewErrBadRequest("Api gateway metadata.name must match api gateway spec.name")
	}
	if common.StringInSlice(platformAPIGateway.Spec.Name, p.ResolveReservedResourceNames()) {
		return nuclio.NewErrPreconditionFailed(fmt.Sprintf("Api gateway name '%s' is reserved and cannot be used",
			platformAPIGateway.Spec.Name))
	}

	// meta
	if err := p.validateAPIGatewayMeta(&platformAPIGateway.Meta); err != nil {
		return errors.Wrap(err, "Failed to validate API-gateway metadata")
	}

	// spec
	if err := ValidateAPIGatewaySpec(&platformAPIGateway.Spec); err != nil {
		return errors.Wrap(err, "Failed to validate the API-gateway spec")
	}

	if err := p.validateAPIGatewayIngresses(platformAPIGateway); err != nil {
		return err
	}

	return nil
}

func (p *Platform) ValidateFunctionConfig(functionConfig *functionconfig.Config) error {
	if err := p.Platform.ValidateFunctionConfig(functionConfig); err != nil {
		return err
	}

	return p.validateFunctionIngresses(functionConfig)
}

func (p *Platform) enrichAndValidateFunctionConfig(functionConfig *functionconfig.Config) error {
	if err := p.EnrichFunctionConfig(functionConfig); err != nil {
		return errors.Wrap(err, "Failed to enrich a function configuration")
	}

	if err := p.ValidateFunctionConfig(functionConfig); err != nil {
		return errors.Wrap(err, "Failed to validate a function configuration")
	}

	return nil
}

func (p *Platform) enrichHTTPTriggersWithServiceType(functionConfig *functionconfig.Config) {

	// for backwards compatibility
	serviceType := functionConfig.Spec.ServiceType
	if serviceType == "" {
		serviceType = p.Config.Kube.DefaultServiceType
	}

	for triggerName, trigger := range functionconfig.GetTriggersByKind(functionConfig.Spec.Triggers, "http") {
		functionConfig.Spec.Triggers[triggerName] = p.enrichTriggerWithServiceType(functionConfig,
			trigger,
			serviceType)
	}
}

func (p *Platform) validateFunctionHasNoAPIGateways(deleteFunctionOptions *platform.DeleteFunctionOptions) error {
	var functionToAPIGateways map[string][]string
	var err error

	// generate function to api gateways mapping
	if functionToAPIGateways, err = p.generateFunctionToAPIGatewaysMapping(deleteFunctionOptions.FunctionConfig.Meta.Namespace); err != nil {
		return errors.Wrap(err, "Failed to get a function to API-gateways mapping")
	}

	if len(functionToAPIGateways[deleteFunctionOptions.FunctionConfig.Meta.Name]) > 0 {
		return platform.ErrFunctionIsUsedByAPIGateways
	}

	return nil
}

func (p *Platform) enrichTriggerWithServiceType(functionConfig *functionconfig.Config,
	trigger functionconfig.Trigger,
	serviceType v1.ServiceType) functionconfig.Trigger {

	if trigger.Attributes == nil {
		trigger.Attributes = map[string]interface{}{}
	}

	if triggerServiceType, serviceTypeExists := trigger.Attributes["serviceType"]; !serviceTypeExists || triggerServiceType == "" {

		p.Logger.DebugWith("Enriching function HTTP trigger with service type",
			"functionName", functionConfig.Meta.Name,
			"triggerName", trigger.Name,
			"serviceType", serviceType)
		trigger.Attributes["serviceType"] = serviceType
	}

	return trigger
}

func (p *Platform) validateAPIGatewayIngresses(apiGatewayConfig *platform.APIGatewayConfig) error {
	if err := p.validateAPIGatewayFunctionsHaveNoIngresses(apiGatewayConfig); err != nil {
		return errors.Wrap(err, "Failed to validate: API-gateway functions have no ingresses")
	}

	// create a map to be used for ingress host and path-availability validation
	apiGatewayIngresses := map[string]functionconfig.Ingress{
		"agw-ingress": {
			Host:  apiGatewayConfig.Spec.Host,
			Paths: []string{apiGatewayConfig.Spec.Path},
		},
	}

	ingressName := IngressNameFromAPIGatewayName(apiGatewayConfig.Meta.Name, false)
	ingressNameWithCanary := IngressNameFromAPIGatewayName(apiGatewayConfig.Meta.Name, true)
	listIngressesOptions := metav1.ListOptions{

		// validate ingresses not created by this api gateway (whether it has canary deployment or not)
		FieldSelector: fmt.Sprintf("metadata.name!=%s,metadata.name!=%s", ingressName, ingressNameWithCanary),
	}

	if err := p.validateIngressHostAndPathAvailability(listIngressesOptions,
		apiGatewayConfig.Meta.Namespace,
		apiGatewayIngresses); err != nil {
		return errors.Wrap(err, "Failed to validate the API-gateway host and path availability")
	}

	return nil
}

func (p *Platform) validateFunctionIngresses(functionConfig *functionconfig.Config) error {
	if err := p.validateFunctionNoIngressAndAPIGateway(functionConfig); err != nil {
		return errors.Wrap(err, "Failed to validate: the function isn't exposed by an internal ingresses or an API gateway")
	}

	listIngressesOptions := metav1.ListOptions{

		// validate ingresses not created by this function
		FieldSelector: fmt.Sprintf("metadata.name!=%s", IngressNameFromFunctionName(functionConfig.Meta.Name)),
	}
	if err := p.validateIngressHostAndPathAvailability(listIngressesOptions,
		functionConfig.Meta.Namespace,
		functionconfig.GetIngressesFromTriggers(functionConfig.Spec.Triggers)); err != nil {
		return errors.Wrapf(err, "Failed to validate the function-ingress host and path availability")
	}

	return nil
}

func (p *Platform) validateIngressHostAndPathAvailability(listIngressesOptions metav1.ListOptions,
	namespace string,
	ingresses map[string]functionconfig.Ingress) error {

	// get all ingresses on the namespace
	existingIngresses, err := p.consumer.KubeClientSet.
		ExtensionsV1beta1().
		Ingresses(namespace).
		List(listIngressesOptions)
	if err != nil {
		return errors.Wrap(err, "Failed to list ingresses")
	}

	if len(existingIngresses.Items) == 0 {
		return nil
	}

	// iterate over all ingress instances to validate
	for _, ingressInstance := range ingresses {
		var ingressNormalizedPaths []string

		// normalize ingress instance paths
		for _, path := range ingressInstance.Paths {
			ingressNormalizedPaths = append(ingressNormalizedPaths, common.NormalizeURLPath(path))
		}

		// iterate over all existing ingresses to see if any of them matches host+path of the args ingresses
		for _, existingIngressInstance := range existingIngresses.Items {
			for _, existingIngressRule := range existingIngressInstance.Spec.Rules {
				if ingressInstance.Host == existingIngressRule.Host {

					// if rule HTTP struct is nil - return conflict error only if some path is empty
					if existingIngressRule.HTTP == nil {
						if common.StringInSlice("/", ingressNormalizedPaths) {
							return platform.ErrIngressHostPathInUse
						}

						// rule host HTTP struct is nil - continue to the next rule
						continue
					}

					// check if one of the paths matches on of our paths
					for _, existingIngressPath := range existingIngressRule.HTTP.Paths {
						normalizedPathInstance := common.NormalizeURLPath(existingIngressPath.Path)
						if common.StringInSlice(normalizedPathInstance, ingressNormalizedPaths) {
							return platform.ErrIngressHostPathInUse
						}
					}
				}
			}
		}
	}

	return nil
}

func (p *Platform) validateAPIGatewayFunctionsHaveNoIngresses(apiGatewayConfig *platform.APIGatewayConfig) error {

	// check ingresses on every upstream function
	errGroup, _ := errgroup.WithContext(context.TODO(), p.Logger)
	for _, upstream := range apiGatewayConfig.Spec.Upstreams {
		upstream := upstream
		errGroup.Go("GetFunctionIngresses", func() error {
			function, err := p.getFunction(apiGatewayConfig.Meta.Namespace, upstream.Nucliofunction.Name)
			if err != nil {
				return errors.New("Failed to get upstream function")
			}
			if function == nil {

				// if such function doesn't exist, just skip - because it doesn't have ingresses for sure
				return nil
			}
			ingresses := functionconfig.GetIngressesFromTriggers(function.Spec.Triggers)
			if len(ingresses) > 0 {
				return nuclio.NewErrPreconditionFailed(
					fmt.Sprintf("Api gateway upstream function: %s must not have an ingress",
						upstream.Nucliofunction.Name))
			}
			return nil
		})
	}

	return errGroup.Wait()
}

// validate that a function is not exposed inside http triggers, while it is also exposed by an api gateway
// this is done to prevent the nginx bug, where it is not working properly when the same service is exposed more than once
// (e.g. when a service is exposed by an ingress with host-1.com without canary ingress, and on another api gateway with host-2.com
// with canary ingress, when sending requests to host-1.com we may get directed to the canary ingress defined by the api gateway)
func (p *Platform) validateFunctionNoIngressAndAPIGateway(functionConfig *functionconfig.Config) error {
	ingresses := functionconfig.GetIngressesFromTriggers(functionConfig.Spec.Triggers)
	if len(ingresses) > 0 {

		// TODO: when we'll add upstream labels to api gateway, use get api gateways by label to replace this line
		functionToAPIGateways, err := p.generateFunctionToAPIGatewaysMapping(functionConfig.Meta.Namespace)
		if err != nil {
			return errors.Wrap(err, "Failed to get a function to API-gateways mapping")
		}
		if _, found := functionToAPIGateways[functionConfig.Meta.Name]; found {
			return nuclio.NewErrBadRequest("Function can't expose ingresses while it is being exposed by an API gateway")
		}
	}

	return nil
}<|MERGE_RESOLUTION|>--- conflicted
+++ resolved
@@ -778,30 +778,22 @@
 	newFunctionEvent := nuclioio.NuclioFunctionEvent{}
 	p.platformFunctionEventToFunctionEvent(&createFunctionEventOptions.FunctionEventConfig, &newFunctionEvent)
 
-<<<<<<< HEAD
 	if err := p.Platform.EnrichFunctionEvent(&createFunctionEventOptions.FunctionEventConfig); err != nil {
 		return errors.Wrap(err, "Failed to enrich function event")
 	}
 
-	_, err := p.consumer.NuclioClientSet.NuclioV1beta1().
-		NuclioFunctionEvents(createFunctionEventOptions.FunctionEventConfig.Meta.Namespace).
-		Create(&newFunctionEvent)
-=======
-	functionName, functionNameFound := newFunctionEvent.Labels["nuclio.io/function-name"]
-	projectName, projectNameFound := newFunctionEvent.Labels["nuclio.io/project-name"]
-	if projectNameFound && functionNameFound {
-
-		// Check OPA permissions
-		if _, err := p.QueryOPAFunctionEventPermissions(projectName,
-			functionName,
-			newFunctionEvent.Name,
-			opa.ActionCreate,
-			createFunctionEventOptions.PermissionOptions.MemberIds,
-			true); err != nil {
-			return errors.Wrap(err, "Failed authorizing OPA permissions for resource")
-		}
-	}
->>>>>>> 12001206
+	functionName := newFunctionEvent.Labels[common.NuclioResourceLabelKeyFunctionName]
+	projectName := newFunctionEvent.Labels[common.NuclioResourceLabelKeyProjectName]
+
+	// Check OPA permissions
+	if _, err := p.QueryOPAFunctionEventPermissions(projectName,
+		functionName,
+		newFunctionEvent.Name,
+		opa.ActionCreate,
+		createFunctionEventOptions.PermissionOptions.MemberIds,
+		true); err != nil {
+		return errors.Wrap(err, "Failed authorizing OPA permissions for resource")
+	}
 
 	if _, err := p.consumer.NuclioClientSet.NuclioV1beta1().
 		NuclioFunctionEvents(createFunctionEventOptions.FunctionEventConfig.Meta.Namespace).
@@ -823,35 +815,30 @@
 		return errors.Wrap(err, "Failed to get a function event")
 	}
 
-<<<<<<< HEAD
 	if err := p.Platform.EnrichFunctionEvent(&updateFunctionEventOptions.FunctionEventConfig); err != nil {
 		return errors.Wrap(err, "Failed to enrich function event")
-=======
-	functionName, functionNameFound := functionEvent.Labels["nuclio.io/function-name"]
-	projectName, projectNameFound := functionEvent.Labels["nuclio.io/project-name"]
-	if projectNameFound && functionNameFound {
-
-		// Check OPA permissions
-		if _, err := p.QueryOPAFunctionEventPermissions(projectName,
-			functionName,
-			functionEvent.Name,
-			opa.ActionUpdate,
-			updateFunctionEventOptions.PermissionOptions.MemberIds,
-			true); err != nil {
-			return errors.Wrap(err, "Failed authorizing OPA permissions for resource")
-		}
->>>>>>> 12001206
+	}
+
+	functionName := functionEvent.Labels[common.NuclioResourceLabelKeyFunctionName]
+	projectName := functionEvent.Labels[common.NuclioResourceLabelKeyProjectName]
+
+	// Check OPA permissions
+	if _, err := p.QueryOPAFunctionEventPermissions(projectName,
+		functionName,
+		functionEvent.Name,
+		opa.ActionUpdate,
+		updateFunctionEventOptions.PermissionOptions.MemberIds,
+		true); err != nil {
+		return errors.Wrap(err, "Failed authorizing OPA permissions for resource")
 	}
 
 	functionEvent.Spec = updatedFunctionEvent.Spec
 	functionEvent.Annotations = updatedFunctionEvent.Annotations
 	functionEvent.Labels = updatedFunctionEvent.Labels
 
-	_, err = p.consumer.NuclioClientSet.NuclioV1beta1().
+	if _, err := p.consumer.NuclioClientSet.NuclioV1beta1().
 		NuclioFunctionEvents(updateFunctionEventOptions.FunctionEventConfig.Meta.Namespace).
-		Update(functionEvent)
-
-	if err != nil {
+		Update(functionEvent); err != nil {
 		return errors.Wrap(err, "Failed to update a function event")
 	}
 
@@ -867,19 +854,17 @@
 		return errors.Wrap(err, "Failed to get a function event")
 	}
 
-	functionName, functionNameFound := functionEventToDelete.Labels["nuclio.io/function-name"]
-	projectName, projectNameFound := functionEventToDelete.Labels["nuclio.io/project-name"]
-	if projectNameFound && functionNameFound {
-
-		// Check OPA permissions
-		if _, err := p.QueryOPAFunctionEventPermissions(projectName,
-			functionName,
-			functionEventToDelete.Name,
-			opa.ActionDelete,
-			deleteFunctionEventOptions.PermissionOptions.MemberIds,
-			true); err != nil {
-			return errors.Wrap(err, "Failed authorizing OPA permissions for resource")
-		}
+	functionName := functionEventToDelete.Labels[common.NuclioResourceLabelKeyFunctionName]
+	projectName := functionEventToDelete.Labels[common.NuclioResourceLabelKeyProjectName]
+
+	// Check OPA permissions
+	if _, err := p.QueryOPAFunctionEventPermissions(projectName,
+		functionName,
+		functionEventToDelete.Name,
+		opa.ActionDelete,
+		deleteFunctionEventOptions.PermissionOptions.MemberIds,
+		true); err != nil {
+		return errors.Wrap(err, "Failed authorizing OPA permissions for resource")
 	}
 
 	if err := p.consumer.NuclioClientSet.NuclioV1beta1().
@@ -921,14 +906,16 @@
 
 	} else {
 		var labelSelector string
-		functionName := getFunctionEventsOptions.Meta.Labels["nuclio.io/function-name"]
+		functionName := getFunctionEventsOptions.Meta.Labels[common.NuclioResourceLabelKeyFunctionName]
 
 		// if function name specified, supply it
 		if functionName != "" {
-			labelSelector = fmt.Sprintf("nuclio.io/function-name=%s", functionName)
+			labelSelector = fmt.Sprintf("%s=%s", common.NuclioResourceLabelKeyFunctionName, functionName)
 		} else if len(getFunctionEventsOptions.FunctionNames) > 0 {
 			encodedFunctionNames := strings.Join(getFunctionEventsOptions.FunctionNames, ",")
-			labelSelector = fmt.Sprintf("nuclio.io/function-name in (%s)", encodedFunctionNames)
+			labelSelector = fmt.Sprintf("%s in (%s)",
+				common.NuclioResourceLabelKeyFunctionName,
+				encodedFunctionNames)
 		}
 
 		functionEventInstanceList, err := p.consumer.NuclioClientSet.NuclioV1beta1().
