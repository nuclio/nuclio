--- conflicted
+++ resolved
@@ -1212,28 +1212,6 @@
 	}
 
 	return trigger
-<<<<<<< HEAD
-}
-
-func (p *Platform) getDefaultServiceType() (v1.ServiceType, error) {
-	switch configType := p.Config.(type) {
-	case *platformconfig.Config:
-		return configType.Kube.DefaultServiceType, nil
-
-	// FIXME: see comment in GetScaleToZeroConfiguration
-	// for now, if nuctl - return the constant default
-	case *config.Configuration:
-		nuctlDefaultServiceType := v1.ServiceType(
-			common.GetEnvOrDefaultString("NUCTL_DEFAULT_SERVICE_TYPE", ""))
-
-		if nuctlDefaultServiceType == "" {
-			nuctlDefaultServiceType = platformconfig.DefaultServiceType
-		}
-
-		return nuctlDefaultServiceType, nil
-	default:
-		return "", errors.New("Not a valid configuration instance")
-	}
 }
 
 func (p *Platform) validateAPIGatewayFunctionsHaveNoIngresses(platformAPIGateway *platform.APIGatewayConfig) error {
@@ -1284,6 +1262,4 @@
 	}
 
 	return nil
-=======
->>>>>>> 65720745
 }