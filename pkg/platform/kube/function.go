/*
Copyright 2017 The Nuclio Authors.

Licensed under the Apache License, Version 2.0 (the "License");
you may not use this file except in compliance with the License.
You may obtain a copy of the License at

    http://www.apache.org/licenses/LICENSE-2.0

Unless required by applicable law or agreed to in writing, software
distributed under the License is distributed on an "AS IS" BASIS,
WITHOUT WARRANTIES OR CONDITIONS OF ANY KIND, either express or implied.
See the License for the specific language governing permissions and
limitations under the License.
*/

package kube

import (
	"fmt"
	"sync"

	"github.com/nuclio/nuclio/pkg/functionconfig"
	"github.com/nuclio/nuclio/pkg/platform"
	nuclioio "github.com/nuclio/nuclio/pkg/platform/kube/apis/nuclio.io/v1beta1"

	"github.com/nuclio/errors"
	"github.com/nuclio/logger"
	apps_v1 "k8s.io/api/apps/v1"
	v1 "k8s.io/api/core/v1"
	ext_v1beta1 "k8s.io/api/extensions/v1beta1"
	meta_v1 "k8s.io/apimachinery/pkg/apis/meta/v1"
)

type function struct {
	platform.AbstractFunction
	function           *nuclioio.NuclioFunction
	consumer           *consumer
	configuredReplicas int
	availableReplicas  int
	ingressAddress     string
	httpPort           int
	service            *v1.Service
}

func newFunction(parentLogger logger.Logger,
	parentPlatform platform.Platform,
	nuclioioFunction *nuclioio.NuclioFunction,
	consumer *consumer) (*function, error) {

	newFunction := &function{}

	// create a config from function
	functionConfig := functionconfig.Config{
		Meta: functionconfig.Meta{
			Name:        nuclioioFunction.Name,
			Namespace:   nuclioioFunction.Namespace,
			Labels:      nuclioioFunction.Labels,
			Annotations: nuclioioFunction.Annotations,
		},
		Spec: nuclioioFunction.Spec,
	}

	newAbstractFunction, err := platform.NewAbstractFunction(parentLogger,
		parentPlatform,
		&functionConfig,
		&nuclioioFunction.Status,
		newFunction)

	if err != nil {
		return nil, err
	}

	newFunction.AbstractFunction = *newAbstractFunction
	newFunction.function = nuclioioFunction
	newFunction.consumer = consumer

	return newFunction, nil
}

// Initialize loads sub-resources so we can populate our configuration
func (f *function) Initialize([]string) error {
	var deploymentList *apps_v1.DeploymentList
	var ingressList *ext_v1beta1.IngressList
	var serviceList *v1.ServiceList

	var deployment *apps_v1.Deployment
	var ingress *ext_v1beta1.Ingress
	var service *v1.Service
	var deploymentErr, ingressErr, serviceErr error

	waitGroup := sync.WaitGroup{}

	// wait for service, ingress and deployment
	waitGroup.Add(3)

	listOptions := meta_v1.ListOptions{
		LabelSelector: fmt.Sprintf("nuclio.io/function-name=%s", f.Config.Meta.Name),
	}

	// get deployment info
	go func() {
		if deploymentList == nil {
			deploymentList, deploymentErr = f.consumer.kubeClientSet.AppsV1().
				Deployments(f.Config.Meta.Namespace).
				List(listOptions)

			if deploymentErr != nil {
				return
			}

<<<<<<< HEAD
			// there should be only one or none (if imported)
			if len(deploymentList.Items) == 0 {
				deployment = nil
			} else if len(deploymentList.Items) == 1 {
				deployment = &deploymentList.Items[0]
			} else {
				deploymentErr = fmt.Errorf("Found unexpected number of deployments for function %s: %d",
=======
			// there should be only one
			if len(deploymentList.Items) != 1 {
				deploymentErr = errors.Errorf("Found unexpected number of deployments for function %s: %d",
>>>>>>> 2055a834
					f.function.Name,
					len(deploymentList.Items))
			}
		}

		waitGroup.Done()
	}()

	// get service info
	go func() {
		if serviceList == nil {
			serviceList, serviceErr = f.consumer.kubeClientSet.CoreV1().
				Services(f.Config.Meta.Namespace).
				List(listOptions)

			if serviceErr != nil {
				return
			}

			// there should be only one
			if len(serviceList.Items) != 1 {
				serviceErr = errors.Errorf("Found unexpected number of services for function %s: %d",
					f.function.Name,
					len(serviceList.Items))
			} else {
				service = &serviceList.Items[0]
			}
		}

		waitGroup.Done()
	}()

	// get ingress info
	go func() {
		if ingressList == nil {
			ingressList, ingressErr = f.consumer.kubeClientSet.ExtensionsV1beta1().
				Ingresses(f.Config.Meta.Namespace).
				List(listOptions)

			if ingressErr != nil {
				return
			}

			// no more than one
			if len(ingressList.Items) > 1 {
				ingressErr = errors.Errorf("Found unexpected number of ingresses for function %s: %d",
					f.function.Name,
					len(ingressList.Items))

				// there can be 0
			} else if len(ingressList.Items) == 1 {
				ingress = &ingressList.Items[0]
			}
		}

		waitGroup.Done()
	}()

	// wait for all to finish
	waitGroup.Wait()

	// return the first error
	for _, err := range []error{
		deploymentErr,
	} {
		if err != nil {
			return err
		}
	}

	// update fields
	f.service = service

	if deployment != nil {
		f.availableReplicas = int(deployment.Status.AvailableReplicas)
		if deployment.Spec.Replicas != nil {
			f.configuredReplicas = int(*deployment.Spec.Replicas)
		}
	}

	if ingressErr != nil && ingress != nil && len(ingress.Status.LoadBalancer.Ingress) > 0 {
		f.ingressAddress = ingress.Status.LoadBalancer.Ingress[0].IP
	}

	return nil
}

// GetInvokeURL returns the URL on which the function can be invoked
func (f *function) GetInvokeURL(invokeViaType platform.InvokeViaType) (string, error) {
	host, port, path, err := f.getInvokeURLFields(invokeViaType)
	if err != nil {
		return "", errors.Wrap(err, "Failed to get address")
	}

	return fmt.Sprintf("%s:%d%s", host, port, path), nil
}

// GetReplicas returns the current # of replicas and the configured # of replicas
func (f *function) GetReplicas() (int, int) {
	return f.availableReplicas, f.configuredReplicas
}

func (f *function) GetConfig() *functionconfig.Config {
	return &functionconfig.Config{
		Meta: functionconfig.Meta{
			Name:        f.function.Name,
			Namespace:   f.function.Namespace,
			Labels:      f.function.Labels,
			Annotations: f.function.Annotations,
		},
		Spec: f.function.Spec,
	}
}

func (f *function) getInvokeURLFields(invokeViaType platform.InvokeViaType) (string, int, string, error) {
	var host, path string
	var port int
	var err error

	// user wants a specific invoke via type
	if invokeViaType != platform.InvokeViaAny {

		// if there's an ingress address, use that. otherwise use
		switch invokeViaType {
		case platform.InvokeViaLoadBalancer:
			host, port, path, err = f.getIngressInvokeURL()
		case platform.InvokeViaExternalIP:
			host, port, path, err = f.getExternalIPInvokeURL()
		case platform.InvokeViaDomainName:
			host, port, path, err = f.getDomainNameInvokeURL()
		}

		if err != nil {
			return "", 0, "", errors.Wrap(err, "Failed to get invoke URL")
		}

		// if host is empty and we were configured to a specific via type, return an error
		if host == "" {
			return "", 0, "", errors.New("Couldn't find address for invoke via type")
		}

		return host, port, path, nil
	}

	// try to get host, port, and path in through ingress and then via external ip
	for urlGetterIndex, urlGetter := range []func() (string, int, string, error){
		f.getExternalIPInvokeURL,
		f.getDomainNameInvokeURL,
	} {

		// get the info
		host, port, path, err = urlGetter()

		if err != nil {
			f.Logger.DebugWith("Could not get invoke URL with method",
				"index", urlGetterIndex,
				"err", err)
		}

		// if we found something, return it
		if host != "" {
			f.Logger.DebugWith("Resolved invoke URL with method",
				"index", urlGetterIndex,
				"host", host,
				"port", port,
				"path", path)

			return host, port, path, nil
		}
	}

	return "", 0, "", errors.New("Could not resolve invoke URL")
}

func (f *function) getIngressInvokeURL() (string, int, string, error) {
	if f.ingressAddress != "" {

		// 80 seems to be hardcoded in kubectl as well
		return f.ingressAddress,
			80,
			fmt.Sprintf("/%s/%s", f.Config.Meta.Name, f.GetVersion()),
			nil
	}

	return "", 0, "", nil
}

func (f *function) getExternalIPInvokeURL() (string, int, string, error) {
	host, port, err := f.GetExternalIPInvocationURL()
	if err != nil {
		return "", 0, "", errors.Wrap(err, "Failed to get external IP invocation URL")
	}

	// return it and the port
	return host, port, "", nil
}

func (f *function) getDomainNameInvokeURL() (string, int, string, error) {
	var domainName string

	if f.function.ObjectMeta.Namespace == "" {
		domainName = f.service.ObjectMeta.Name
	} else {
		domainName = fmt.Sprintf("%s.%s.svc.cluster.local",
			f.service.ObjectMeta.Name,
			f.function.ObjectMeta.Namespace)
	}

	return domainName, 8080, "", nil
}<|MERGE_RESOLUTION|>--- conflicted
+++ resolved
@@ -109,19 +109,13 @@
 				return
 			}
 
-<<<<<<< HEAD
 			// there should be only one or none (if imported)
 			if len(deploymentList.Items) == 0 {
 				deployment = nil
 			} else if len(deploymentList.Items) == 1 {
 				deployment = &deploymentList.Items[0]
 			} else {
-				deploymentErr = fmt.Errorf("Found unexpected number of deployments for function %s: %d",
-=======
-			// there should be only one
-			if len(deploymentList.Items) != 1 {
 				deploymentErr = errors.Errorf("Found unexpected number of deployments for function %s: %d",
->>>>>>> 2055a834
 					f.function.Name,
 					len(deploymentList.Items))
 			}
