--- conflicted
+++ resolved
@@ -81,15 +81,9 @@
 		functionStatus.HTTPPort = functionInstance.Status.HTTPPort
 	}
 
-<<<<<<< HEAD
-	if d.platform.GetConfig().SensitiveFields.MaskSensitiveFields {
-
-		// scrub the function config
-=======
 	// scrub the function config if enabled
 	if d.platform.GetConfig().SensitiveFields.MaskSensitiveFields && !functionInstance.Spec.DisableSensitiveFieldsMasking {
 
->>>>>>> 3b18f00e
 		scrubbedFunctionConfig, err := d.ScrubFunctionConfig(ctx, &createFunctionOptions.FunctionConfig)
 		if err != nil {
 			return nil, errors.Wrap(err, "Failed to scrub function configuration")
@@ -171,20 +165,11 @@
 	var err error
 
 	// get existing function secret
-<<<<<<< HEAD
-	functionSecretMap, err := d.GetFunctionSecretMap(ctx, functionConfig.Meta.Name, functionConfig.Meta.Namespace)
-=======
 	functionSecretMap, err := d.getFunctionSecretMap(ctx, functionConfig.Meta.Name, functionConfig.Meta.Namespace)
->>>>>>> 3b18f00e
 	if err != nil {
 		return nil, errors.Wrap(err, "Failed to get function secret")
 	}
 
-<<<<<<< HEAD
-	functionSecretExists := functionSecretMap != nil
-
-=======
->>>>>>> 3b18f00e
 	// scrub the function config
 	d.logger.DebugWithCtx(ctx, "Scrubbing function config", "functionName", functionConfig.Meta.Name)
 
@@ -195,10 +180,6 @@
 		return nil, errors.Wrap(err, "Failed to scrub function config")
 	}
 
-<<<<<<< HEAD
-	// scrubbing removes unexported fields, so we need to re-set them
-	scrubbedFunctionConfig.Spec.Resources = functionConfig.Spec.Resources
-=======
 	// create flex volume secrets if needed
 	if err := d.createFlexVolumeSecrets(ctx,
 		functionConfig.Spec.Volumes,
@@ -208,7 +189,6 @@
 		secretsMap); err != nil {
 		return nil, errors.Wrap(err, "Failed to handle v3io fuse secret")
 	}
->>>>>>> 3b18f00e
 
 	// encode secrets map
 	encodedSecretsMap, err := functionconfig.EncodeSecretsMap(secretsMap)
@@ -216,50 +196,23 @@
 		return nil, errors.Wrap(err, "Failed to encode secrets map")
 	}
 
-<<<<<<< HEAD
-	// if the secret map is not empty, annotate the function so the controller will know to mount the secret
-	if len(encodedSecretsMap) > 0 {
-		if scrubbedFunctionConfig.Meta.Annotations == nil {
-			scrubbedFunctionConfig.Meta.Annotations = map[string]string{}
-		}
-		scrubbedFunctionConfig.Meta.Annotations[functionconfig.HasSecretAnnotation] = "true"
-	} else {
-		delete(scrubbedFunctionConfig.Meta.Annotations, functionconfig.HasSecretAnnotation)
-	}
-
-	// create or update a secret for the function
-	if err := d.CreateOrUpdateFunctionSecret(ctx,
-		functionSecretExists,
-		encodedSecretsMap,
-		functionConfig.Meta.Name,
-		functionConfig.Meta.Namespace); err != nil {
-=======
 	// create or update a secret for the function
 	if err := d.createOrUpdateFunctionSecret(ctx,
 		encodedSecretsMap,
 		functionConfig.Meta.Name,
 		functionConfig.Meta.Namespace,
 		functionConfig.Meta.Labels[common.NuclioResourceLabelKeyProjectName]); err != nil {
->>>>>>> 3b18f00e
 		return nil, errors.Wrap(err, "Failed to create function secret")
 	}
 
 	return scrubbedFunctionConfig, nil
 }
 
-<<<<<<< HEAD
-func (d *Deployer) GetFunctionSecretMap(ctx context.Context, functionName, functionNamespace string) (map[string]string, error) {
-
-	// get existing function secret
-	d.logger.DebugWithCtx(ctx, "Getting function secret", "functionName", functionName, "functionNamespace", functionNamespace)
-	functionSecretData, err := d.GetFunctionSecretData(ctx, functionName, functionNamespace)
-=======
 func (d *Deployer) getFunctionSecretMap(ctx context.Context, functionName, functionNamespace string) (map[string]string, error) {
 
 	// get existing function secret
 	d.logger.DebugWithCtx(ctx, "Getting function secret", "functionName", functionName, "functionNamespace", functionNamespace)
 	functionSecretData, err := d.getFunctionSecretData(ctx, functionName, functionNamespace)
->>>>>>> 3b18f00e
 	if err != nil {
 		return nil, errors.Wrap(err, "Failed to get function secret")
 	}
@@ -278,83 +231,6 @@
 	return nil, nil
 }
 
-<<<<<<< HEAD
-func (d *Deployer) GetFunctionSecretData(ctx context.Context, functionName, functionNamespace string) (map[string][]byte, error) {
-
-	// get existing function secret
-	secretName := functionconfig.GenerateFunctionSecretName(functionName)
-	functionSecret, err := d.consumer.KubeClientSet.CoreV1().Secrets(functionNamespace).Get(ctx, secretName, metav1.GetOptions{})
-	if err != nil {
-		if !apierrors.IsNotFound(err) {
-			return nil, errors.Wrap(err, "Failed to get function secret")
-		}
-		return nil, nil
-	}
-	return functionSecret.Data, nil
-}
-
-func (d *Deployer) CreateOrUpdateFunctionSecret(ctx context.Context,
-	functionSecretExists bool,
-	encodedSecretsMap map[string]string,
-	name,
-	namespace string) error {
-
-	secretConfig := &v1.Secret{
-		ObjectMeta: metav1.ObjectMeta{
-			Name: functionconfig.GenerateFunctionSecretName(name),
-			Labels: map[string]string{
-				"nuclio.io/function-name": name,
-			},
-		},
-		Type:       functionconfig.NuclioSecretType,
-		StringData: encodedSecretsMap,
-	}
-
-	if !functionSecretExists {
-
-		// function secret doesn't exist + encoded secrets map is not empty -> create function secret
-		if len(encodedSecretsMap) > 0 {
-
-			d.logger.DebugWithCtx(ctx, "Creating function secret",
-				"functionName", name)
-
-			if _, err := d.consumer.KubeClientSet.CoreV1().Secrets(namespace).Create(ctx,
-				secretConfig,
-				metav1.CreateOptions{}); err != nil {
-				return errors.Wrap(err, "Failed to create function secret")
-			}
-		}
-	} else {
-
-		// function secret exists + encoded secrets map is not empty -> update function secret
-		if len(encodedSecretsMap) > 0 {
-
-			d.logger.DebugWithCtx(ctx, "Updating function secret",
-				"functionName", name)
-
-			if _, err := d.consumer.KubeClientSet.CoreV1().Secrets(namespace).Update(ctx,
-				secretConfig,
-				metav1.UpdateOptions{}); err != nil {
-				return errors.Wrap(err, "Failed to update function secret")
-			}
-
-			// function secret exists + encoded secrets map is empty -> delete function secret
-		} else {
-
-			d.logger.DebugWithCtx(ctx, "Deleting function secret",
-				"functionName", name)
-
-			if err := d.consumer.KubeClientSet.CoreV1().Secrets(namespace).Delete(ctx,
-				secretConfig.Name,
-				metav1.DeleteOptions{}); err != nil {
-				return errors.Wrap(err, "Failed to delete function secret")
-			}
-		}
-	}
-	return nil
-}
-
-=======
 func (d *Deployer) getFunctionSecretData(ctx context.Context, functionName, functionNamespace string) (map[string][]byte, error) {
 
 	// get existing function secret
@@ -593,7 +469,6 @@
 	return secretName
 }
 
->>>>>>> 3b18f00e
 func (d *Deployer) populateFunction(functionConfig *functionconfig.Config,
 	functionStatus *functionconfig.Status,
 	functionInstance *nuclioio.NuclioFunction,
