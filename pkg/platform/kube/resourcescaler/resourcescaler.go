--- conflicted
+++ resolved
@@ -126,25 +126,17 @@
 }
 
 func (n *NuclioResourceScaler) GetConfig() (*scaler_types.ResourceScalerConfig, error) {
-<<<<<<< HEAD
+
+	// enrich
+	if n.platformConfiguration.ScaleToZero.ResourceReadinessTimeout == "" {
+		n.platformConfiguration.ScaleToZero.ResourceReadinessTimeout = "2m"
+	}
+
+	if n.platformConfiguration.ScaleToZero.ScalerInterval == "" {
+		n.platformConfiguration.ScaleToZero.ScalerInterval = "1m"
+	}
+
 	scaleInterval, err := time.ParseDuration(n.platformConfiguration.ScaleToZero.ScalerInterval)
-=======
-	platformConfiguration, err := readPlatformConfiguration()
-	if err != nil {
-		return nil, errors.Wrap(err, "Failed to read platform configuration")
-	}
-
-	// enrich
-	if platformConfiguration.ScaleToZero.ResourceReadinessTimeout == "" {
-		platformConfiguration.ScaleToZero.ResourceReadinessTimeout = "2m"
-	}
-
-	if platformConfiguration.ScaleToZero.ScalerInterval == "" {
-		platformConfiguration.ScaleToZero.ScalerInterval = "1m"
-	}
-
-	scaleInterval, err := time.ParseDuration(platformConfiguration.ScaleToZero.ScalerInterval)
->>>>>>> 8df270e5
 	if err != nil {
 		return nil, errors.Wrap(err, "Failed to parse scaler interval duration")
 	}
