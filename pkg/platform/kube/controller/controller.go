/*
Copyright 2017 The Nuclio Authors.

Licensed under the Apache License, Version 2.0 (the "License");
you may not use this file except in compliance with the License.
You may obtain a copy of the License at

    http://www.apache.org/licenses/LICENSE-2.0

Unless required by applicable law or agreed to in writing, software
distributed under the License is distributed on an "AS IS" BASIS,
WITHOUT WARRANTIES OR CONDITIONS OF ANY KIND, either express or implied.
See the License for the specific language governing permissions and
limitations under the License.
*/

package controller

import (
	"time"

<<<<<<< HEAD
	"github.com/nuclio/nuclio/pkg/cmdrunner"
	nuclioio_client "github.com/nuclio/nuclio/pkg/platform/kube/client/clientset/versioned"
=======
	nuclioioclient "github.com/nuclio/nuclio/pkg/platform/kube/client/clientset/versioned"
>>>>>>> 7991c9b8
	"github.com/nuclio/nuclio/pkg/platform/kube/functionres"
	"github.com/nuclio/nuclio/pkg/platform/kube/ingress"
	"github.com/nuclio/nuclio/pkg/platform/kube/provisioner/apigateway"
	"github.com/nuclio/nuclio/pkg/platformconfig"

	"github.com/nuclio/errors"
	"github.com/nuclio/logger"
	"github.com/v3io/version-go"
	"k8s.io/client-go/kubernetes"
)

type Controller struct {
	logger                logger.Logger
	namespace             string
	kubeClientSet         kubernetes.Interface
	nuclioClientSet       nuclioioclient.Interface
	functionresClient     functionres.Client
	cmdRunner             cmdrunner.CmdRunner
	ingressManager        *ingress.Manager
	apiGatewayProvisioner *apigateway.Provisioner
	imagePullSecrets      string
	functionOperator      *functionOperator
	projectOperator       *projectOperator
	functionEventOperator *functionEventOperator
	apiGatewayOperator    *apiGatewayOperator
	cronJobMonitoring     *CronJobMonitoring
	platformConfiguration *platformconfig.Config
}

func NewController(parentLogger logger.Logger,
	namespace string,
	imagePullSecrets string,
	kubeClientSet kubernetes.Interface,
	nuclioClientSet nuclioioclient.Interface,
	functionresClient functionres.Client,
	cmdRunner cmdrunner.CmdRunner,
	ingressManager *ingress.Manager,
	apiGatewayProvisioner *apigateway.Provisioner,
	resyncInterval time.Duration,
	cronJobStaleResourcesCleanupInterval time.Duration,
	platformConfiguration *platformconfig.Config,
	functionOperatorNumWorkers int,
	functionEventOperatorNumWorkers int,
	projectOperatorNumWorkers int,
	apiGatewayOperatorNumWorkers int,
	apiGatewayOperatorEnabled bool) (*Controller, error) {
	var err error

	// replace "*" with "", which is actually "all" in kube-speak
	if namespace == "*" {
		namespace = ""
	}

	newController := &Controller{
		logger:                parentLogger,
		namespace:             namespace,
		imagePullSecrets:      imagePullSecrets,
		kubeClientSet:         kubeClientSet,
		nuclioClientSet:       nuclioClientSet,
		functionresClient:     functionresClient,
		ingressManager:        ingressManager,
		cmdRunner:             cmdRunner,
		apiGatewayProvisioner: apiGatewayProvisioner,
		platformConfiguration: platformConfiguration,
	}

	newController.logger.DebugWith("Read configuration",
		"platformConfig", newController.platformConfiguration,
		"version", version.Get())

	// set ourselves as the platform configuration provider of the function resource client (it needs it to do
	// stuff when creating stuff)
	functionresClient.SetPlatformConfigurationProvider(newController)

	// create a function operator
	newController.functionOperator, err = newFunctionOperator(parentLogger,
		newController,
		&resyncInterval,
		imagePullSecrets,
		functionresClient,
		functionOperatorNumWorkers)

	if err != nil {
		return nil, errors.Wrap(err, "Failed to create functions operator")
	}

	// create a function event operator
	newController.functionEventOperator, err = newFunctionEventOperator(parentLogger,
		newController,
		&resyncInterval,
		functionEventOperatorNumWorkers)

	if err != nil {
		return nil, errors.Wrap(err, "Failed to create function event operator")
	}

	// create a project operator
	newController.projectOperator, err = newProjectOperator(parentLogger,
		newController,
		&resyncInterval,
		projectOperatorNumWorkers)
	if err != nil {
		return nil, errors.Wrap(err, "Failed to create project operator")
	}

	if apiGatewayOperatorEnabled {

		// create an api-gateway operator
		newController.apiGatewayOperator, err = newAPIGatewayOperator(parentLogger,
			newController,
			&resyncInterval,
			apiGatewayOperatorNumWorkers)
		if err != nil {
			return nil, errors.Wrap(err, "Failed to create api-gateway operator")
		}

	}

	// create cron job monitoring
	if platformConfiguration.CronTriggerCreationMode == platformconfig.KubeCronTriggerCreationMode {
		newController.cronJobMonitoring = NewCronJobMonitoring(parentLogger,
			newController,
			&cronJobStaleResourcesCleanupInterval)
	}

	return newController, nil
}

func (c *Controller) Start() error {
	c.logger.InfoWith("Starting", "namespace", c.namespace)

	// start the function operator
	if err := c.functionOperator.start(); err != nil {
		return errors.Wrap(err, "Failed to start function operator")
	}

	// start the project operator
	if err := c.projectOperator.start(); err != nil {
		return errors.Wrap(err, "Failed to start project operator")
	}

	// start the function event operator
	if err := c.functionEventOperator.start(); err != nil {
		return errors.Wrap(err, "Failed to start function event operator")
	}

<<<<<<< HEAD
	// will be nil when it's disabled
	if c.apiGatewayOperator != nil {

		// start the api-gateway operator
		if err := c.apiGatewayOperator.start(); err != nil {
			return errors.Wrap(err, "Failed to start api-gateway operator")
		}
	}

	// start cron job monitoring
	c.cronJobMonitoring.start()
=======
	if c.cronJobMonitoring != nil {

		// start cron job monitoring
		c.cronJobMonitoring.start()
	}
>>>>>>> 7991c9b8

	return nil
}

func (c *Controller) GetPlatformConfiguration() *platformconfig.Config {
	return c.platformConfiguration
}<|MERGE_RESOLUTION|>--- conflicted
+++ resolved
@@ -19,12 +19,8 @@
 import (
 	"time"
 
-<<<<<<< HEAD
 	"github.com/nuclio/nuclio/pkg/cmdrunner"
-	nuclioio_client "github.com/nuclio/nuclio/pkg/platform/kube/client/clientset/versioned"
-=======
 	nuclioioclient "github.com/nuclio/nuclio/pkg/platform/kube/client/clientset/versioned"
->>>>>>> 7991c9b8
 	"github.com/nuclio/nuclio/pkg/platform/kube/functionres"
 	"github.com/nuclio/nuclio/pkg/platform/kube/ingress"
 	"github.com/nuclio/nuclio/pkg/platform/kube/provisioner/apigateway"
@@ -171,7 +167,6 @@
 		return errors.Wrap(err, "Failed to start function event operator")
 	}
 
-<<<<<<< HEAD
 	// will be nil when it's disabled
 	if c.apiGatewayOperator != nil {
 
@@ -181,15 +176,11 @@
 		}
 	}
 
-	// start cron job monitoring
-	c.cronJobMonitoring.start()
-=======
 	if c.cronJobMonitoring != nil {
 
 		// start cron job monitoring
 		c.cronJobMonitoring.start()
 	}
->>>>>>> 7991c9b8
 
 	return nil
 }
