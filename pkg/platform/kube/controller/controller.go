--- conflicted
+++ resolved
@@ -47,11 +47,8 @@
 	functionOperator      *functionOperator
 	projectOperator       *projectOperator
 	functionEventOperator *functionEventOperator
-<<<<<<< HEAD
 	apiGatewayOperator    *apiGatewayOperator
-=======
 	cronJobMonitoring     *CronJobMonitoring
->>>>>>> b75e93d6
 	platformConfiguration *platformconfig.Config
 }
 
@@ -134,7 +131,6 @@
 		return nil, errors.Wrap(err, "Failed to create project operator")
 	}
 
-<<<<<<< HEAD
 	if apiGatewayOperatorEnabled {
 
 		// create an api-gateway operator
@@ -147,12 +143,11 @@
 		}
 
 	}
-=======
+
 	// create cron job monitoring
 	newController.cronJobMonitoring = NewCronJobMonitoring(parentLogger,
 		newController,
 		&cronJobStalePodsDeletionInterval)
->>>>>>> b75e93d6
 
 	return newController, nil
 }
@@ -175,7 +170,6 @@
 		return errors.Wrap(err, "Failed to start function event operator")
 	}
 
-<<<<<<< HEAD
 	// will be nil when it's disabled
 	if c.apiGatewayOperator != nil {
 
@@ -184,10 +178,9 @@
 			return errors.Wrap(err, "Failed to start api-gateway operator")
 		}
 	}
-=======
+
 	// start cron job monitoring
 	c.cronJobMonitoring.start()
->>>>>>> b75e93d6
 
 	return nil
 }
