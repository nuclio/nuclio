--- conflicted
+++ resolved
@@ -32,28 +32,6 @@
 )
 
 type Controller struct {
-<<<<<<< HEAD
-	logger                logger.Logger
-	namespace             string
-	kubeClientSet         kubernetes.Interface
-	nuclioClientSet       nuclioioclient.Interface
-	functionresClient     functionres.Client
-	apigatewayresClient   apigatewayres.Client
-	imagePullSecrets      string
-	platformConfiguration *platformconfig.Config
-
-	// (re)syncers
-	functionOperator      *functionOperator
-	projectOperator       *projectOperator
-	functionEventOperator *functionEventOperator
-	apiGatewayOperator    *apiGatewayOperator
-	resyncInterval        time.Duration
-
-	// monitors
-	cronJobMonitoring       *CronJobMonitoring
-	functionMonitor         *monitoring.FunctionMonitor
-	functionMonitorInterval time.Duration
-=======
 	logger                    logger.Logger
 	namespace                 string
 	kubeClientSet             kubernetes.Interface
@@ -61,15 +39,20 @@
 	functionresClient         functionres.Client
 	apigatewayresClient       apigatewayres.Client
 	imagePullSecrets          string
-	functionOperator          *functionOperator
-	projectOperator           *projectOperator
-	functionEventOperator     *functionEventOperator
-	apiGatewayOperator        *apiGatewayOperator
-	cronJobMonitoring         *CronJobMonitoring
 	platformConfiguration     *platformconfig.Config
 	platformConfigurationName string
-	resyncInterval            time.Duration
->>>>>>> bd24c3e1
+
+	// (re)syncers
+	functionOperator      *functionOperator
+	projectOperator       *projectOperator
+	functionEventOperator *functionEventOperator
+	apiGatewayOperator    *apiGatewayOperator
+	resyncInterval        time.Duration
+
+	// monitors
+	cronJobMonitoring       *CronJobMonitoring
+	functionMonitor         *monitoring.FunctionMonitor
+	functionMonitorInterval time.Duration
 }
 
 func NewController(parentLogger logger.Logger,
@@ -96,18 +79,6 @@
 	}
 
 	newController := &Controller{
-<<<<<<< HEAD
-		logger:                  parentLogger,
-		namespace:               namespace,
-		imagePullSecrets:        imagePullSecrets,
-		kubeClientSet:           kubeClientSet,
-		nuclioClientSet:         nuclioClientSet,
-		functionresClient:       functionresClient,
-		apigatewayresClient:     apigatewayresClient,
-		platformConfiguration:   platformConfiguration,
-		resyncInterval:          resyncInterval,
-		functionMonitorInterval: functionMonitorInterval,
-=======
 		logger:                    parentLogger,
 		namespace:                 namespace,
 		imagePullSecrets:          imagePullSecrets,
@@ -118,7 +89,7 @@
 		platformConfiguration:     platformConfiguration,
 		platformConfigurationName: platformConfigurationName,
 		resyncInterval:            resyncInterval,
->>>>>>> bd24c3e1
+		functionMonitorInterval:   functionMonitorInterval,
 	}
 
 	newController.logger.DebugWith("Read configuration",
