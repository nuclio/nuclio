--- conflicted
+++ resolved
@@ -59,18 +59,9 @@
 	return &ap.ProjectConfig
 }
 
-<<<<<<< HEAD
 func (ap *AbstractProject) CreateAndWait(createProjectOptions *CreateProjectOptions) error {
 	if err := ap.Platform.CreateProject(createProjectOptions); err != nil {
-		return errors.Wrap(err, "Failed to create project")
-=======
-func (ap *AbstractProject) CreateAndWait() error {
-	err := ap.Platform.CreateProject(&CreateProjectOptions{
-		ProjectConfig: *ap.GetConfig(),
-	})
-	if err != nil {
-		return errors.Wrap(err, "Failed to create a new project")
->>>>>>> 9299b0f6
+		return errors.Wrap(err, "Failed to create a project")
 	}
 
 	if err := common.RetryUntilSuccessful(ProjectGetUponCreationTimeout, ProjectGetUponCreationRetryInterval, func() bool {
