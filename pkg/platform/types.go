/*
Copyright 2017 The Nuclio Authors.

Licensed under the Apache License, Version 2.0 (the "License");
you may not use this file except in compliance with the License.
You may obtain a copy of the License at

    http://www.apache.org/licenses/LICENSE-2.0

Unless required by applicable law or agreed to in writing, software
distributed under the License is distributed on an "AS IS" BASIS,
WITHOUT WARRANTIES OR CONDITIONS OF ANY KIND, either express or implied.
See the License for the specific language governing permissions and
limitations under the License.
*/

package platform

// use k8s structure definitions for now. In the future, duplicate them for cleanliness
import (
	"net/http"
	"time"

	"github.com/nuclio/nuclio/pkg/functionconfig"
	"github.com/nuclio/nuclio/pkg/platform/kube/ingress"
	"github.com/nuclio/nuclio/pkg/platformconfig"

	"github.com/nuclio/logger"
	metav1 "k8s.io/apimachinery/pkg/apis/meta/v1"
)

//
// Auth
//

type AuthConfig struct {
	Token string
}

//
// Function
//

type CreateFunctionBuildOptions struct {
	Logger                     logger.Logger
	FunctionConfig             functionconfig.Config
	PlatformName               string
	OnAfterConfigUpdate        func(*functionconfig.Config) error
	OutputImageFile            string
	DependantImagesRegistryURL string
}

type CreateFunctionOptions struct {
	Logger                     logger.Logger
	FunctionConfig             functionconfig.Config
	CreationStateUpdated       chan bool
	InputImageFile             string
	AuthConfig                 *AuthConfig
	DependantImagesRegistryURL string
}

type UpdateFunctionOptions struct {
	FunctionMeta   *functionconfig.Meta
	FunctionSpec   *functionconfig.Spec
	FunctionStatus *functionconfig.Status
	AuthConfig     *AuthConfig
}

type DeleteFunctionOptions struct {
	FunctionConfig functionconfig.Config
	AuthConfig     *AuthConfig
}

// CreateFunctionBuildResult holds information detected/generated as a result of a build process
type CreateFunctionBuildResult struct {
	Image string

	// the function configuration read by the builder either from function.yaml or inline configuration
	UpdatedFunctionConfig functionconfig.Config
}

// CreateFunctionResult holds the results of a deploy
type CreateFunctionResult struct {
	CreateFunctionBuildResult
	Port        int
	ContainerID string
}

// GetFunctionsOptions is the base for all platform get options
type GetFunctionsOptions struct {
	Name       string
	Namespace  string
	Labels     string
	AuthConfig *AuthConfig

	// Enrich functions with their api gateways
	EnrichWithAPIGateways bool
}

// InvokeViaType defines via which mechanism the function will be invoked
type InvokeViaType int

const (
	InvokeViaAny InvokeViaType = iota
	InvokeViaExternalIP
	InvokeViaLoadBalancer
	InvokeViaDomainName
)

// CreateFunctionInvocationOptions is the base for all platform invoke options
type CreateFunctionInvocationOptions struct {
	Name         string
	Namespace    string
	Path         string
	Method       string
	Body         []byte
	Headers      http.Header
	LogLevelName string
	Via          InvokeViaType
}

// CreateFunctionInvocationResult holds the result of a single invocation
type CreateFunctionInvocationResult struct {
	Headers    http.Header
	Body       []byte
	StatusCode int
}

// AddressType
type AddressType int

const (
	AddressTypeInternalIP AddressType = iota
	AddressTypeExternalIP
)

// Address
type Address struct {
	Address string
	Type    AddressType
}

//
// Project
//

const DefaultProjectName string = "default"

type ProjectMeta struct {
	Name        string            `json:"name,omitempty"`
	Namespace   string            `json:"namespace,omitempty"`
	Labels      map[string]string `json:"labels,omitempty"`
	Annotations map[string]string `json:"annotations,omitempty"`

	// Can be used to determine whether the object is stale (not used today)
	// more details @ https://kubernetes.io/docs/reference/using-api/api-concepts/#resource-versions
	ResourceVersion string `json:"resourceVersion,omitempty"`
}

type ProjectSpec struct {
	Description string `json:"description,omitempty"`
}

type ProjectConfig struct {
	Meta ProjectMeta `json:"meta"`
	Spec ProjectSpec `json:"spec"`
}

func (pc *ProjectConfig) Scrub() {
	pc.Meta.ResourceVersion = ""
}

type RequestOrigin string

const (
	RequestOriginEmpty  RequestOrigin = ""
	RequestOriginLeader RequestOrigin = "leader"
)

type CreateProjectOptions struct {
	ProjectConfig *ProjectConfig
<<<<<<< HEAD
	RequestOrigin platformconfig.ProjectsLeaderKind
	SessionCookie *http.Cookie
=======
	RequestOrigin RequestOrigin
>>>>>>> 90834a4a
}

type UpdateProjectOptions struct {
	ProjectConfig ProjectConfig
<<<<<<< HEAD
	RequestOrigin platformconfig.ProjectsLeaderKind
	SessionCookie *http.Cookie
=======
	RequestOrigin RequestOrigin
>>>>>>> 90834a4a
}

type DeleteProjectStrategy string

const (

	// DeleteProjectStrategyCascading - delete sub resources prior to project deletion, leaving no orphans behind
	DeleteProjectStrategyCascading DeleteProjectStrategy = "cascading"

	// DeleteProjectStrategyRestricted - avoid deleting when project contains related resources (e.g.: functions)
	DeleteProjectStrategyRestricted DeleteProjectStrategy = "restricted"
)

func ResolveProjectDeletionStrategyOrDefault(projectDeletionStrategy string) DeleteProjectStrategy {
	switch strategy := DeleteProjectStrategy(projectDeletionStrategy); strategy {
	case DeleteProjectStrategyCascading, DeleteProjectStrategyRestricted:
		return strategy
	default:

		// default
		return DeleteProjectStrategyRestricted
	}
}

type DeleteProjectOptions struct {
	Meta          ProjectMeta
	Strategy      DeleteProjectStrategy
<<<<<<< HEAD
	RequestOrigin platformconfig.ProjectsLeaderKind
	SessionCookie *http.Cookie
=======
	RequestOrigin RequestOrigin
>>>>>>> 90834a4a

	// allowing us to "block" until related resources are removed.
	// used in testings
	WaitForResourcesDeletionCompletion         bool
	WaitForResourcesDeletionCompletionDuration time.Duration
}

type GetProjectsOptions struct {
	Meta ProjectMeta
}

// to appease k8s
func (s *ProjectSpec) DeepCopyInto(out *ProjectSpec) {

	// TODO: proper deep copy
	*out = *s
}

//
// FunctionEvent
//

type FunctionEventMeta struct {
	Name        string            `json:"name,omitempty"`
	Namespace   string            `json:"namespace,omitempty"`
	Labels      map[string]string `json:"labels,omitempty"`
	Annotations map[string]string `json:"annotations,omitempty"`
}

type FunctionEventSpec struct {
	DisplayName string                 `json:"displayName,omitempty"`
	TriggerName string                 `json:"triggerName,omitempty"`
	TriggerKind string                 `json:"triggerKind,omitempty"`
	Body        string                 `json:"body,omitempty"`
	Attributes  map[string]interface{} `json:"attributes,omitempty"`
}

type FunctionEventConfig struct {
	Meta FunctionEventMeta `json:"meta"`
	Spec FunctionEventSpec `json:"spec"`
}

type CreateFunctionEventOptions struct {
	FunctionEventConfig FunctionEventConfig
}

type UpdateFunctionEventOptions struct {
	FunctionEventConfig FunctionEventConfig
}

type DeleteFunctionEventOptions struct {
	Meta FunctionEventMeta
}

type GetFunctionEventsOptions struct {
	Meta          FunctionEventMeta
	FunctionNames []string
}

// to appease k8s
func (s *FunctionEventSpec) DeepCopyInto(out *FunctionEventSpec) {

	// TODO: proper deep copy
	*out = *s
}

//
// APIGateway
//

const DefaultAPIGatewayName string = "default"

type APIGatewayMeta struct {
	Name              string            `json:"name,omitempty"`
	Namespace         string            `json:"namespace,omitempty"`
	Labels            map[string]string `json:"labels,omitempty"`
	Annotations       map[string]string `json:"annotations,omitempty"`
	CreationTimestamp *metav1.Time      `json:"creationTimestamp,omitempty"`
}

func (agc *APIGatewayConfig) PrepareAPIGatewayForExport(noScrub bool) {
	if !noScrub {
		agc.scrubAPIGatewayData()
	}
}

func (agc *APIGatewayConfig) scrubAPIGatewayData() {

	// scrub namespace from api-gateway meta
	agc.Meta.Namespace = ""

	// creation timestamp won't be relevant on export
	agc.Meta.CreationTimestamp = nil

	// empty status
	agc.Status = APIGatewayStatus{}
}

type APIGatewayAuthenticationSpec struct {
	BasicAuth *BasicAuth       `json:"basicAuth,omitempty"`
	DexAuth   *ingress.DexAuth `json:"dexAuth,omitempty"`
}

type BasicAuth struct {
	Username string `json:"username"`
	Password string `json:"password,omitempty"`
}

type APIGatewayUpstreamKind string

const (
	APIGatewayUpstreamKindNuclioFunction APIGatewayUpstreamKind = "nucliofunction"
)

type NuclioFunctionAPIGatewaySpec struct {
	Name string `json:"name,omitempty"`
}

type APIGatewayUpstreamSpec struct {
	Kind             APIGatewayUpstreamKind        `json:"kind,omitempty"`
	Nucliofunction   *NuclioFunctionAPIGatewaySpec `json:"nucliofunction,omitempty"`
	Percentage       int                           `json:"percentage,omitempty"`
	RewriteTarget    string                        `json:"rewriteTarget,omitempty"`
	ExtraAnnotations map[string]string             `json:"extraAnnotations,omitempty"`
}

type APIGatewaySpec struct {
	Host               string                        `json:"host,omitempty"`
	Name               string                        `json:"name,omitempty"`
	Description        string                        `json:"description,omitempty"`
	Path               string                        `json:"path,omitempty"`
	AuthenticationMode ingress.AuthenticationMode    `json:"authenticationMode,omitempty"`
	Authentication     *APIGatewayAuthenticationSpec `json:"authentication,omitempty"`
	Upstreams          []APIGatewayUpstreamSpec      `json:"upstreams,omitempty"`
}

type APIGatewayConfig struct {
	Meta   APIGatewayMeta   `json:"metadata,omitempty"`
	Spec   APIGatewaySpec   `json:"spec,omitempty"`
	Status APIGatewayStatus `json:"status,omitempty"`
}

// APIGatewayState is state of api gateway
type APIGatewayState string

// Possible api gateway states
const (
	APIGatewayStateNone                   APIGatewayState = ""
	APIGatewayStateReady                  APIGatewayState = "ready"
	APIGatewayStateError                  APIGatewayState = "error"
	APIGatewayStateWaitingForProvisioning APIGatewayState = "waitingForProvisioning"
)

type APIGatewayStatus struct {
	Name        string          `json:"name,omitempty"`
	LastError   string          `json:"last_error,omitempty"`
	Description string          `json:"description,omitempty"`
	State       APIGatewayState `json:"state,omitempty"`
}

type CreateAPIGatewayOptions struct {
	APIGatewayConfig *APIGatewayConfig
}

type UpdateAPIGatewayOptions struct {
	APIGatewayConfig *APIGatewayConfig
}

type DeleteAPIGatewayOptions struct {
	Meta APIGatewayMeta
}

type GetAPIGatewaysOptions struct {
	Name      string
	Namespace string
	Labels    string
}

// to appease k8s
func (s *APIGatewaySpec) DeepCopyInto(out *APIGatewaySpec) {

	// TODO: proper deep copy
	*out = *s
}<|MERGE_RESOLUTION|>--- conflicted
+++ resolved
@@ -179,22 +179,14 @@
 
 type CreateProjectOptions struct {
 	ProjectConfig *ProjectConfig
-<<<<<<< HEAD
 	RequestOrigin platformconfig.ProjectsLeaderKind
 	SessionCookie *http.Cookie
-=======
-	RequestOrigin RequestOrigin
->>>>>>> 90834a4a
 }
 
 type UpdateProjectOptions struct {
 	ProjectConfig ProjectConfig
-<<<<<<< HEAD
 	RequestOrigin platformconfig.ProjectsLeaderKind
 	SessionCookie *http.Cookie
-=======
-	RequestOrigin RequestOrigin
->>>>>>> 90834a4a
 }
 
 type DeleteProjectStrategy string
@@ -222,12 +214,8 @@
 type DeleteProjectOptions struct {
 	Meta          ProjectMeta
 	Strategy      DeleteProjectStrategy
-<<<<<<< HEAD
 	RequestOrigin platformconfig.ProjectsLeaderKind
 	SessionCookie *http.Cookie
-=======
-	RequestOrigin RequestOrigin
->>>>>>> 90834a4a
 
 	// allowing us to "block" until related resources are removed.
 	// used in testings
