/*
Copyright 2017 The Nuclio Authors.

Licensed under the Apache License, Version 2.0 (the "License");
you may not use this file except in compliance with the License.
You may obtain a copy of the License at

    http://www.apache.org/licenses/LICENSE-2.0

Unless required by applicable law or agreed to in writing, software
distributed under the License is distributed on an "AS IS" BASIS,
WITHOUT WARRANTIES OR CONDITIONS OF ANY KIND, either express or implied.
See the License for the specific language governing permissions and
limitations under the License.
*/

package test

import (
	"fmt"
	"os"
	"path"
	"strings"
	"testing"
	"time"

	"github.com/nuclio/nuclio/pkg/common"
	"github.com/nuclio/nuclio/pkg/processor/build/util"
	"github.com/nuclio/nuclio/pkg/version"

	"github.com/rs/xid"
	"github.com/stretchr/testify/suite"
)

type DeployTestSuite struct {
	Suite
}

func (suite *DeployTestSuite) SetupSuite() {
	suite.Suite.SetupSuite()

	// update version so that linker doesn't need to inject it
	version.Set(&version.Info{
		GitCommit: "c",
		Label:     "latest",
		Arch:      "amd64",
		OS:        "linux",
	})
}

func (suite *DeployTestSuite) TestDeploy() {
	imageName := fmt.Sprintf("nuclio/deploy-test-%s", xid.New().String())

	namedArgs := map[string]string{
		"path":    path.Join(suite.GetFunctionsDir(), "common", "reverser", "golang"),
		"image":   imageName,
		"runtime": "golang",
		"handler": "main:Reverse",
	}

	err := suite.ExecuteNutcl([]string{"deploy", "reverser", "--verbose", "--no-pull"}, namedArgs)

	suite.Require().NoError(err)

	// make sure to clean up after the test
	defer suite.dockerClient.RemoveImage(imageName)

	// use nutctl to delete the function when we're done
	defer suite.ExecuteNutcl([]string{"delete", "fu", "reverser"}, nil)

	// try a few times to invoke, until it succeeds
	err = common.RetryUntilSuccessful(60*time.Second, 1*time.Second, func() bool {

		// invoke the function
		err = suite.ExecuteNutcl([]string{"invoke", "reverser"},
			map[string]string{
				"method": "POST",
				"body":   "-reverse this string+",
			})

		return err == nil
	})

	suite.Require().NoError(err)

	// make sure reverser worked
	suite.Require().Contains(suite.outputBuffer.String(), "+gnirts siht esrever-")
}

func (suite *DeployTestSuite) TestDeployWithMetadata() {
	imageName := fmt.Sprintf("nuclio/deploy-test-%s", xid.New().String())

	err := suite.ExecuteNutcl([]string{"deploy", "env", "--verbose", "--no-pull"},
		map[string]string{
			"path":    path.Join(suite.GetFunctionsDir(), "common", "envprinter", "python"),
			"env":     "FIRST_ENV=11223344,SECOND_ENV=0099887766",
			"labels":  "label1=first,label2=second",
			"runtime": "python",
			"handler": "envprinter:handler",
		})

	suite.Require().NoError(err)

	// make sure to clean up after the test
	defer suite.dockerClient.RemoveImage(imageName)

	// use nutctl to delete the function when we're done
	defer suite.ExecuteNutcl([]string{"delete", "fu", "env"}, nil)

	// try a few times to invoke, until it succeeds
	err = common.RetryUntilSuccessful(60*time.Second, 1*time.Second, func() bool {

		// invoke the function
		err = suite.ExecuteNutcl([]string{"invoke", "env"},
			map[string]string{
				"method": "POST",
				"body":   "-reverse this string+",
			})

		return err == nil
	})

	suite.Require().NoError(err)

	// make sure reverser worked
	suite.Require().Contains(suite.outputBuffer.String(), "11223344")
	suite.Require().Contains(suite.outputBuffer.String(), "0099887766")
}

<<<<<<< HEAD
func (suite *DeployTestSuite) TestDeployDirectory() {
=======
func (suite *DeployTestSuite) TestDeployFailsOnMissingPath() {
>>>>>>> 7a7e93d2
	imageName := fmt.Sprintf("nuclio/deploy-test-%s", xid.New().String())

	err := suite.ExecuteNutcl([]string{"deploy", "reverser", "--verbose", "--no-pull"},
		map[string]string{
<<<<<<< HEAD
			"path":  path.Join(suite.GetFunctionsDir(), "common", "reverser", "golang"),
			"image": imageName,
		})

	suite.Require().NoError(err)

	// make sure to clean up after the test
	defer suite.dockerClient.RemoveImage(imageName)

	// use nutctl to delete the function when we're done
	defer suite.ExecuteNutcl([]string{"delete", "fu", "reverser"}, nil)

	// invoke the function
	err = suite.ExecuteNutcl([]string{"invoke", "reverser"},
		map[string]string{
			"method": "POST",
			"body":   "-reverse this string+",
		})

	suite.Require().NoError(err)

	// make sure reverser worked
	suite.Require().Contains(suite.outputBuffer.String(), "+gnirts siht esrever-")
}

func (suite *DeployTestSuite) TestDeployDirectoryWithoutConfigYamlFails() {
	imageName := fmt.Sprintf("nuclio/deploy-test-%s", xid.New().String())

	tempDir := path.Join(os.TempDir(), strings.Replace(imageName, "/", "-", 1))

	err := os.MkdirAll(tempDir, 0755)
	suite.Require().NoError(err)

	scriptPath := path.Join(suite.GetFunctionsDir(), "common", "reverser", "golang", "reverser.go")
	tempScriptPath := path.Join(tempDir, "reverser.go")

	err = util.CopyFile(scriptPath, tempScriptPath)
	suite.Require().NoError(err)
	defer os.RemoveAll(tempDir)

	err = suite.ExecuteNutcl([]string{"deploy", "reverser", "--verbose", "--no-pull"},
		map[string]string{
			"path":           tempDir,
			"nuclio-src-dir": suite.GetNuclioSourceDir(),
			"image":          imageName,
		})

	suite.Require().Error(err, "Build path is directory - runtime must be specified")
=======
			"image":          imageName,
			"runtime":        "golang",
			"handler":        "main:Reverse",
		})

	suite.Require().Error(err, "Function code must be provided either in the path or inline in a spec file; alternatively, an image or handler may be provided")
}

func (suite *DeployTestSuite) TestDeployFailsOnShellMissingPathAndHandler() {
	imageName := fmt.Sprintf("nuclio/deploy-test-%s", xid.New().String())

	err := suite.ExecuteNutcl([]string{"deploy", "reverser", "--verbose", "--no-pull"},
		map[string]string{
			"image":          imageName,
			"runtime":        "shell",
		})

	suite.Require().Error(err, "Function code must be provided either in the path or inline in a spec file; alternatively, an image or handler may be provided")
}

func (suite *DeployTestSuite) TestDeployShellViaHandler() {
	imageName := fmt.Sprintf("nuclio/deploy-test-%s", xid.New().String())

	err := suite.ExecuteNutcl([]string{"deploy", "reverser", "--verbose", "--no-pull"},
		map[string]string{
			"image":          imageName,
			"runtime":        "shell",
			"handler":        "rev",
		})

	suite.Require().NoError(err)

	// try a few times to invoke, until it succeeds
	err = common.RetryUntilSuccessful(60*time.Second, 1*time.Second, func() bool {

		err = suite.ExecuteNutcl([]string{"invoke", "reverser"},
			map[string]string{
				"method": "POST",
				"body":   "-reverse this string+",
			})

		return err == nil
	})

	suite.Require().NoError(err)

	// make sure reverser worked
	suite.Require().Contains(suite.outputBuffer.String(), "+gnirts siht esrever-")
>>>>>>> 7a7e93d2
}

func TestDeployTestSuite(t *testing.T) {
	if testing.Short() {
		return
	}

	suite.Run(t, new(DeployTestSuite))
}<|MERGE_RESOLUTION|>--- conflicted
+++ resolved
@@ -127,16 +127,11 @@
 	suite.Require().Contains(suite.outputBuffer.String(), "0099887766")
 }
 
-<<<<<<< HEAD
 func (suite *DeployTestSuite) TestDeployDirectory() {
-=======
-func (suite *DeployTestSuite) TestDeployFailsOnMissingPath() {
->>>>>>> 7a7e93d2
-	imageName := fmt.Sprintf("nuclio/deploy-test-%s", xid.New().String())
-
-	err := suite.ExecuteNutcl([]string{"deploy", "reverser", "--verbose", "--no-pull"},
-		map[string]string{
-<<<<<<< HEAD
+	imageName := fmt.Sprintf("nuclio/deploy-test-%s", xid.New().String())
+
+	err := suite.ExecuteNutcl([]string{"deploy", "reverser", "--verbose", "--no-pull"},
+		map[string]string{
 			"path":  path.Join(suite.GetFunctionsDir(), "common", "reverser", "golang"),
 			"image": imageName,
 		})
@@ -185,7 +180,13 @@
 		})
 
 	suite.Require().Error(err, "Build path is directory - runtime must be specified")
-=======
+}
+
+func (suite *DeployTestSuite) TestDeployFailsOnMissingPath() {
+	imageName := fmt.Sprintf("nuclio/deploy-test-%s", xid.New().String())
+
+	err := suite.ExecuteNutcl([]string{"deploy", "reverser", "--verbose", "--no-pull"},
+		map[string]string{
 			"image":          imageName,
 			"runtime":        "golang",
 			"handler":        "main:Reverse",
@@ -234,7 +235,6 @@
 
 	// make sure reverser worked
 	suite.Require().Contains(suite.outputBuffer.String(), "+gnirts siht esrever-")
->>>>>>> 7a7e93d2
 }
 
 func TestDeployTestSuite(t *testing.T) {
