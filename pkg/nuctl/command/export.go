package command

import (
	"fmt"

	"github.com/nuclio/nuclio/pkg/functionconfig"
	"github.com/nuclio/nuclio/pkg/nuctl/command/common"
	"github.com/nuclio/nuclio/pkg/platform"

	"github.com/nuclio/errors"
	"github.com/nuclio/nuclio-sdk-go"
	"github.com/spf13/cobra"
)

type exportCommandeer struct {
	cmd            *cobra.Command
	rootCommandeer *RootCommandeer
}

func newExportCommandeer(rootCommandeer *RootCommandeer) *exportCommandeer {
	commandeer := &exportCommandeer{
		rootCommandeer: rootCommandeer,
	}

	cmd := &cobra.Command{
		Use:   "export",
		Short: "Export functions or projects",
		Long: `Export the configuration of a specific function or project or of all functions/projects (default)
to the standard output, in JSON or YAML format`,
	}

	exportFunctionCommand := newExportFunctionCommandeer(commandeer).cmd
	exportProjectCommand := newExportProjectCommandeer(commandeer).cmd

	cmd.AddCommand(
		exportFunctionCommand,
		exportProjectCommand,
	)

	commandeer.cmd = cmd

	return commandeer
}

type exportFunctionCommandeer struct {
	*exportCommandeer
	getFunctionsOptions platform.GetFunctionsOptions
	output              string
	noScrub             bool
}

func newExportFunctionCommandeer(exportCommandeer *exportCommandeer) *exportFunctionCommandeer {
	commandeer := &exportFunctionCommandeer{
		exportCommandeer: exportCommandeer,
	}

	cmd := &cobra.Command{
		Use:     "functions [<function>]",
		Aliases: []string{"function", "fn", "fu"},
		Short:   "(or function) Export functions",
		Long: `(or function) Export the configuration of a specific function or of all deployed Nuclio functions (default)
to the standard output, in JSON or YAML format (see -o|--output)

Arguments:
  <function> (string) The name of a function to export`,
		RunE: func(cmd *cobra.Command, args []string) error {

			// if we got positional arguments
			if len(args) != 0 {

				// second argument is a resource name
				commandeer.getFunctionsOptions.Name = args[0]
			}

			// initialize root
			if err := exportCommandeer.rootCommandeer.initialize(); err != nil {
				return errors.Wrap(err, "Failed to initialize root")
			}

			commandeer.getFunctionsOptions.Namespace = exportCommandeer.rootCommandeer.namespace

			functions, err := exportCommandeer.rootCommandeer.platform.GetFunctions(&commandeer.getFunctionsOptions)
			if err != nil {
				return errors.Wrap(err, "Failed to get functions")
			}

			if len(functions) == 0 {
				if commandeer.getFunctionsOptions.Name != "" {
					return nuclio.NewErrNotFound("No functions found")
				}
				cmd.OutOrStdout().Write([]byte("No functions found")) // nolint: errcheck
				return nil
			}

			// render the functions
			return common.RenderFunctions(commandeer.rootCommandeer.loggerInstance,
				functions,
				commandeer.output,
				cmd.OutOrStdout(),
				commandeer.renderFunctionConfig)
		},
	}

	cmd.PersistentFlags().StringVarP(&commandeer.output, "output", "o", common.OutputFormatYAML, "Output format - \"json\" or \"yaml\"")
	cmd.PersistentFlags().BoolVar(&commandeer.noScrub, "no-scrub", false, "Export all function data, including sensitive and unnecessary data")

	commandeer.cmd = cmd

	return commandeer
}

func (e *exportFunctionCommandeer) renderFunctionConfig(functions []platform.Function, renderer func(interface{}) error) error {
	functionConfigs := map[string]*functionconfig.Config{}
	for _, function := range functions {
		functionConfig := function.GetConfig()
		functionConfig.PrepareFunctionForExport(e.noScrub)
		functionConfigs[functionConfig.Meta.Name] = functionConfig
	}

	var err error
	if len(functions) == 1 {
		err = renderer(functionConfigs[functions[0].GetConfig().Meta.Name])
	} else {
		err = renderer(functionConfigs)
	}
	if err != nil {
		return errors.Wrap(err, "Failed to render function configuration")
	}

	return nil
}

type exportProjectCommandeer struct {
	*exportCommandeer
	getProjectsOptions platform.GetProjectsOptions
	output             string
}

func newExportProjectCommandeer(exportCommandeer *exportCommandeer) *exportProjectCommandeer {
	commandeer := &exportProjectCommandeer{
		exportCommandeer: exportCommandeer,
	}

	cmd := &cobra.Command{
		Use:     "projects [<project>]",
		Aliases: []string{"project", "prj", "proj"},
		Short:   "(or project) Export projects (including all functions, function events, and API gateways)",
		Long: `(or project) Export the configuration of a specific project (including
all its functions, function events, and API gateways) or of all projects (default)
to the standard output, in JSON or YAML format (see -o|--output)

Arguments:
  <project> (string) The name of a project to export`,
		RunE: func(cmd *cobra.Command, args []string) error {

			// if we got positional arguments
			if len(args) != 0 {

				// second argument is a resource name
				commandeer.getProjectsOptions.Meta.Name = args[0]
			}

			// initialize root
			if err := exportCommandeer.rootCommandeer.initialize(); err != nil {
				return errors.Wrap(err, "Failed to initialize root")
			}

			// get namespace
			commandeer.getProjectsOptions.Meta.Namespace = exportCommandeer.rootCommandeer.namespace

			projects, err := exportCommandeer.rootCommandeer.platform.GetProjects(&commandeer.getProjectsOptions)
			if err != nil {
				return errors.Wrap(err, "Failed to get projects")
			}

			if len(projects) == 0 {
				if commandeer.getProjectsOptions.Meta.Name != "" {
					return nuclio.NewErrNotFound("Project not found")
				}
				cmd.OutOrStdout().Write([]byte("No projects found")) // nolint: errcheck
				return nil
			}

			// render the projects
			return common.RenderProjects(projects, commandeer.output, cmd.OutOrStdout(), commandeer.renderProjectConfig)
		},
	}

<<<<<<< HEAD
	cmd.PersistentFlags().StringVarP(&commandeer.output, "output", "o", common.OutputFormatYAML, "Output format - \"yaml\", or \"json\"")
=======
	cmd.PersistentFlags().StringVarP(&commandeer.output, "output", "o", common.OutputFormatYAML, "Output format - \"json\" or \"yaml\"")

>>>>>>> 9299b0f6
	commandeer.cmd = cmd

	return commandeer
}

func (e *exportProjectCommandeer) getFunctionEvents(functionConfig *functionconfig.Config) ([]platform.FunctionEvent, error) {
	getFunctionEventOptions := platform.GetFunctionEventsOptions{
		Meta: platform.FunctionEventMeta{
			Name:      "",
			Namespace: functionConfig.Meta.Namespace,
			Labels: map[string]string{
				"nuclio.io/function-name": functionConfig.Meta.Name,
			},
		},
	}

	functionEvents, err := e.rootCommandeer.platform.GetFunctionEvents(&getFunctionEventOptions)
	if err != nil {
		return nil, err
	}

	return functionEvents, nil
}

func (e *exportProjectCommandeer) exportAPIGateways(projectConfig *platform.ProjectConfig) (map[string]*platform.APIGatewayConfig, error) {
	getAPIGatewaysOptions := &platform.GetAPIGatewaysOptions{
		Namespace: projectConfig.Meta.Namespace,
		Labels:    fmt.Sprintf("nuclio.io/project-name=%s", projectConfig.Meta.Name),
	}

	// get all api gateways in the project
	apiGateways, err := e.rootCommandeer.platform.GetAPIGateways(getAPIGatewaysOptions)
	if err != nil {
		return nil, errors.Wrap(err, "Failed to get api gateways")
	}

	apiGatewaysMap := map[string]*platform.APIGatewayConfig{}

	// create a mapping of an api gateway name to its config [ string -> *platform.APIGatewayConfig ]
	for _, apiGateway := range apiGateways {
		apiGatewayConfig := apiGateway.GetConfig()
		apiGatewayConfig.PrepareAPIGatewayForExport(false)
		apiGatewaysMap[apiGatewayConfig.Meta.Name] = apiGatewayConfig
	}

	return apiGatewaysMap, nil
}

func (e *exportProjectCommandeer) exportProjectFunctionsAndFunctionEvents(projectConfig *platform.ProjectConfig) (
	map[string]*functionconfig.Config, map[string]*platform.FunctionEventConfig, error) {
	getFunctionOptions := &platform.GetFunctionsOptions{
		Namespace: projectConfig.Meta.Namespace,
		Labels:    fmt.Sprintf("nuclio.io/project-name=%s", projectConfig.Meta.Name),
	}
	functions, err := e.rootCommandeer.platform.GetFunctions(getFunctionOptions)
	if err != nil {
		return nil, nil, errors.Wrap(err, "Failed to get functions")
	}
	functionMap := map[string]*functionconfig.Config{}
	functionEventMap := map[string]*platform.FunctionEventConfig{}

	for _, function := range functions {
		if err := function.Initialize(nil); err != nil {
			e.rootCommandeer.loggerInstance.DebugWith("Failed to initialize function", "err", err.Error())
		}
		functionConfig := function.GetConfig()

		functionEvents, err := e.getFunctionEvents(functionConfig)
		if err != nil {
			return nil, nil, errors.Wrap(err, "Failed to get function events")
		}
		for _, functionEvent := range functionEvents {
			functionEventConfig := functionEvent.GetConfig()
			functionEventConfig.Meta.Namespace = ""
			functionEventMap[functionEventConfig.Meta.Name] = functionEventConfig
		}

		functionConfig.PrepareFunctionForExport(false)
		functionMap[functionConfig.Meta.Name] = functionConfig
	}

	return functionMap, functionEventMap, nil
}

func (e *exportProjectCommandeer) exportProject(projectConfig *platform.ProjectConfig) (map[string]interface{}, error) {
	functions, functionEvents, err := e.exportProjectFunctionsAndFunctionEvents(projectConfig)
	if err != nil {
		return nil, err
	}

	projectConfig.Scrub()

	exportedProject := map[string]interface{}{
		"project":        projectConfig,
		"functions":      functions,
		"functionEvents": functionEvents,
	}

	// api gateways are supported only on k8s platform
	if e.rootCommandeer.platform.GetName() == "kube" {
		apiGateways, err := e.exportAPIGateways(projectConfig)
		if err != nil {

			// in case an error occurred while exporting api gateways - skip this part
			// (because it may fail when exporting after an upgrade from an older version)
			e.rootCommandeer.loggerInstance.DebugWith("Failed to export api gateways. Continuing with project export",
				"err", err)
		}

		exportedProject["apiGateways"] = apiGateways
	}

	return exportedProject, nil
}

func (e *exportProjectCommandeer) renderProjectConfig(projects []platform.Project, renderer func(interface{}) error) error {
	projectConfigs := map[string]interface{}{}
	for _, project := range projects {
		projectConfig := project.GetConfig()
		projectExport, err := e.exportProject(projectConfig)
		if err != nil {
			return errors.Wrap(err, "Failed to gather functions and function events")
		}
		projectConfigs[projectConfig.Meta.Name] = projectExport
	}

	var err error
	if len(projects) == 1 {
		err = renderer(projectConfigs[projects[0].GetConfig().Meta.Name])
	} else {
		err = renderer(projectConfigs)
	}

	if err != nil {
		return errors.Wrap(err, "Failed to render function configuration")
	}

	return nil
}<|MERGE_RESOLUTION|>--- conflicted
+++ resolved
@@ -186,12 +186,7 @@
 		},
 	}
 
-<<<<<<< HEAD
-	cmd.PersistentFlags().StringVarP(&commandeer.output, "output", "o", common.OutputFormatYAML, "Output format - \"yaml\", or \"json\"")
-=======
 	cmd.PersistentFlags().StringVarP(&commandeer.output, "output", "o", common.OutputFormatYAML, "Output format - \"json\" or \"yaml\"")
-
->>>>>>> 9299b0f6
 	commandeer.cmd = cmd
 
 	return commandeer
