--- conflicted
+++ resolved
@@ -19,10 +19,7 @@
 import (
 	"os"
 
-<<<<<<< HEAD
 	"github.com/nuclio/nuclio/pkg/common"
-=======
->>>>>>> ded4e97c
 	"github.com/nuclio/nuclio/pkg/platform"
 	"github.com/nuclio/nuclio/pkg/platform/config"
 	"github.com/nuclio/nuclio/pkg/platform/factory"
@@ -156,7 +153,7 @@
 
 	// set platform specific common
 	switch platformInstance.(type) {
-	case (*kube.Platform):
+	case *kube.Platform:
 		rc.platformConfiguration = &rc.kubeConfiguration
 	}
 
