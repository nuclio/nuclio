/*
Copyright 2017 The Nuclio Authors.

Licensed under the Apache License, Version 2.0 (the "License");
you may not use this file except in compliance with the License.
You may obtain a copy of the License at

    http://www.apache.org/licenses/LICENSE-2.0

Unless required by applicable law or agreed to in writing, software
distributed under the License is distributed on an "AS IS" BASIS,
WITHOUT WARRANTIES OR CONDITIONS OF ANY KIND, either express or implied.
See the License for the specific language governing permissions and
limitations under the License.
*/

package command

import (
	"encoding/json"
	"os"
	"time"

	"github.com/nuclio/nuclio/pkg/common"
	"github.com/nuclio/nuclio/pkg/errors"
	"github.com/nuclio/nuclio/pkg/functionconfig"
	"github.com/nuclio/nuclio/pkg/platform"

	"github.com/spf13/cobra"
	"k8s.io/api/core/v1"
)

type deployCommandeer struct {
	cmd                      *cobra.Command
	rootCommandeer           *RootCommandeer
	functionConfig           functionconfig.Config
	readinessTimeout         time.Duration
	commands                 stringSliceFlag
	encodedDataBindings      string
	encodedTriggers          string
	encodedLabels            string
	encodedEnv               string
	encodedRuntimeAttributes string
}

func newDeployCommandeer(rootCommandeer *RootCommandeer) *deployCommandeer {
	commandeer := &deployCommandeer{
		rootCommandeer: rootCommandeer,
		functionConfig: *functionconfig.NewConfig(),
	}

	cmd := &cobra.Command{
		Use:   "deploy function-name",
		Short: "Build and deploy a function, or deploy from an existing image",
		RunE: func(cmd *cobra.Command, args []string) error {

			// decode the JSON data bindings
			if err := json.Unmarshal([]byte(commandeer.encodedDataBindings),
				&commandeer.functionConfig.Spec.DataBindings); err != nil {
				return errors.Wrap(err, "Failed to decode data bindings")
			}

			// decode the JSON triggers
			if err := json.Unmarshal([]byte(commandeer.encodedTriggers),
				&commandeer.functionConfig.Spec.Triggers); err != nil {
				return errors.Wrap(err, "Failed to decode triggers")
			}

			// decode the JSON runtime attributes
			if err := json.Unmarshal([]byte(commandeer.encodedRuntimeAttributes),
				&commandeer.functionConfig.Spec.RuntimeAttributes); err != nil {
				return errors.Wrap(err, "Failed to decode runtime attributes")
			}

			// decode labels
			commandeer.functionConfig.Meta.Labels = common.StringToStringMap(commandeer.encodedLabels)

			// decode env
			for envName, envValue := range common.StringToStringMap(commandeer.encodedEnv) {
				commandeer.functionConfig.Spec.Env = append(commandeer.functionConfig.Spec.Env, v1.EnvVar{
					Name:  envName,
					Value: envValue,
				})
			}

			// update function
			commandeer.functionConfig.Meta.Namespace = rootCommandeer.namespace
			commandeer.functionConfig.Spec.Build.Commands = commandeer.commands

			// initialize root
			if err := rootCommandeer.initialize(); err != nil {
				return errors.Wrap(err, "Failed to initialize root")
			}

			err := prepareFunctionConfig(args,
				rootCommandeer.platform.GetDeployRequiresRegistry(),
				&commandeer.functionConfig)

			if err != nil {
				return err
			}

			_, err = rootCommandeer.platform.DeployFunction(&platform.DeployOptions{
<<<<<<< HEAD
				Logger:           rootCommandeer.logger,
				FunctionConfig:   commandeer.functionConfig,
				ReadinessTimeout: &commandeer.readinessTimeout,
=======
				Logger:         rootCommandeer.loggerInstance,
				FunctionConfig: commandeer.functionConfig,
>>>>>>> c320e4c0
			})

			return err
		},
	}

	addDeployFlags(cmd, &commandeer.functionConfig, commandeer)

	commandeer.cmd = cmd

	return commandeer
}

func prepareFunctionConfig(args []string,
	registryRequired bool,
	functionConfig *functionconfig.Config) error {

	var functionName string
	var specRegistryURL, specImageName, specImageVersion string

	// name can either be a positional argument or passed in the spec
	if len(args) != 1 {
		return errors.New("Function run requires a name")
	}

	functionName = args[0]

	// function can either be in the path, received inline or an executable via handler
	if functionConfig.Spec.Build.Path == "" &&
		functionConfig.Spec.ImageName == "" {

		if functionConfig.Spec.Runtime != "shell" {
			return errors.New("Function path must be provided when specified runtime isn't shell")

		}

		// did user give handler to an executable
		if functionConfig.Spec.Handler == "" {
			return errors.New("If shell runtime is specified, function path or handler name must be provided")
		}
	}

	if functionConfig.Spec.Build.Registry == "" && registryRequired {
		return errors.New("A registry is required; can also be specified in spec.image or via a NUCTL_REGISTRY environment variable")
	}

	if functionConfig.Spec.Build.ImageName == "" {

		// use the function name if image name not provided in specfile
		functionConfig.Spec.Build.ImageName = functionName
	}

	// if the image name was not provided in command line / env, take it from the spec image
	if functionConfig.Spec.Build.ImageName == "" {
		functionConfig.Spec.Build.ImageName = specImageName
	}

	// same for version
	if functionConfig.Spec.Build.ImageVersion == "latest" && specImageVersion != "" {
		functionConfig.Spec.Build.ImageVersion = specImageVersion
	}

	// same for push registry
	if functionConfig.Spec.Build.Registry == "" {
		functionConfig.Spec.Build.Registry = specRegistryURL
	}

	// if the run registry wasn't specified, take the build registry
	if functionConfig.Spec.RunRegistry == "" {
		functionConfig.Spec.RunRegistry = functionConfig.Spec.Build.Registry
	}

	// set function name
	functionConfig.Meta.Name = functionName

	return nil
}

func addDeployFlags(cmd *cobra.Command,
	functionConfig *functionconfig.Config,
	commandeer *deployCommandeer) {
	addBuildFlags(cmd, functionConfig, &commandeer.commands)

	cmd.Flags().StringVar(&functionConfig.Spec.Description, "desc", "", "Function description")
	cmd.Flags().StringVarP(&commandeer.encodedLabels, "labels", "l", "", "Additional function labels (lbl1=val1[,lbl2=val2,...])")
	cmd.Flags().StringVarP(&commandeer.encodedEnv, "env", "e", "", "Environment variables (env1=val1[,env2=val2,...])")
	cmd.Flags().BoolVarP(&functionConfig.Spec.Disabled, "disabled", "d", false, "Start the function as disabled (don't run yet)")
	cmd.Flags().IntVar(&functionConfig.Spec.HTTPPort, "port", 0, "Public HTTP port (NodePort)")
	cmd.Flags().IntVarP(&functionConfig.Spec.Replicas, "replicas", "", 1, "Set to 1 to use a static number of replicas")
	cmd.Flags().IntVar(&functionConfig.Spec.MinReplicas, "min-replicas", 0, "Minimal number of function replicas")
	cmd.Flags().IntVar(&functionConfig.Spec.MaxReplicas, "max-replicas", 0, "Maximal number of function replicas")
	cmd.Flags().BoolVar(&functionConfig.Spec.Publish, "publish", false, "Publish the function")
	cmd.Flags().StringVar(&commandeer.encodedDataBindings, "data-bindings", "{}", "JSON-encoded data bindings for the function")
	cmd.Flags().StringVar(&commandeer.encodedTriggers, "triggers", "{}", "JSON-encoded triggers for the function")
	cmd.Flags().StringVar(&functionConfig.Spec.ImageName, "run-image", "", "Name of an existing image to deploy (default - build a new image to deploy)")
	cmd.Flags().StringVar(&functionConfig.Spec.RunRegistry, "run-registry", os.Getenv("NUCTL_RUN_REGISTRY"), "URL of a registry for pulling the image, if differs from -r/--registry (env: NUCTL_RUN_REGISTRY)")
	cmd.Flags().StringVar(&commandeer.encodedRuntimeAttributes, "runtime-attrs", "{}", "JSON-encoded runtime attributes for the function")
	cmd.Flags().DurationVar(&commandeer.readinessTimeout, "readiness-timeout", 30*time.Second, "maximum wait time for the function to be ready")
}<|MERGE_RESOLUTION|>--- conflicted
+++ resolved
@@ -101,14 +101,9 @@
 			}
 
 			_, err = rootCommandeer.platform.DeployFunction(&platform.DeployOptions{
-<<<<<<< HEAD
-				Logger:           rootCommandeer.logger,
+				Logger:           rootCommandeer.loggerInstance,
 				FunctionConfig:   commandeer.functionConfig,
 				ReadinessTimeout: &commandeer.readinessTimeout,
-=======
-				Logger:         rootCommandeer.loggerInstance,
-				FunctionConfig: commandeer.functionConfig,
->>>>>>> c320e4c0
 			})
 
 			return err
