--- conflicted
+++ resolved
@@ -49,10 +49,7 @@
 	encodedFunctionPlatformConfig   string
 	encodedBuildRuntimeAttributes   string
 	encodedBuildCodeEntryAttributes string
-<<<<<<< HEAD
-=======
 	inputImageFile                  string
->>>>>>> 321815f9
 }
 
 func newDeployCommandeer(rootCommandeer *RootCommandeer) *deployCommandeer {
