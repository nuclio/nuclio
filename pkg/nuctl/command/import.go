package command

import (
	"github.com/nuclio/nuclio/pkg/functionconfig"
	"github.com/nuclio/nuclio/pkg/nuctl/command/common"
	"github.com/nuclio/nuclio/pkg/platform"

	"github.com/nuclio/errors"
	"github.com/satori/go.uuid"
	"github.com/spf13/cobra"
	"golang.org/x/sync/errgroup"
)

type importCommandeer struct {
	cmd            *cobra.Command
	rootCommandeer *RootCommandeer
}

func newImportCommandeer(rootCommandeer *RootCommandeer) *importCommandeer {
	commandeer := &importCommandeer{
		rootCommandeer: rootCommandeer,
	}

	cmd := &cobra.Command{
		Use:   "import",
		Short: "Import functions or projects",
		Long: `Import the configurations of one or more functions or projects
from a configuration file or from the standard input (default)`,
	}

	importFunctionCommand := newImportFunctionCommandeer(commandeer).cmd
	importProjectCommand := newImportProjectCommandeer(commandeer).cmd

	cmd.AddCommand(
		importFunctionCommand,
		importProjectCommand,
	)

	commandeer.cmd = cmd

	return commandeer
}

func (i *importCommandeer) resolveInputData(args []string) ([]byte, error) {
	if len(args) >= 1 {
		filename := args[0]
		i.rootCommandeer.loggerInstance.DebugWith("Reading from a file", "filename", filename)
		file, err := common.OpenFile(filename)
		if err != nil {
			return nil, errors.Wrap(err, "Failed to open file")
		}
		i.cmd.SetIn(file)

		// close file after reading from it
		defer file.Close() // nolint: errcheck
	}

	// read from file if given, fallback to stdin
	return common.ReadFromInOrStdin(i.cmd.InOrStdin())
}

func (i *importCommandeer) importFunction(functionConfig *functionconfig.Config, project *platform.ProjectConfig) error {

	// populate namespace
	functionConfig.Meta.Namespace = project.Meta.Namespace

	if project.Meta.Name != "" {
		functionConfig.Meta.Labels["nuclio.io/project-name"] = project.Meta.Name
	}

	functions, err := i.rootCommandeer.platform.GetFunctions(&platform.GetFunctionsOptions{
		Name:      functionConfig.Meta.Name,
		Namespace: i.rootCommandeer.namespace,
	})
	if err != nil {
		return errors.Wrap(err, "Failed to check existing functions")
	}

	if len(functions) > 0 {
		return errors.Errorf("Function with the name: %s already exists", functionConfig.Meta.Name)
	}

	_, err = i.rootCommandeer.platform.CreateFunction(&platform.CreateFunctionOptions{
		Logger:         i.rootCommandeer.loggerInstance,
		FunctionConfig: *functionConfig,
	})

	return err
}

func (i *importCommandeer) importFunctions(functionConfigs map[string]*functionconfig.Config, project *platform.ProjectConfig) error {
	var errGroup errgroup.Group

	i.rootCommandeer.loggerInstance.DebugWith("Importing functions", "functions", functionConfigs)
	for _, functionConfig := range functionConfigs {
		functionConfig := functionConfig // https://golang.org/doc/faq#closures_and_goroutines
		errGroup.Go(func() error {
			return i.importFunction(functionConfig, project)
		})
	}

	return errGroup.Wait()
}

type importFunctionCommandeer struct {
	*importCommandeer
}

func newImportFunctionCommandeer(importCommandeer *importCommandeer) *importFunctionCommandeer {
	commandeer := &importFunctionCommandeer{
		importCommandeer: importCommandeer,
	}

	cmd := &cobra.Command{
		Use:     "functions [<config file>]",
		Aliases: []string{"function", "fn", "fu"},
		Short:   "(or function) Import functions",
		Long: `(or function) Import the configurations of one or more functions
from a configurations file or from standard input (default)

Note: The command doesn't deploy the imported functions.
      To deploy an imported function, use the 'deploy' command.

Arguments:
  <config file> (string) Path to a function-configurations file in JSON or YAML format (see -o|--output).
                         If not provided, the configuration is imported from standard input (stdin).`,
		RunE: func(cmd *cobra.Command, args []string) error {

			// initialize root
			if err := importCommandeer.rootCommandeer.initialize(); err != nil {
				return errors.Wrap(err, "Failed to initialize root")
			}

			functionBody, err := commandeer.resolveInputData(args)
			if err != nil {
				return errors.Wrap(err, "Failed to read function data")
			}

			if len(functionBody) == 0 {
				return errors.New(`Failed to resolve the function-configuration body.
Make sure to provide the content via stdin or a file.
Use --help for more information`)
			}

			unmarshalFunc, err := common.GetUnmarshalFunc(functionBody)
			if err != nil {
				return errors.Wrap(err, "Failed to identify the input format")
			}

			functionConfigs, err := commandeer.resolveFunctionImportConfigs(functionBody, unmarshalFunc)
			if err != nil {
				return errors.Wrap(err, "Failed to resolve the imported function configuration")
			}

			// create a platform config without name, allowing them to be imported directly to the default project
			platformConfig := &platform.ProjectConfig{
				Meta: platform.ProjectMeta{
					Namespace: commandeer.rootCommandeer.namespace,
				},
			}

			return commandeer.importFunctions(functionConfigs, platformConfig)
		},
	}

	commandeer.cmd = cmd

	return commandeer
}

func (i *importFunctionCommandeer) resolveFunctionImportConfigs(functionBody []byte,
	unmarshalFunc func(data []byte, v interface{}) error) (map[string]*functionconfig.Config, error) {

	// initialize
	functionConfigs := map[string]*functionconfig.Config{}

	// try parsing a single-project configuration
	functionConfig := &functionconfig.Config{}
	if err := unmarshalFunc(functionBody, &functionConfig); err != nil {
		return nil, errors.Wrap(err, "Failed to parse a single-project configuration")
	}

	// no match; try a multi-project configuration
	if functionConfig.Meta.Name == "" {
		if err := unmarshalFunc(functionBody, &functionConfigs); err != nil {
			return nil, errors.Wrap(err, "Failed to parse a multi-project configuration")
		}

	} else {

		// successfully parsed a single-project configuration
		functionConfigs[functionConfig.Meta.Name] = functionConfig
	}

	return functionConfigs, nil
}

type importProjectCommandeer struct {
	*importCommandeer
	skipProjectNames         []string
	skipTransformDisplayName bool
}

func newImportProjectCommandeer(importCommandeer *importCommandeer) *importProjectCommandeer {
	commandeer := &importProjectCommandeer{
		importCommandeer: importCommandeer,
	}

	cmd := &cobra.Command{
		Use:     "projects [<config file>]",
		Aliases: []string{"project", "prj", "proj"},
		Short:   "(or project) Import projects (including all functions, function events, and API gateways)",
		Long: `(or project) Import the configurations of one or more projects (including
all project functions, function events, and API gateways) from a configurations file
or from standard input (default)

Note: The command doesn't deploy the functions in the  imported projects.
      To deploy an imported function, use the 'deploy' command.

Arguments:
  <config file> (string) Path to a project-configurations file in JSON or YAML format (see -o|--output).
                         If not provided, the configuration is imported from standard input (stdin).`,
		RunE: func(cmd *cobra.Command, args []string) error {

			// initialize root
			if err := importCommandeer.rootCommandeer.initialize(); err != nil {
				return errors.Wrap(err, "Failed to initialize root")
			}

			projectBody, err := commandeer.resolveInputData(args)
			if err != nil {
				return errors.Wrap(err, "Failed to read function data")
			}

			if len(projectBody) == 0 {
				return errors.New(`Failed to resolve the project-configuration body.
Make sure to provide the content via stdin or a file.
Use --help for more information`)
			}

			unmarshalFunc, err := common.GetUnmarshalFunc(projectBody)
			if err != nil {
				return errors.Wrap(err, "Failed to identify the input format")
			}

			importProjectsOptions, err := commandeer.resolveImportProjectsOptions(projectBody, unmarshalFunc)
			if err != nil {
				return errors.Wrap(err, "Failed to resolve the imported project configuration")
			}

			return commandeer.importProjects(importProjectsOptions)
		},
	}

<<<<<<< HEAD
	cmd.Flags().StringSliceVar(&commandeer.skipProjectNames, "skip", []string{}, "Project names to skip (comma separated)")
	cmd.Flags().BoolVar(&commandeer.skipTransformDisplayName, "skip-transform-display-name", false, "Skip transforming display name onto metadata name if the latter is missing or in form of UUID")
=======
	cmd.Flags().StringSliceVar(&commandeer.skipProjectNames, "skip", []string{}, "Names of projects to skip (don't import), as a comma-separated list")

>>>>>>> 9299b0f6
	commandeer.cmd = cmd

	return commandeer
}

func (i *importProjectCommandeer) importFunctionEvent(functionEvent *platform.FunctionEventConfig) error {
	functions, err := i.rootCommandeer.platform.GetFunctions(&platform.GetFunctionsOptions{
		Name:      functionEvent.Meta.Labels["nuclio.io/function-name"],
		Namespace: i.rootCommandeer.namespace,
	})
	if err != nil {
		return errors.Wrap(err, "Failed to check existing functions")
	}
	if len(functions) == 0 {
		return errors.New("The event function's parent function doesn't exist")
	}

	// generate new name for events to avoid collisions
	functionEvent.Meta.Name = uuid.NewV4().String()

	// populate namespace
	functionEvent.Meta.Namespace = i.rootCommandeer.namespace

	// just deploy; the status is async through polling
	return i.rootCommandeer.platform.CreateFunctionEvent(&platform.CreateFunctionEventOptions{
		FunctionEventConfig: platform.FunctionEventConfig{
			Meta: functionEvent.Meta,
			Spec: functionEvent.Spec,
		},
	})
}

func (i *importProjectCommandeer) importAPIGateway(apiGateway *platform.APIGatewayConfig) error {

	// populate namespace
	apiGateway.Meta.Namespace = i.rootCommandeer.namespace

	// just create; the status is async through polling
	return i.rootCommandeer.platform.CreateAPIGateway(&platform.CreateAPIGatewayOptions{
		APIGatewayConfig: &platform.APIGatewayConfig{
			Meta: apiGateway.Meta,
			Spec: apiGateway.Spec,
		},
	})
}

func (i *importProjectCommandeer) importFunctionEvents(functionEvents map[string]*platform.FunctionEventConfig) error {
	var errGroup errgroup.Group

	i.rootCommandeer.loggerInstance.DebugWith("Importing function events",
		"functionEvents", functionEvents)
	for _, functionEventConfig := range functionEvents {
		functionEventConfig := functionEventConfig // https://golang.org/doc/faq#closures_and_goroutines
		errGroup.Go(func() error {
			return i.importFunctionEvent(functionEventConfig)
		})
	}

	return errGroup.Wait()
}

func (i *importProjectCommandeer) importAPIGateways(apiGateways map[string]*platform.APIGatewayConfig) error {
	var errGroup errgroup.Group

	i.rootCommandeer.loggerInstance.DebugWith("Importing api gateways", "apiGateways", apiGateways)

	if apiGateways == nil {
		return nil
	}

	for _, apiGatewayConfig := range apiGateways {
		apiGatewayConfig := apiGatewayConfig // https://golang.org/doc/faq#closures_and_goroutines
		errGroup.Go(func() error {
			return i.importAPIGateway(apiGatewayConfig)
		})
	}

	return errGroup.Wait()
}

func (i *importProjectCommandeer) importProject(importProjectOptions *ImportProjectOptions) error {
	var err error
	projectConfig := importProjectOptions.projectInfo
	projects, err := i.rootCommandeer.platform.GetProjects(&platform.GetProjectsOptions{
		Meta: projectConfig.Project.Meta,
	})
	if err != nil {
		return errors.Wrap(err, "Failed to check existing projects")
	}
	if len(projects) == 0 {
		newProject, err := platform.NewAbstractProject(i.rootCommandeer.loggerInstance,
			i.rootCommandeer.platform,
			platform.ProjectConfig{
				Meta: projectConfig.Project.Meta,
				Spec: projectConfig.Project.Spec,
			})
		if err != nil {
			return err
		}

		if err := newProject.CreateAndWait(&platform.CreateProjectOptions{
			ProjectConfig:            newProject.GetConfig(),
			SkipTransformDisplayName: importProjectOptions.skipTransformDisplayName,
		}); err != nil {
			return err
		}

		// reassign created instance, it holds changes made during project creation
		importProjectOptions.projectInfo.Project = newProject.GetConfig()
	}

	i.rootCommandeer.loggerInstance.DebugWith("Enriching project resources",
		"projectNamespace", projectConfig.Project.Meta.Namespace,
		"projectName", projectConfig.Project.Meta.Name)
	i.enrichImportProjectResources(importProjectOptions.projectInfo)

	functionImportErr := i.importFunctions(projectConfig.Functions, projectConfig.Project)
	if functionImportErr != nil {
		i.rootCommandeer.loggerInstance.WarnWith("Failed to import all project functions",
			"functionImportErr", functionImportErr)

		// return this error
		err = functionImportErr
	}

	functionEventImportErr := i.importFunctionEvents(projectConfig.FunctionEvents)
	if functionEventImportErr != nil {
		i.rootCommandeer.loggerInstance.WarnWith("Failed to import all function events",
			"functionEventImportErr", functionEventImportErr)

		// return this err only if not previously set
		if err == nil {
			err = functionEventImportErr
		}
	}

	// api gateways are supported only on k8s platform
	if i.rootCommandeer.platform.GetName() == "kube" {
		apiGatewaysImportErr := i.importAPIGateways(projectConfig.APIGateways)
		if apiGatewaysImportErr != nil {
			i.rootCommandeer.loggerInstance.WarnWith("Unable to import all api gateways",
				"apiGatewaysImportErr", apiGatewaysImportErr)

			// return this err only if not previously set
			if err == nil {
				err = apiGatewaysImportErr
			}
		}
	}

	return err
}

func (i *importProjectCommandeer) importProjects(importProjectsOptions map[string]*ImportProjectOptions) error {
	i.rootCommandeer.loggerInstance.DebugWith("Importing projects",
		"projectsOptions", importProjectsOptions,
		"skipProjectNames", i.skipProjectNames,
		"skipTransformDisplayName", i.skipTransformDisplayName)

	// TODO: parallel this with errorGroup, mutex is required due to multi map writers
	for projectName, importProjectOptions := range importProjectsOptions {
		projectConfig := importProjectOptions.projectInfo

		// skip project?
		if i.shouldSkipProject(projectConfig) {
			i.rootCommandeer.loggerInstance.DebugWith("Skipping import for project",
				"projectNamespace", projectConfig.Project.Meta.Namespace,
				"projectName", projectConfig.Project.Meta.Name)
			continue
		}

		i.rootCommandeer.loggerInstance.DebugWith("Importing project",
			"projectNamespace", projectConfig.Project.Meta.Namespace,
			"projectName", projectName)

		// enrich namespace from arg
		if projectConfig.Project.Meta.Namespace == "" {
			projectConfig.Project.Meta.Namespace = i.rootCommandeer.namespace
		}

		// import project
		if err := i.importProject(importProjectOptions); err != nil {
			return errors.Wrap(err, "Failed to import project")
		}

		i.rootCommandeer.loggerInstance.InfoWith("Successfully imported project",
			"projectNamespace", projectConfig.Project.Meta.Namespace,
			"projectName", projectName)
	}
	return nil
}

func (i *importProjectCommandeer) resolveImportProjectsOptions(projectBody []byte,
	unmarshalFunc func(data []byte, v interface{}) error) (map[string]*ImportProjectOptions, error) {

	importProjectOptions := map[string]*ImportProjectOptions{}

	// initialize
	projectImportConfigs := map[string]*ImportProjectConfig{}
	projectImportConfig := ImportProjectConfig{}

<<<<<<< HEAD
	// try single
=======
	// try a single-project configuration
	projectImportConfig := ProjectImportConfig{}
>>>>>>> 9299b0f6
	if err := unmarshalFunc(projectBody, &projectImportConfig); err != nil {
		return nil, errors.Wrap(err, "Failed to parse the project configuration; the project body might be malformed")
	}

	// no match; try a multi-project configuration
	if projectImportConfig.Project == nil {
		if err := unmarshalFunc(projectBody, &projectImportConfigs); err != nil {
			return nil, errors.Wrap(err, "Failed to parse the project configuration; the project body might be malformed")
		}

	} else {

		// successfully parsed a single-project configuration
		projectImportConfigs[projectImportConfig.Project.Meta.Name] = &projectImportConfig
	}

	for projectName, importProjectConfig := range projectImportConfigs {
		importProjectOptions[projectName] = &ImportProjectOptions{
			projectInfo:              importProjectConfig,
			skipTransformDisplayName: i.skipTransformDisplayName,
		}
	}
	return importProjectOptions, nil
}

func (i *importProjectCommandeer) shouldSkipProject(projectConfig *ImportProjectConfig) bool {
	for _, skipProjectName := range i.skipProjectNames {
		if skipProjectName == projectConfig.Project.Meta.Name {
			return true
		}
	}
	return false
}

func (i *importProjectCommandeer) enrichImportProjectResources(projectInfo *ImportProjectConfig) {

	for _, functionConfig := range projectInfo.Functions {
		if functionConfig.Meta.Labels != nil {
			functionConfig.Meta.Labels["nuclio.io/project-name"] = projectInfo.Project.Meta.Name
		}
	}

	for _, apiGateway := range projectInfo.APIGateways {
		if apiGateway.Meta.Labels != nil {
			apiGateway.Meta.Labels["nuclio.io/project-name"] = projectInfo.Project.Meta.Name
		}
	}

	for _, functionEvent := range projectInfo.FunctionEvents {
		if functionEvent.Meta.Labels != nil {
			functionEvent.Meta.Labels["nuclio.io/project-name"] = projectInfo.Project.Meta.Name
		}
	}
}<|MERGE_RESOLUTION|>--- conflicted
+++ resolved
@@ -252,13 +252,8 @@
 		},
 	}
 
-<<<<<<< HEAD
-	cmd.Flags().StringSliceVar(&commandeer.skipProjectNames, "skip", []string{}, "Project names to skip (comma separated)")
+	cmd.Flags().StringSliceVar(&commandeer.skipProjectNames, "skip", []string{}, "Names of projects to skip (don't import), as a comma-separated list")
 	cmd.Flags().BoolVar(&commandeer.skipTransformDisplayName, "skip-transform-display-name", false, "Skip transforming display name onto metadata name if the latter is missing or in form of UUID")
-=======
-	cmd.Flags().StringSliceVar(&commandeer.skipProjectNames, "skip", []string{}, "Names of projects to skip (don't import), as a comma-separated list")
-
->>>>>>> 9299b0f6
 	commandeer.cmd = cmd
 
 	return commandeer
@@ -460,12 +455,7 @@
 	projectImportConfigs := map[string]*ImportProjectConfig{}
 	projectImportConfig := ImportProjectConfig{}
 
-<<<<<<< HEAD
-	// try single
-=======
 	// try a single-project configuration
-	projectImportConfig := ProjectImportConfig{}
->>>>>>> 9299b0f6
 	if err := unmarshalFunc(projectBody, &projectImportConfig); err != nil {
 		return nil, errors.Wrap(err, "Failed to parse the project configuration; the project body might be malformed")
 	}
