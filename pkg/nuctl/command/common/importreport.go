--- conflicted
+++ resolved
@@ -121,12 +121,8 @@
 	defer fr.mutex.Unlock()
 
 	fr.Failed[name] = &FailReport{
-<<<<<<< HEAD
-		FailReason:     err.Error(),
+		FailReason: errors.RootCause(err).Error(),
 		CanBeAutoFixed: canBeAutoFixed,
-=======
-		FailReason: errors.RootCause(err).Error(),
->>>>>>> 1cec5675
 	}
 }
 
