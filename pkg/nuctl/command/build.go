/*
Copyright 2017 The Nuclio Authors.

Licensed under the Apache License, Version 2.0 (the "License");
you may not use this file except in compliance with the License.
You may obtain a copy of the License at

    http://www.apache.org/licenses/LICENSE-2.0

Unless required by applicable law or agreed to in writing, software
distributed under the License is distributed on an "AS IS" BASIS,
WITHOUT WARRANTIES OR CONDITIONS OF ANY KIND, either express or implied.
See the License for the specific language governing permissions and
limitations under the License.
*/

package command

import (
	"encoding/json"
	"os"

	"github.com/nuclio/nuclio/pkg/errors"
	"github.com/nuclio/nuclio/pkg/functionconfig"
	"github.com/nuclio/nuclio/pkg/platform"

	"github.com/spf13/cobra"
)

type buildCommandeer struct {
	cmd                        *cobra.Command
	rootCommandeer             *RootCommandeer
	commands                   stringSliceFlag
	functionConfig             functionconfig.Config
	encodedRuntimeAttributes   string
	encodedCodeEntryAttributes string
<<<<<<< HEAD
=======
	outputImageFile            string
>>>>>>> 321815f9
}

func newBuildCommandeer(rootCommandeer *RootCommandeer) *buildCommandeer {
	commandeer := &buildCommandeer{
		rootCommandeer: rootCommandeer,
		functionConfig: *functionconfig.NewConfig(),
	}

	cmd := &cobra.Command{
		Use:     "build function-name [options]",
		Aliases: []string{"bu"},
		Short:   "Build a function",
		RunE: func(cmd *cobra.Command, args []string) error {

			// update build stuff
			if len(args) == 1 {
				commandeer.functionConfig.Meta.Name = args[0]
			}

			// initialize root
			if err := rootCommandeer.initialize(); err != nil {
				return errors.Wrap(err, "Failed to initialize root")
			}

			commandeer.functionConfig.Meta.Namespace = rootCommandeer.namespace
			commandeer.functionConfig.Spec.Build.Commands = commandeer.commands

			// decode the JSON build runtime attributes
			if err := json.Unmarshal([]byte(commandeer.encodedRuntimeAttributes),
				&commandeer.functionConfig.Spec.Build.RuntimeAttributes); err != nil {
				return errors.Wrap(err, "Failed to decode build runtime attributes")
			}

<<<<<<< HEAD
=======
			if commandeer.functionConfig.Spec.Build.Offline {
				rootCommandeer.loggerInstance.Debug("Offline flag is passed, setting no-pull as well")
				commandeer.functionConfig.Spec.Build.NoBaseImagesPull = true
			}

>>>>>>> 321815f9
			// decode the JSON build code entry attributes
			if err := json.Unmarshal([]byte(commandeer.encodedCodeEntryAttributes),
				&commandeer.functionConfig.Spec.Build.CodeEntryAttributes); err != nil {
				return errors.Wrap(err, "Failed to decode code entry attributes")
			}

			_, err := rootCommandeer.platform.CreateFunctionBuild(&platform.CreateFunctionBuildOptions{
				Logger:          rootCommandeer.loggerInstance,
				FunctionConfig:  commandeer.functionConfig,
				PlatformName:    rootCommandeer.platform.GetName(),
				OutputImageFile: commandeer.outputImageFile,
			})
			return err
		},
	}

	addBuildFlags(cmd, &commandeer.functionConfig, &commandeer.commands, &commandeer.encodedRuntimeAttributes, &commandeer.encodedCodeEntryAttributes)
<<<<<<< HEAD
=======
	cmd.Flags().StringVarP(&commandeer.outputImageFile, "output-image-file", "", "", "Path to output docker image of the build")
>>>>>>> 321815f9

	commandeer.cmd = cmd

	return commandeer
}

func addBuildFlags(cmd *cobra.Command, config *functionconfig.Config, commands *stringSliceFlag, encodedRuntimeAttributes *string, encodedCodeEntryAttributes *string) { // nolint
	cmd.Flags().StringVarP(&config.Spec.Build.Path, "path", "p", "", "Path to the function's source code")
	cmd.Flags().StringVarP(&config.Spec.Build.FunctionSourceCode, "source", "", "", "The function's source code (overrides \"path\")")
	cmd.Flags().StringVarP(&config.Spec.Build.FunctionConfigPath, "file", "f", "", "Path to a function-configuration file")
	cmd.Flags().StringVarP(&config.Spec.Build.Image, "image", "i", "", "Name of a Docker image (default - the function name)")
	cmd.Flags().StringVarP(&config.Spec.Build.Registry, "registry", "r", os.Getenv("NUCTL_REGISTRY"), "URL of a container registry (env: NUCTL_REGISTRY)")
	cmd.Flags().StringVarP(&config.Spec.Runtime, "runtime", "", "", "Runtime (for example, \"golang\", \"golang:1.8\", \"python:2.7\")")
	cmd.Flags().StringVarP(&config.Spec.Handler, "handler", "", "", "Name of a function handler")
	cmd.Flags().BoolVarP(&config.Spec.Build.NoBaseImagesPull, "no-pull", "", false, "Don't pull base images - use local versions")
	cmd.Flags().BoolVarP(&config.Spec.Build.NoCleanup, "no-cleanup", "", false, "Don't clean up temporary directories")
	cmd.Flags().StringVarP(&config.Spec.Build.BaseImage, "base-image", "", "", "Name of the base image (default - per-runtime default)")
	cmd.Flags().Var(commands, "build-command", "Commands to run when building the processor image")
	cmd.Flags().StringVarP(&config.Spec.Build.OnbuildImage, "onbuild-image", "", "", "The runtime onbuild image used to build the processor image")
	cmd.Flags().BoolVarP(&config.Spec.Build.Offline, "offline", "", false, "Don't assume internet connectivity exists")
	cmd.Flags().StringVar(encodedRuntimeAttributes, "build-runtime-attrs", "{}", "JSON-encoded build runtime attributes for the function")
	cmd.Flags().StringVar(encodedCodeEntryAttributes, "build-code-entry-attrs", "{}", "JSON-encoded build code entry attributes for the function")
	cmd.Flags().StringVar(&config.Spec.Build.CodeEntryType, "code-entry-type", "", "Type of code entry (for example, \"url\", \"github\", \"image\")")
}<|MERGE_RESOLUTION|>--- conflicted
+++ resolved
@@ -34,10 +34,7 @@
 	functionConfig             functionconfig.Config
 	encodedRuntimeAttributes   string
 	encodedCodeEntryAttributes string
-<<<<<<< HEAD
-=======
 	outputImageFile            string
->>>>>>> 321815f9
 }
 
 func newBuildCommandeer(rootCommandeer *RootCommandeer) *buildCommandeer {
@@ -71,14 +68,11 @@
 				return errors.Wrap(err, "Failed to decode build runtime attributes")
 			}
 
-<<<<<<< HEAD
-=======
 			if commandeer.functionConfig.Spec.Build.Offline {
 				rootCommandeer.loggerInstance.Debug("Offline flag is passed, setting no-pull as well")
 				commandeer.functionConfig.Spec.Build.NoBaseImagesPull = true
 			}
 
->>>>>>> 321815f9
 			// decode the JSON build code entry attributes
 			if err := json.Unmarshal([]byte(commandeer.encodedCodeEntryAttributes),
 				&commandeer.functionConfig.Spec.Build.CodeEntryAttributes); err != nil {
@@ -96,10 +90,7 @@
 	}
 
 	addBuildFlags(cmd, &commandeer.functionConfig, &commandeer.commands, &commandeer.encodedRuntimeAttributes, &commandeer.encodedCodeEntryAttributes)
-<<<<<<< HEAD
-=======
 	cmd.Flags().StringVarP(&commandeer.outputImageFile, "output-image-file", "", "", "Path to output docker image of the build")
->>>>>>> 321815f9
 
 	commandeer.cmd = cmd
 
