/*
Copyright 2017 The Nuclio Authors.

Licensed under the Apache License, Version 2.0 (the "License");
you may not use this file except in compliance with the License.
You may obtain a copy of the License at

    http://www.apache.org/licenses/LICENSE-2.0

Unless required by applicable law or agreed to in writing, software
distributed under the License is distributed on an "AS IS" BASIS,
WITHOUT WARRANTIES OR CONDITIONS OF ANY KIND, either express or implied.
See the License for the specific language governing permissions and
limitations under the License.
*/

package build

import (
	"bufio"
	"fmt"
	"io/ioutil"
	"os"
	"path"
	"path/filepath"
	"strings"
	"text/template"

	"github.com/nuclio/nuclio-sdk"
	"github.com/nuclio/nuclio/pkg/nubuild/util"
	"github.com/nuclio/nuclio/pkg/util/cmdrunner"

	"github.com/pkg/errors"
)

const (
	onBuildImageName       = "nuclio/nuclio:onbuild"
	builderOutputImageName = "nuclio/builder-output"
)

type dockerHelper struct {
	logger    nuclio.Logger
	cmdRunner *cmdrunner.CmdRunner
	env       *env
}

type buildOptions struct {
	Tag        string
	Dockerfile string
}

func newDockerHelper(parentLogger nuclio.Logger, env *env) (*dockerHelper, error) {
	var err error

	b := &dockerHelper{
		logger: parentLogger.GetChild("docker").(nuclio.Logger),
		env:    env,
	}

	// set cmdrunner
	b.cmdRunner, err = cmdrunner.NewCmdRunner(env.logger)
	if err != nil {
		return nil, errors.Wrap(err, "Failed to create command runner")
	}

	_, err = b.cmdRunner.Run(nil, "docker version")
	if err != nil {
		return nil, errors.Wrap(err, "No docker client found")
	}

	return b, nil
}

func (d *dockerHelper) doBuild(image string, buildContext string, opts *buildOptions) error {
	d.logger.DebugWith("Building image", "image", image)

	var err error
	runOpts := &cmdrunner.RunOptions{WorkingDir: &buildContext}
	if opts == nil {
		_, err = d.cmdRunner.Run(runOpts, "docker build -t %s .", image)
	} else {
		_, err = d.cmdRunner.Run(runOpts, "docker build -t %s -f %s .", opts.Tag, opts.Dockerfile)
	}

	if err != nil {
		return errors.Wrap(err, "Cannot build")
	}

	return nil
}

func (d *dockerHelper) createOnBuildImage() error {
	buildDir := "onbuild"
	buildContext := filepath.Join(d.env.getNuclioDir(), "hack", "processor", "build", buildDir)

	return d.doBuild(onBuildImageName, buildContext, nil)
}

func (d *dockerHelper) buildBuilder() error {
	buildContext := d.env.getNuclioDir()
	options := buildOptions{
		Tag:        builderOutputImageName,
		Dockerfile: filepath.Join("hack", "processor", "build", "builder", "Dockerfile"),
	}
	return d.doBuild(builderOutputImageName, buildContext, &options)
}

func (d *dockerHelper) createBinaryContainer() (string, error) {
	d.logger.DebugWith("Creating container for image", "name", builderOutputImageName)

	out, err := d.cmdRunner.Run(nil, "docker create %s", builderOutputImageName)
	if err != nil {
		return "", errors.Wrap(err, "Unable to create builder container.")
	}

	return strings.TrimSpace(out), nil
}

func (d *dockerHelper) createBuilderImage() error {
	if err := d.buildBuilder(); err != nil {
		return err
	}

	dockerContainerID, err := d.createBinaryContainer()
	if err != nil {
		return err
	}

	binaryPath := "/go/bin/processor"
	destDir := d.env.getWorkDir()
	d.logger.DebugWith("Copying binary from container", "container", dockerContainerID, "path", binaryPath, "target", destDir)
	_, err = d.cmdRunner.Run(nil, "docker cp %s:%s %s", dockerContainerID, binaryPath, destDir)
	if err != nil {
		return errors.Wrap(err, "Can't copy from container")
	}

	return nil
}

func isLink(path string) bool {
	info, err := os.Lstat(path)
	if err != nil {
		return false
	}
	return info.Mode()&os.ModeSymlink != 0
}

// Copy *only* files from src to dest
func (d *dockerHelper) copyFiles(src, dest string) error {
	entries, err := ioutil.ReadDir(src)
	if err != nil {
		return errors.Wrapf(err, "Can't read %q content", src)
	}
	for _, entry := range entries {
		if entry.IsDir() {
			d.logger.DebugWith("Skipping directory copy", "src", src, "name", entry.Name())
			continue
		}
		if entry.Mode()&os.ModeSymlink != 0 {
			d.logger.ErrorWith("Symlink found", "path", entry.Name())
			return errors.Wrapf(err, "%q is a symlink", entry.Name())
		}
		srcPath := filepath.Join(src, entry.Name())
		destPath := filepath.Join(dest, entry.Name())
		if err := util.CopyFile(srcPath, destPath); err != nil {
			d.logger.ErrorWith("Can't copy file", "error", err, "src", srcPath, "dest", destPath)
			return errors.Wrap(err, "Can't copy")
		}
	}
	return nil
}

<<<<<<< HEAD
func (d *dockerHelper) processorDockerFile() (string, error) {
	runtime := d.env.options.Runtime

	if len(runtime) < 2 {
		return "", fmt.Errorf("Bad runtime - %q", runtime)
	}

	switch d.env.options.Runtime[:2] {
	case "go":
		if len(d.env.config.Build.Packages) > 0 {
			return "Dockerfile.jessie", nil
		}
		return "Dockerfile.alpine", nil
	case "py":
		return fmt.Sprintf("Dockerfile.%s", runtime), nil
	}

	return "", fmt.Errorf("Unknown runtime - %q", runtime)
=======
func isDir(path string) bool {
	info, err := os.Stat(path)
	if err != nil {
		return false
	}

	return info.IsDir()
}

func (d *dockerHelper) createProcessorDockerfile() (string, error) {
	baseTemplateName := "Dockerfile.tmpl"
	templateFile := filepath.Join(d.env.getNuclioDir(), "hack", "processor", "build", baseTemplateName)
	d.logger.DebugWith("Creating Dockerfile from template", "path", templateFile)

	funcMap := template.FuncMap{
		"basename": path.Base,
		"isDir":    isDir,
	}

	dockerfileTemplate, err := template.New("dockerfile").Funcs(funcMap).ParseFiles(templateFile)
	if err != nil {
		return "", errors.Wrapf(err, "Can't parse template at %q", templateFile)
	}

	dockerfilePath := filepath.Join(d.env.getNuclioDir(), "Dockerfile.processor")
	dockerfile, err := os.Create(dockerfilePath)
	if err != nil {
		return "", errors.Wrap(err, "Can't create processor docker file")
	}

	if err = dockerfileTemplate.ExecuteTemplate(dockerfile, baseTemplateName, d.env.config.Build); err != nil {
		return "", errors.Wrapf(err, "Can't execute template with %#v", d.env.config.Build)
	}

	return dockerfilePath, nil
>>>>>>> 3b713cb9
}

func (d *dockerHelper) createProcessorImage() error {
	if err := os.MkdirAll(filepath.Join(d.env.getNuclioDir(), "bin"), 0755); err != nil {
		return errors.Wrapf(err, "Unable to mkdir for bin output")
	}

	processorOutput := filepath.Join(d.env.getNuclioDir(), "bin", "processor")

	if err := util.CopyFile(d.env.getBinaryPath(), processorOutput); err != nil {
		return errors.Wrapf(err, "Unable to copy file %s to %s", d.env.getBinaryPath(), processorOutput)
	}

	handlerPath := filepath.Join(d.env.userFunctionPath, d.env.config.Name)
	buildContext := d.env.getNuclioDir()
	if err := d.copyFiles(handlerPath, buildContext); err != nil {
		return errors.Wrapf(err, "Can't copy files from %q to %q", handlerPath, buildContext)
	}

<<<<<<< HEAD
	dockerfile, err := d.processorDockerFile()
	if err != nil {
		return err
=======
	dockerfile, err := d.createProcessorDockerfile()
	if err != nil {
		return errors.Wrap(err, "Can't create Dockerfile")
>>>>>>> 3b713cb9
	}

	options := buildOptions{
		Tag:        d.env.outputName,
		Dockerfile: dockerfile,
	}

	if err := d.doBuild(d.env.outputName, buildContext, &options); err != nil {
		return errors.Wrap(err, "Failed to build image")
	}

	if d.env.options.PushRegistry != "" {
		return d.pushImage(d.env.outputName, d.env.options.PushRegistry)
	}

	return nil
}

func (d *dockerHelper) cleanupBuilder() {
	out, err := d.cmdRunner.Run(nil, "docker ps -a --filter ancestor=%s --format {{.ID}}", builderOutputImageName)
	if err != nil {
		d.logger.WarnWith("Can't list containers", "image", builderOutputImageName, "error", err)
		return
	}
	scanner := bufio.NewScanner(strings.NewReader(out))
	for scanner.Scan() {
		containerID := strings.TrimSpace(scanner.Text())
		if len(containerID) == 0 {
			continue
		}
		d.logger.InfoWith("Deleting container", "id", containerID)
		if _, err := d.cmdRunner.Run(nil, "docker rm %s", containerID); err != nil {
			d.logger.WarnWith("Can't delete container", "id", containerID, "error", err)
		}
	}

	if err = scanner.Err(); err != nil {
		d.logger.WarnWith("Can't scan docker output", "error", err)
	}
}

func (d *dockerHelper) close() {
	d.cleanupBuilder()
}

func (d *dockerHelper) pushImage(imageName, registryURL string) error {
	taggedImageName := registryURL + "/" + imageName

	d.logger.InfoWith("Pushing image", "from", imageName, "to", taggedImageName)

	_, err := d.cmdRunner.Run(nil, "docker tag %s %s", imageName, taggedImageName)
	if err != nil {
		return errors.Wrap(err, "Failed to tag image")
	}

	_, err = d.cmdRunner.Run(nil, "docker push %s", taggedImageName)
	if err != nil {
		return errors.Wrap(err, "Failed to push image")
	}

	return nil
}<|MERGE_RESOLUTION|>--- conflicted
+++ resolved
@@ -18,7 +18,6 @@
 
 import (
 	"bufio"
-	"fmt"
 	"io/ioutil"
 	"os"
 	"path"
@@ -170,26 +169,6 @@
 	return nil
 }
 
-<<<<<<< HEAD
-func (d *dockerHelper) processorDockerFile() (string, error) {
-	runtime := d.env.options.Runtime
-
-	if len(runtime) < 2 {
-		return "", fmt.Errorf("Bad runtime - %q", runtime)
-	}
-
-	switch d.env.options.Runtime[:2] {
-	case "go":
-		if len(d.env.config.Build.Packages) > 0 {
-			return "Dockerfile.jessie", nil
-		}
-		return "Dockerfile.alpine", nil
-	case "py":
-		return fmt.Sprintf("Dockerfile.%s", runtime), nil
-	}
-
-	return "", fmt.Errorf("Unknown runtime - %q", runtime)
-=======
 func isDir(path string) bool {
 	info, err := os.Stat(path)
 	if err != nil {
@@ -225,7 +204,6 @@
 	}
 
 	return dockerfilePath, nil
->>>>>>> 3b713cb9
 }
 
 func (d *dockerHelper) createProcessorImage() error {
@@ -245,15 +223,9 @@
 		return errors.Wrapf(err, "Can't copy files from %q to %q", handlerPath, buildContext)
 	}
 
-<<<<<<< HEAD
-	dockerfile, err := d.processorDockerFile()
-	if err != nil {
-		return err
-=======
 	dockerfile, err := d.createProcessorDockerfile()
 	if err != nil {
 		return errors.Wrap(err, "Can't create Dockerfile")
->>>>>>> 3b713cb9
 	}
 
 	options := buildOptions{
