# Copyright 2017 The Nuclio Authors.
#
# Licensed under the Apache License, Version 2.0 (the "License");
# you may not use this file except in compliance with the License.
# You may obtain a copy of the License at
#
#     http://www.apache.org/licenses/LICENSE-2.0
#
# Unless required by applicable law or agreed to in writing, software
# distributed under the License is distributed on an "AS IS" BASIS,
# WITHOUT WARRANTIES OR CONDITIONS OF ANY KIND, either express or implied.
# See the License for the specific language governing permissions and
# limitations under the License.

<<<<<<< HEAD
all: controller nubuild nuctl processor
	@echo Done.
=======
GO_BUILD=GOOS=linux GOARCH=amd64 CGO_ENABLED=0 go build -a -installsuffix cgo -ldflags="-s -w"
>>>>>>> 66f5bbbe

all: controller playground nuctl
	@echo Done.

nuctl: ensure-gopath
	go build -o ${GOPATH}/bin/nuctl cmd/nuctl/main.go

controller:
	${GO_BUILD} -o cmd/controller/_output/controller cmd/controller/main.go
	cd cmd/controller && docker build -t nuclio/controller .
	rm -rf cmd/controller/_output

<<<<<<< HEAD
processor:
	GOOS=linux GOARCH=amd64 CGO_ENABLED=0 go build -ldflags="-s -w" ./cmd/processor
=======
playground:
	${GO_BUILD} -o cmd/playground/_output/playground cmd/playground/main.go
	cd cmd/playground && docker build -t nuclio/playground .
	rm -rf cmd/playground/_output
>>>>>>> 66f5bbbe

.PHONY: test
#test: vet
test:
	go test -v ./cmd/...
	go test -v ./pkg/...

.PHONY: vet
vet:
	go vet -v ./cmd/...
	go vet -v ./pkg/...

test-py:
	pytest -v pkg/processor/runtime/python/

.PHONY: travis
travis: test

.PHONY: clean
clean:
	rm -f controller
	rm -f nubuild
	rm -f nuctl
	rm -f processor

.PHONY: fresh
fresh: clean all

.PHONY: ensure-gopath
check-gopath:
ifndef GOPATH
    $(error GOPATH must be set)
endif<|MERGE_RESOLUTION|>--- conflicted
+++ resolved
@@ -12,14 +12,7 @@
 # See the License for the specific language governing permissions and
 # limitations under the License.
 
-<<<<<<< HEAD
-all: controller nubuild nuctl processor
-	@echo Done.
-=======
-GO_BUILD=GOOS=linux GOARCH=amd64 CGO_ENABLED=0 go build -a -installsuffix cgo -ldflags="-s -w"
->>>>>>> 66f5bbbe
-
-all: controller playground nuctl
+all: controller nubuild nuctl processor playground
 	@echo Done.
 
 nuctl: ensure-gopath
@@ -30,19 +23,16 @@
 	cd cmd/controller && docker build -t nuclio/controller .
 	rm -rf cmd/controller/_output
 
-<<<<<<< HEAD
 processor:
 	GOOS=linux GOARCH=amd64 CGO_ENABLED=0 go build -ldflags="-s -w" ./cmd/processor
-=======
+
 playground:
 	${GO_BUILD} -o cmd/playground/_output/playground cmd/playground/main.go
 	cd cmd/playground && docker build -t nuclio/playground .
 	rm -rf cmd/playground/_output
->>>>>>> 66f5bbbe
 
 .PHONY: test
-#test: vet
-test:
+test: vet
 	go test -v ./cmd/...
 	go test -v ./pkg/...
 
