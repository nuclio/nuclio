--- conflicted
+++ resolved
@@ -33,17 +33,8 @@
 	go test -v ./cmd/...
 	go test -v ./pkg/...
 
-<<<<<<< HEAD
-.PHONY: quitetest
-quitetest:
-	go vet ./cmd/...
-	go vet ./pkg/...
-	go test ./cmd/...
-	go test ./pkg/...
-=======
 test-py:
 	pytest -v pkg/processor/runtime/python/
->>>>>>> d925b179
 
 .PHONY: travis
 travis: test
