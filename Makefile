--- conflicted
+++ resolved
@@ -53,12 +53,8 @@
 .PHONY: lint
 lint:
 	@echo Verifying imports...
-<<<<<<< HEAD
-	@${GOPATH}/bin/impi -local github.com/nuclio/nuclio/ ./cmd/... ./pkg/...
-=======
 	@go get -u github.com/pavius/impi/cmd/impi
 	@${GOPATH}/bin/impi --local github.com/nuclio/nuclio/ --scheme stdLocalThirdParty ./cmd/... ./pkg/...
->>>>>>> f9293a95
 
 	@echo Linting...
 	@${GOPATH}/bin/gometalinter.v1 \
