# kafka-cluster: Kafka Trigger

**In This Document**
- [Overview](#overview)
  - [Workers and Worker Allocation modes](#workers)
  - [Multiple topics](#multiple-topics)
- [Configuration parameters](#config-params)
- [How a message travels through Nuclio to the handler](#message-course)
  - [Configuration parameters](#message-course-config-params)
- [Offset management](#offset-management)
- [Rebalancing](#rebalancing)
  - [Configuration parameters](#rebalancing-config-params)
  - [Choosing the right configuration for rebalancing](#rebalancing-config-choice)
  - [Rebalancing notes](#rebalancing-notes)
- [Configuration example](#config-example)

<a id="overview"></a>
## Overview

The Nuclio Kafka trigger allows users to process messages sent to Kafka. To simplify, you send messages to a Kafka stream (across topics and partitions), tell Nuclio to read from this stream, and your function handler is then called once for every stream message.

In the real world, however, you may want to scale your message processing up and down based on how much the processing occupies your Nuclio function. To support dynamic scaling, several instances (**"replicas"**) of your function must work together to split the stream messages among themselves as fairly as possible without losing any messages and without processing the same message more than once (to the best of their ability).

To this end, Nuclio leverages Kafka consumer groups. When one or more Nuclio replica joins a consumer group, Kafka informs Nuclio which part of the stream it should handle. It does so by using a process known as "rebalancing" to assign each Nuclio replica one or more Kafka partitions to read from and handle; Nuclio's role in the rebalancing process is discussed later in this document (see [Rebalancing](#rebalancing)).

<p align="center"><img src="/docs/assets/images/kafka-high-level.png" alt="Nuclio and Kafka consumer groups illustration" width="400"/></p>

When a Nuclio replica is assigned its set of partitions, it can start using Nuclio workers to read from the partitions and handle them. It's currently guaranteed that a given partition is handled only by one replica and that the messages are processed sequentially; that is, a message will only be read and handled after the handling of the previous message in the partition is completed. During rebalancing, however, the responsibility for a partition may be migrated to another Nuclio replica while still preserving the guarantee of sequential processing (in-order-execution).

- [Workers and Worker Allocation modes](#workers)
- [Multiple topics](#multiple-topics)

<a id="workers"></a>
### Workers and Worker Allocation modes

When a partition is assigned to a replica, the partition messages are handled sequentially by one or more workers; each message is handled by a single worker. You can configure how many workers a single replica contains and how to allocate the workers to process partition messages.

- [How many workers to allocate for your replica?](#num-workers)
- [How are workers allocated to a partition?](#workers-partition-allocation)

<a id="num-workers"></a>
#### How many workers to allocate for your replica?

Currently, the number of workers for a given replica is statically determined by the user. Fewer workers mean less memory consumption by the replica but a longer wait time before a worker becomes available to process a new message.
A good rule of thumb is to set the number of workers to `ceil((<number of partitions> / <max number of replicas>) * 1.2)`.

For example, if you have 16 partitions and you set the maximum number of replicas to 4, then during steady state each replica handles `16 / 4 = 4` partitions. But if one of the replicas goes down, each replica handles `16 / 3 = 5 or 6` partitions. According to the recommended formula, the maximum number of workers should be `ceil((16 / 4) * 1.2) = 5`. This means that there's an extra unused worker during steady state, but the message processing won't be stalled significantly if a replica goes down.

<a id="workers-partition-allocation"></a>
#### How are workers allocated to a partition?

Nuclio supports two modes of worker allocation, which can be configured via the [`workerAllocationMode`](#workerAllocationMode) configuration parameter:

- **Pool mode** (`"pool"`) - In this mode, partitions are allocated to workers dynamically on a first-come, first served basis. Whenever one of the replica's partitions receives a message, the message is allocated to the first available worker. The benefit here is that a worker is never idle while there are messages to process across the replica's partitions. The cost is that messages of a given partition may be handled by different workers (albeit always sequentially). For stateless functions, this is not a problem. However, if your function retains state, you might benefit from "pinning" specific workers to specific partitions by using the `"static"` allocation mode.
- **Static mode** (`"static"`) - In this mode, partitions are allocated statically to specific workers; each worker is assigned to handle the messages for specific partitions. For example, if the replica is handling 20 partitions and has 5 workers - partitions 0&ndash;3 are handled by worker 0, partitions 3&ndash;6 by worker 1, ..., and partitions 16&ndash;19 by worker 4. The benefit and cost of this mode are inverse to the `"pool"` mode: it's entirely possible to encounter stalled processing despite having available workers (because the available workers aren't allocated to the busy partitions), but it's guaranteed that each partition is always handled by the same worker.

<a id="multiple-topics"></a>
### Multiple topics

Up until now, the overview discussed partitions and workers. But a Nuclio replica can also read from multiple topics. A Nuclio replica can use its workers to handle the partitions of multiple topics instead of only those of a single topic.
For example, if your replica has 10 workers and is configured to handle 10 topics, each with 100 partitions, the replica is essentially using 10 workers to handle 1,000 partitions.

<a id="config-params"></a>
## Configuration parameters
<!-- See https://kafka.apache.org/documentation/#consumerconfigs + types and
  default values in pkg/processor/trigger/kafka/types.go. -->

Use the following trigger attributes for basic configurations of your Kafka trigger.
You can configure each attribute either in the `triggers.<trigger>.attributes.<attribute>` function `spec` element (for example, `triggers.myKafkaTrigger.attributes.sessionTimeout`) or by setting the matching `nuclio.io` annotation key (for example, `nuclio.io/kafka-session-timeout`); (note that not all attributes have matching annotation keys).
For more information on Nuclio function configuration, see the [function-configuration reference](/docs/reference/function-configuration/function-configuration-reference.md).

> **Note:** For more advanced configuration parameters, see the configuration sections under [How a message travels through Nuclio to the handler](#message-course-config-params) and [Rebalancing](#rebalancing-config-params). For an example, see [Configuration example](#config-example).

- <a id="topics"></a>**`topics`** - The name of the topic(s) on which to listen.
  <br/>
  **Type:** `[]string`

- <a id="brokers"></a>**`brokers`** - A list of broker IP addresses.
  <br/>
  **Type:** `[]string`

- <a id="partitions"></a>**`partitions`** - A list of partitions for which the function receives events.
  <br/>
  **Type:** `[]int`

- <a id="consumerGroup"></a>**`consumerGroup`** - The name of the Kafka consumer group to use.
  <br/>
  **Type:** `string`

- <a id="initialOffset"></a>**`initialOffset`** - The location (offset) within the partition at which to begin the message processing when first reading from a partition.
  Currently, you can begin the processing either with the earliest or latest ingested messages.
  <br/>
  Note that once a partition is read from and connected to a consumer group, subsequent reads are always done from the offset at which the previous read stopped, and the `initialOffset` configuration is ignored.
  <br/>
  **Type:** `string`
  <br/>
  **Valid Values:** `"earliest" | "latest"`
  <br/>
  **Default Value:** `"earliest"`

- <a id="sasl"></a>**`sasl`** - A simple authentication and security layer (SASL) object.
  <br/>
  **Type:** `object` with the following attributes -

  - **`enable`** (`bool`) - Enable authentication.
  - **`user`** (`string`) - Username to be used for authentication.
  - **`password`** (`string`) - Password to be used for authentication.

- <a id="sessionTimeout"></a>**`sessionTimeout`** (`kafka-session-timeout`) - The timeout used to detect consumer failures when using Kafka's group management facility. The consumer sends periodic heartbeats to indicate its liveness to the broker. If no heartbeats are received by the broker before the expiration of this session timeout, the broker removes this consumer from the group and initiates rebalancing. Note that the value must be in the allowable range, as configured in the `group.min.session.timeout.ms` and `group.max.session.timeout.ms` broker configuration parameters.
  <br/>
  **Type:** `string` - a string containing one or more duration strings of the format `"[0-9]+[ns|us|ms|s|m|h]"`; for example, `"300ms"` (300 milliseconds) or `"2h45m"` (2 hours and 45 minutes). See the [`ParseDuration`](https://golang.org/pkg/time/#ParseDuration) Go function.
  <br/>
  **Default Value:** `"10s"` (10 seconds)<!-- 10 * time.Second -->
  <!-- Kafka `session.timeout.ms` -->

- <a id="heartbeatInterval"></a>**`heartbeatInterval`** (**`kafka-heartbeat-interval`**) - The expected time between heartbeats to the consumer coordinator when using Kafka's group management facilities. Heartbeats are used to ensure that the consumer's session stays active and to facilitate rebalancing when new consumers join or leave the group. The value must be set lower than the [`sessionTimeout`](#sessionTimeout) configuration, but typically should be set no higher than 1/3 of that value. It can be adjusted even lower to control the expected time for normal rebalancing.
  <br/>
  **Type:** `string` - a string containing one or more duration strings of the format `"[0-9]+[ns|us|ms|s|m|h]"`; for example, `"300ms"` (300 milliseconds) or `"2h45m"` (2 hours and 45 minutes). See the [`ParseDuration`](https://golang.org/pkg/time/#ParseDuration) Go function.
  <br/>
  **Default Value:** `"3s"` (3 seconds)<!-- 3 * time.Second -->
  <!-- Kafka `heartbeat.interval.ms` -->

- <a id="workerAllocationMode"></a>**`workerAllocationMode`** (**`kafka-worker-allocation-mode`**) - The [worker allocation mode](#workers-partition-allocation).
  <br/>
  **Type:** `string`
  <br/>
  **Valid Values:** `"pool" | "static"`
  <br/>
  **Default Value:** `"pool"`

<a id="message-course"></a>
## How a message travels through Nuclio to the handler

Nuclio leverages the [Sarama](https://pkg.go.dev/github.com/Shopify/sarama?tab=doc) Go client library (`sarama`) to read from Kafka. This library takes care of reading messages from Kafka partitions and distributing them to a consumer - in this case, the Nuclio trigger. A Nuclio replica has exactly one instance of Sarama and one instance of the Nuclio trigger for each Kafka trigger configured for the Nuclio function.

Upon its creation, the Nuclio trigger configures Sarama to start reading messages from a given broker, topics, or consumer group. At this point, Sarama calculates which partitions the Nuclio replica must handle, communicates the results to the Nuclio trigger, and then starts dispatching messages.

<p align="center"><img src="/docs/assets/images/kafka-message-flow.png" alt="Nuclio Kafka-trigger message flow" width="400"/></p>

As the first step, Sarama reads a chunk of data from all partitions that are assigned to it, across all topics `(1)`. The amount of data to read per partition is determined in bytes and controlled by the function configuration. Ideally, each read returns data across all partitions, but this is highly dependant on the configuration and the size of messages in the partitions (see the following explanation).

When Kafka responds with a set of messages (per topic or partition), Sarama sends this information to all of its partition feeders through a queue `(2)`. The size of this queue is exactly one and is not configurable. The partition feeder (which is running in a separate "thread") reads the response and plucks and parses the relevant messages for the topic or partition that it's handling. For each parsed message, the feeder writes the processed data to the partition consumer queue `(3)`; the size of this queue is determined by the [`channelBufferSize`](#channelBufferSize) configuration . If there's no space in the queue, Sarama waits approximately for the duration of the [`maxProcessingTime`](#maxProcessingTime) configuration before giving up and killing the child. This partition consumer queue allows Sarama to queue messages from Kafka so that the partition consumer never waits for reads from Kafka.

A large partition consumer queue reduces processing delays (as there are almost always messages waiting in the queue to be processed), but it costs memory and the processing time that's required to read the data from Kafka if the replica goes down.

The Nuclio trigger reads directly from this partition consumer queue (remember that there's one such message queue per partition), and for each message it allocates a worker and sends the message to be handled. When the handler returns, a new message is read from the queue and handled.

<a id="message-course-config-params"></a>
### Configuration parameters
<!-- See https://pkg.go.dev/github.com/Shopify/sarama?tab=doc /
  vendor/github.com/Shopify/sarama/config.go, and
  https://kafka.apache.org/documentation/#consumerconfigs + types and default
  values in pkg/processor/trigger/kafka/types.go. -->

Use the following trigger attributes for message-course trigger configurations.
You can configure each attribute either in the `triggers.<trigger>.attributes.<attribute>` function `spec` element (for example, `triggers.myKafkaTrigger.attributes.fetchMin`) or by setting the matching `nuclio.io` annotation key (for example, `nuclio.io/kafka-fetch-min`).

- <a id="fetchMin"></a>**`fetchMin`** (**`kafka-fetch-min`**) - The minimum number of message bytes to fetch in a request (similar to the JVM's `fetch.min.bytes` configuration). If insufficient data is available, the broker waits for this amount of bytes to accumulate before answering the request. The default setting of 1 byte means that fetch requests are answered as soon as a single byte of data is available or the fetch request times out waiting for data to arrive. A value of 0 causes the consumer to spin when no messages are available. A value greater than 1 causes the server to wait for larger amounts of data to accumulate, which can improve server throughput a bit at the cost of some additional latency. 
  <br/>
  **Type:** `int`
  <br/>
  **Valid Values:** `[0,...]`
  <br/>
  **Default Value:** `1`
  <!-- Kafka `fetch.min.bytes`; sarama `Fetch.Min` -->

- <a id="fetchDefault"></a>**`fetchDefault`** (**`kafka-fetch-default`**) - The default number of message bytes to fetch from the broker in each request. This value should be larger than the majority of your messages, otherwise the consumer will spend a lot of time negotiating sizes and not actually consuming.
  <br/>
  **Type:** `int`
  <br/>
  **Valid Values:** `[0,...]`
  <br/>
  **Default Value:** `1048576` (1 MB)<!-- 1 * 1024 * 1024 -->
  <!-- sarama `Fetch.Default` -->

- <a id="fetchMax"></a>**`fetchMax`** (**`kafka-fetch-max`**) - The maximum number of message bytes to fetch from the broker in a single request (similar to the JVM's `fetch.message.max.bytes` configuration). Messages larger than this value return `ErrMessageTooLarge` and are not consumable, so ensure that the value is at least as large as the size of the largest message.
  Note that the global `sarama.MaxResponseSize` configuration still applies.
  <br/>
  **Type:** `int`
  <br/>
  **Valid Values:** `[0,...]`
  <br/>
  **Default Value:** `0` (no limit)
  <!-- Kafka `fetch.max.bytes`; sarama `Fetch.Max` -->

- <a id="channelBufferSize"></a>**`channelBufferSize`** (**`kafka-channel-buffer-size`**) - The number of events to buffer in internal and external channels. This permits the producer and consumer to continue processing some messages in the background while user code is working, thus greatly improving throughput.
  <br/>
  **Type:** `int`
  <br/>
  **Valid Values:** `[1..256]` or `0` to apply the default value
  <br/>
  **Default Value:** `256`
  <!-- sarama `ChannelBufferSize` -->

- <a id="maxProcessingTime"></a>**`maxProcessingTime`** (**`kafka-max-processing-time`**) - The maximum amount of time that the consumer expects a message takes to process for the user. If writing to the Messages channel takes longer, the partition stops fetching messages until it can proceed.
  <br/>
  Note that, since the Messages channel is buffered, the actual grace time is `maxProcessingTime *`[`channelBufferSize`](#channelBufferSize).
  <br/>
  If a message is not written to the Messages channel between two ticks of the Sarama ticker (`expiryTicker`), a timeout is detected. Using a ticker instead of a timer to detect timeouts should typically result in much fewer calls to Timer functions, which may result in a significant performance improvement if many messages are being sent and timeouts are infrequent. The disadvantage of using a ticker instead of a timer is that timeouts are less accurate. That is, the effective timeout could be between `MaxProcessingTime` and `2 * MaxProcessingTime`. For example, if `MaxProcessingTime` is 100 ms, then a delay of 180 ms between two messages being sent may not be recognized as a timeout.
  <br/>
  **Type:** `string` - a string containing one or more duration strings of the format `"[0-9]+[ns|us|ms|s|m|h]"`; for example, `"300ms"` (300 milliseconds) or `"2h45m"` (2 hours and 45 minutes). See the [`ParseDuration`](https://golang.org/pkg/time/#ParseDuration) Go function.
  <br/>
  **Default Value:** `"5m"` (5 minutes)<!-- 5 * time.Minute -->
  <!-- sarama `MaxProcessingTime`. In sarama the default is 100 ms
  (`100 * time.Millisecond`) but in the Nuclio Kafka package its 5 minutes. -->

<a id="offset-management"></a>
## Offset management

Nuclio replicas can come up and go down on a whim (mostly due to auto-scaling), and the responsibility for a given partition migrates from one replica to the other. It's important to ensure that the new replica picks up where the previous replica left off (to avoid losing or re-processing messages). Kafka offers a persistent "offset" per partition, which indicates the consumer group's location in the partition. New Nuclio replicas can read this offset and start reading the partition from the relevant location.

However, the Nuclio replica is responsible for updating this offset. Naively, whenever a message is handled, Nuclio can contact Kafka and tell it to increment the offset of the partition. This would carry a large overhead per message and therefore be very slow.

The Sarama library offers an "auto-commit" feature wherein Nuclio replicas need only "mark" the message as handled to trigger Sarama to update Kafka periodically, in the background, about the current offsets of all partitions. The default interval is one second and cannot be configured at this time.

In addition to periodically committing offsets, Nuclio and Sarama "flush" the marked offsets to Kafka whenever a replica stops handling a partition, either because of a rebalancing process or some other condition that caused a graceful shutdown of the replica.

<a id="explicit-offset-commits"></a>
### Explicit offset commits

In some cases, the "auto-commit" feature can be problematic.
One example are stateful functions that might need to go and consume already being received records upon the function failure.

For that, Nuclio offers a way to accept new events without committing them, and explicitly commit offsets of the partition, when the processing is done.
This enables the function to receive and process more events simultaneously.

To enable this feature, set the `ExplicitAckMode` of the trigger to `enabled` or `explicitOnly`, where the optional modes are:
* `enable` - allows explicit and implicit ack according to the "x-nuclio-stream-no-ack" header
* `disable`- disables the explicit ack feature and allows only implicit acks (default)
* `explicitOnly`- allows only explicit acks and disables implicit acks

To receive more events without committing them, your function handler must respond with a nuclio response object, set the `x-nuclio-stream-no-ack` header to `true` in the request.
This can be done by calling the response's `ensure_no_ack()` method, like this:

```py
response = nuclio_sdk.Response()
response.ensure_no_ack()
```

To explicitly commit the offset on the received event, use the `explicit_ack()` method of the context's response object, like so:
```py
await context.platform.explicit_ack(event)
```

During [rebalance](#rebalancing), the function can still be processing events. We can register a callback to drop or commit events being handled when the rebalancing is about to happen, using the following method:
```py
context.platform.on_signal(callback)
```

**NOTES**:
* Currently, the explicit ack feature is only available for python runtime and function that have a Kafka trigger.
* The explicit ack feature can be enabled only when using a static worker allocation mode. Meaning that the function metadata must have the following annotation: `"nuclio.io/kafka-worker-allocation-mode":"enabled"`.
<<<<<<< HEAD
* The call to the `explicit_ack()` method must be awaited, meaning the handler must be an async function.

=======
* The call to the `explicit_ack()` method must be awaited, meaning the handler must be an async function, or provide an event loop to run that method. e.g.:
```py
import asyncio

def handler(context, event):
  loop = asyncio.get_event_loop()
  loop.run_until_complete(context.platform.explicit_ack(event)
  return "acked"
```
>>>>>>> 98b24aa6

<a id="rebalancing"></a>
## Rebalancing

A rebalance process (**"rebalancing"**) is triggered whenever there's a change in the number of consumer group members. This can happen in the following situations:

- The Nuclio function comes up and all Nuclio replicas are spawned. (Note that because replicas don't come up at the same time, several rebalancing processes may initially occur.)
- A new Nuclio replica joins as a result of an auto-scaling spin-up.
- A Nuclio replica goes down as a result of a failure or an auto-scaling spin-down.

When Kafka detects a change in members, it first instructs all existing members to stop their processing and "return" their partitions. When the membership stabilizes, Kafka splits the partitions across all existing members (Nuclio replicas), and each replica can then start the previously described consumption process.

This process is handled by Sarama but requires very careful logic on the Nuclio end, because Sarama is very strict with regard to time lines in this context. For example, the Nuclio partition consumer must finish handling messages well before the rebalancing timeout period ([`rebalanceTimeout`](#rebalanceTimeout)) elapses, because Sarama needs to do clean-up of its own.

However, Nuclio might be busy waiting for the user's code to finish processing an event, which can take an undetermined amount of time that's out of Nuclio's control. When the `rebalanceTimeout` period elapses, Sarama exits the membership and may return only when the messages stored in the partition consumer queue are handled. This is very problematic because when this happens, it triggers another rebalancing process (a member leaving the group), which might cause this condition on another replica.

To prevent this, Nuclio has a hard limit on how long it waits for handlers to complete processing the event ([`maxWaitHandlerDuringRebalance`](#maxWaitHandlerDuringRebalance)). If rebalancing occurs while a handler is still processing an event, Nuclio waits for a duration of `maxWaitHandlerDuringRebalance` before forcefully restarting the worker (in runtimes that support this, such as Python) or the replica (in runtimes that don't support worker restart, such as Golang).

This aggressive termination helps the consumer groups stabilize in a deterministic time frame, at the expense of re-processing the message. To reduce this occurrence, consider setting a high value for the [`rebalanceTimeout`](#rebalanceTimeout) and [`maxWaitHandlerDuringRebalance`](#maxWaitHandlerDuringRebalance) configurations.

- [Rebalancing configuration parameters](#rebalancing-config-params)
- [Choosing the right configuration for rebalancing](#rebalancing-config-choice)
- [Rebalancing notes](#rebalancing-notes)

<a id="rebalancing-config-params"></a>
### Configuration parameters
<!-- See https://pkg.go.dev/github.com/Shopify/sarama?tab=doc /
  vendor/github.com/Shopify/sarama/config.go, and
  https://kafka.apache.org/documentation/#consumerconfigs + types and default
  values in pkg/processor/trigger/kafka/types.go. -->
Use the following trigger attributes for rebalancing trigger configurations.
You can configure each attribute either in the `triggers.<trigger>.attributes.<attribute>` function `spec` element (for example, `triggers.myKafkaTrigger.attributes.rebalanceTimeout`) or by setting the matching `nuclio.io` annotation key (for example, `nuclio.io/kafka-rebalance-timeout`).

- <a id="rebalanceTimeout"></a>**`rebalanceTimeout`** (**`kafka-rebalance-timeout`**) - The maximum allowed time for each worker to join the group after rebalancing starts. This is basically a limit on the amount of time needed for all tasks to flush any pending data and commit offsets. If this timeout is exceeded, the worker is removed from the group, which results in offset commit failures.
  <br/>
  **Type:** `string` - a string containing one or more duration strings of the format `"[0-9]+[ns|us|ms|s|m|h]"`; for example, `"300ms"` (300 milliseconds) or `"2h45m"` (2 hours and 45 minutes). See the [`ParseDuration`](https://golang.org/pkg/time/#ParseDuration) Go function.
  <br/>
  **Default Value:** `"60s"` (60 seconds)<!-- 60 * time.Second -->
  <!-- sarama `Rebalance.Timeout` -->

- <a id="rebalanceRetryMax"></a>**`rebalanceRetryMax`** (**`kafka-rebalance-retry-max`**) - When a new consumer joins a consumer group, the set of consumers attempt to "rebalance" the load to assign partitions to each consumer. If the set of consumers changes during this assignment, the rebalancing fails and is then retried. This configuration controls the maximum number of retry attempts before giving up.
  <br/>
  **Type:** `int`
  <br/>
  **Default Value:** `4`
  <!-- sarama `Rebalance.Retry.Max` -->

- <a id="rebalanceRetryBackoff"></a>**`rebalanceRetryBackoff`** (**`kafka-rebalance-retry-backoff`**) - Back-off time between retries during rebalancing.
  <br/>
  **Type:** `string` - a string containing one or more duration strings of the format `"[0-9]+[ns|us|ms|s|m|h]"`; for example, `"300ms"` (300 milliseconds) or `"2h45m"` (2 hours and 45 minutes). See the [`ParseDuration`](https://golang.org/pkg/time/#ParseDuration) Go function.
  <br/>
  **Default Value:** `"2s"` (2 seconds)<!-- 2 * time.Second -->
  <!-- sarama `Rebalance.Retry.Backoff` -->

- <a id="maxWaitHandlerDuringRebalance"></a>**`maxWaitHandlerDuringRebalance`** (**`kafka-max-wait-handler-during-rebalance`**) - The amount of time to wait for a handler to return when a rebalancing occurs before restarting the worker or replica.
  <br/>
  **Type:** `string` - a string containing one or more duration strings of the format `"[0-9]+[ns|us|ms|s|m|h]"`; for example, `"300ms"` (300 milliseconds) or `"2h45m"` (2 hours and 45 minutes). See the [`ParseDuration`](https://golang.org/pkg/time/#ParseDuration) Go function.
  <br/>
  **Default Value:** `"5s"` (5 seconds)<!-- 5 * time.Second -->

<a id="rebalancing-config-choice"></a>
### Choosing the right configuration for rebalancing

In a perfect world, Nuclio would be configured out of the box to perform in the most optimal way across all use cases. In fact, if your worst-case event-processing time is short (a few seconds), then Nuclio does just that: you can leave the default configurations as-is and Nuclio should perform optimally under normal network conditions. However, if your worst-case event-processing time is in the order of tens of seconds or minutes, you must choose between the following configuration alternatives:

- [Prioritizing throughput (default)](#rebalancing-config-choice-throughput-prioritize)
- [Prioritizing minimum duplicates](#rebalancing-config-choice-min-duplicates-prioritize)

<a id="rebalancing-config-choice-throughput-prioritize"></a>
#### Prioritizing throughput (default)

During rebalancing, replicas stop processing while the new generation of the consumer group stabilizes and all members are allocated partitions. This means that while rebalancing is taking place, messages from Kafka aren't processed, which reduces the average pipeline throughput. Ideally, once a rebalancing process is initiated (for any of the reasons previously explained), all replicas immediately stop their current processing and join the rebalancing process. However, if there's a long event processing in progress, the workers processing the event can only join the rebalancing process after the current event processing completes and the user handler that received the event returns, which might take a while.

To join the rebalancing process as quickly as possible, you need to stop processing the event immediately or after a short deterministic grace periodic. Obviously, in this scenario Nuclio would not mark the event as processed because it didn't complete the processing, and therefore the event will be processed again by the replica that's assigned this partition in the new consumer-group generation.

To configure this processing logic, set [`maxWaitHandlerDuringRebalance`](#maxWaitHandlerDuringRebalance) to a short time period, like 5 or 10 seconds. Nuclio will only wait this short amount of time before stopping the event processing and joining the rebalancing process, resulting in duplicate event processing in favor of a higher throughput.

<a id="rebalancing-config-choice-min-duplicates-prioritize"></a>
#### Prioritizing minimum duplicates

There are many scenarios in which you might prefer to instruct Nuclio to wait for the completion of all active event processing before joining a rebalancing process - for example, when duplicate processing incurs a high cost.
This means blocking the rebalancing process and effectively halting all new event processing until the current event processing is done.

To configure this processing logic, set [`maxWaitHandlerDuringRebalance`](#maxWaitHandlerDuringRebalance) to your worst-case event-processing time, and set [`rebalanceTimeout`](#rebalanceTimeout) to approximately 120% of `maxWaitHandlerDuringRebalance`. For example, if your worst-case event-processing time is 4 minutes, set `maxWaitHandlerDuringRebalance` to 4 minutes and `rebalanceTimeout` to 5 minutes. Increasing the rebalancing timeout guarantees that the replica or replicas that are waiting for 4 minutes (or less) for the event processing to complete are guaranteed not to be removed from the consumer group for 5 minutes, thus avoiding another rebalancing process that would be triggered if the member replica left the group.

<a id="rebalancing-notes"></a>
### Rebalancing notes

<a id="message-pre-fetching"></a>Note that Nuclio's Kafka client, Sarama, performs pre-fetching of [`channelBufferSize`](#channelBufferSize) messages from Kafka into the partition consumer queue. It does so to reduce the number of times it needs to contact Kafka for messages, and to allow workers to (almost) always have a set of messages waiting to be processed without having to wait a round-trip time for Kafka to fetch the messages. During rebalancing, regardless of whether you prefer a higher throughput or minimum duplicates, the messages in this queue are discarded and have no effect on the rebalancing time. (I.e., it doesn't matter if you have one message in the queue or 256; all messages are discarded and re-fetched by the replica that handles this partition in the new consumer-group generation.)

<a id="config-example"></a>
## Configuration example

```yaml
triggers:
  myKafkaTrigger:
    kind: kafka-cluster
    attributes:
      initialOffset: earliest
      topics:
        - mytopic
      brokers:
        - 10.0.0.2:9092
      consumerGroup: my-consumer-group
      sasl:
        enable: true
        user: "nuclio"
        password: "s3rv3rl3ss"
        handshake: true

        # [optional] specify mechanism
        mechanism: SCRAM-SHA-256

      # [optional] set tls if broker requires a secured communication
      tls:
        enable: true
        insecureSkipVerify: true
```<|MERGE_RESOLUTION|>--- conflicted
+++ resolved
@@ -250,10 +250,6 @@
 **NOTES**:
 * Currently, the explicit ack feature is only available for python runtime and function that have a Kafka trigger.
 * The explicit ack feature can be enabled only when using a static worker allocation mode. Meaning that the function metadata must have the following annotation: `"nuclio.io/kafka-worker-allocation-mode":"enabled"`.
-<<<<<<< HEAD
-* The call to the `explicit_ack()` method must be awaited, meaning the handler must be an async function.
-
-=======
 * The call to the `explicit_ack()` method must be awaited, meaning the handler must be an async function, or provide an event loop to run that method. e.g.:
 ```py
 import asyncio
@@ -263,7 +259,6 @@
   loop.run_until_complete(context.platform.explicit_ack(event)
   return "acked"
 ```
->>>>>>> 98b24aa6
 
 <a id="rebalancing"></a>
 ## Rebalancing
