--- conflicted
+++ resolved
@@ -22,10 +22,6 @@
     "sphinx.ext.todo",
     "sphinx.ext.viewcode",
     "python_docs_theme",
-<<<<<<< HEAD
-    "sphinx_design",
-=======
->>>>>>> 6ceecb48
     "sphinx_copybutton",
 ]
 
