# Getting Started with Nuclio on Minikube

Follow this step-by-step guide to set up Nuclio on [Minikube](https://github.com/kubernetes/minikube/), which is a tool that lets you run Kubernetes locally.

#### In this document

- [Prerequisites](#prerequisites)
- [Prepare Minikube](#prepare-minikube)
- [Install Nuclio](#install-nuclio)
- [Deploy a function with the Nuclio dashboard](#deploy-a-function-with-the-nuclio-dashboard)
- [Deploy a function with the Nuclio CLI (nuctl)](#deploy-a-function-with-the-nuclio-cli)
- [What's next](#whats-next)

## Prerequisites

Before starting the set-up procedure, ensure that the following prerequisites are met:

<<<<<<< HEAD
- [Minikube](https://kubernetes.io/docs/tasks/tools/install-minikube/) is installed on your installation machine.
    It's recommended that you use these drivers:
=======
- [Docker](https://docs.docker.com/get-docker/)
- [Minikube](https://kubernetes.io/docs/tasks/tools/install-minikube/)
- [Helm](https://helm.sh/docs/intro/install/)
>>>>>>> bad22746

    - For **Mac OS** - [hyperkit driver](https://github.com/kubernetes/minikube/blob/master/docs/drivers.md#hyperkit-driver)
    - For **Linux** - [virtualbox](https://www.virtualbox.org/wiki/Linux_Downloads)

<<<<<<< HEAD
- The [Nuclio CLI](/docs/reference/nuctl/nuctl.md) (`nuctl`) is installed: simply [download](https://github.com/nuclio/nuclio/releases) the appropriate CLI version to your installation machine.
=======
- For **Mac OS** - [Docker](https://minikube.sigs.k8s.io/docs/drivers/docker/)
- For **Linux** - [Docker](https://minikube.sigs.k8s.io/docs/drivers/docker/) or [KVM2](https://minikube.sigs.k8s.io/docs/drivers/kvm2/)
- For **Windows** - [Docker](https://minikube.sigs.k8s.io/docs/drivers/docker/) or [Hyper-V](https://minikube.sigs.k8s.io/docs/drivers/hyperv/)
>>>>>>> bad22746

## Prepare Minikube

**Start Minikube** as you normally would.
Note that the following command also enables role-based access control (RBAC) so that you can get more comfortable working with an RBAC-enabled Kubernetes cluster:

```sh
minikube start --kubernetes-version v1.17.9 --driver docker --extra-config=apiserver.authorization-mode=RBAC --addons ingress
```

> **Note:** You may want to
> - Change the Kubernetes version. Currently, the recommended version is 1.17.9.
> - Add `--addons ingress` to your `minikube start` command to support creating function ingresses.
>     Ensure that your function ingress appears on your hosts file (**/etc/hosts**).
>     You can do this by running this command:
>     ```sh
>     echo "$(minikube ip) my-function.info" | sudo tee -a /etc/hosts
>     ```

**Bring up a Docker registry inside Minikube.** You'll later push your functions to this registry:

> **Note:** You can skip this step if you're a more advanced user and would like to use another type of registry, such as [Docker Hub](https://hub.docker.com/), [Azure Container Registry (ACR)](https://azure.microsoft.com/services/container-registry/), or [Google Container Registry (GCR)](https://cloud.google.com/container-registry/). See [Getting started with Kubernetes](/docs/setup/k8s/getting-started-k8s.md) for instructions. 

```sh
minikube ssh -- docker run -d -p 5000:5000 registry:2
```

Before container images can be pushed to your built-in registry, you need to add its address (`$(minikube ip):5000`) to the list of insecure registries:

- **Docker for Mac OS** -  you can add it under **Preferences | Daemon**.
- **Linux** - follow the instructions in the [Docker documentation](https://docs.docker.com/registry/insecure/#deploy-a-plain-http-registry).

## Install Nuclio

At this stage you should have a functioning Kubernetes cluster, a Docker registry, and a working Kubernetes CLI (`kubectl`), and you can proceed to install the Nuclio services on the cluster (i.e., deploy Nuclio).

**Create a Nuclio namespace** by running the following command:

> **Note:** All Nuclio resources go into the "nuclio" namespace, and role-based access control (RBAC) is configured accordingly.

```sh
minikube kubectl -- create namespace nuclio
```

**Add nuclio to helm repo charts:** the following commands add Nuclio repo charts to your helm repos:
```sh
helm repo add nuclio https://nuclio.github.io/nuclio/charts
```

**Deploy Nuclio to the cluster:** the following command deploys Nuclio and its minimum required Kubernetes resources (including RBAC roles):

```sh
helm --namespace nuclio install nuclio nuclio/nuclio
```

Use the command `minikube kubectl -- get pods --namespace nuclio` to verify both the controller and dashboard are running.

**Forward the Nuclio dashboard port:** the Nuclio dashboard publishes a service at port 8070. To use the dashboard, you first need to forward this port to your local IP address:
```sh
minikube kubectl -- port-forward -n nuclio $(kubectl get pods -n nuclio -l nuclio.io/app=dashboard -o jsonpath='{.items[0].metadata.name}') 8070:8070
```

<a id="deploy-a-function-with-the-nuclio-dashboard"></a>
## Deploy a function with the Nuclio dashboard

<<<<<<< HEAD
Browse to `http://localhost:8070` (after having forwarded this port as part of the Nuclio installation) to see the [Nuclio dashboard](/README.md#dashboard).
Select the "default" project and then select **New Function** from the action toolbar to display the **Create function** page (http://localhost:8070/projects/default/create-function).
Choose one of the predefined template functions, and select **Deploy**. 
The first build populates the local Docker cache with base images and other files, so it might take a while to complete, depending on your network.
When the function deployment completes, you can select **Invoke** to invoke the function with a body.
=======
Browse to `http://localhost:8070` (after having forwarded this port as part of the Nuclio installation).
You should see the [Nuclio dashboard](/README.md#dashboard) UI.
Choose one of the built-in examples and click **Deploy**.
The first build will populate the local Docker cache with base images and other files, so it might take a while, depending on your network.
When the function deployment is completed, you can click on **Test** to invoke the function with a body.
>>>>>>> bad22746

<a id="deploy-a-function-with-the-nuclio-cli"></a>
## Deploy a function with the Nuclio CLI (nuctl)

Run the following Nuclio CLI (`nuctl`) command from a command-line shell to deploy the example [`helloworld`](/hack/examples/golang/helloworld/helloworld.go) Go function.
You can add the `--verbose` flag if you want to peek under the hood.
```sh
nuctl deploy helloworld -n nuclio -p https://raw.githubusercontent.com/nuclio/nuclio/master/hack/examples/golang/helloworld/helloworld.go --registry $(minikube ip):5000 --run-registry localhost:5000
```
> **Note:** The difference between the two registries specified in this command and the reason for their addresses being different is as follows:
>
> - The `--registry` option defines the Docker registry onto which the function images that you build will be pushed. This is the registry that you previously brought up on your Minikube VM.
> - The `--registry-run` option defines the registry from which the [`kubelet`](https://kubernetes.io/docs/reference/generated/kubelet/) Kubernetes "node agent" will pull the function images. Because this operation occurs in the Minikube VM, the command specifies `localhost` instead of the VM's IP address.

When the function deployment completes, you can get the function information by running the following CLI command:
```sh
nuctl get function helloworld
```
Sample output -
```sh
  NAMESPACE | NAME        | PROJECT | STATE | NODE PORT | REPLICAS  
  nuclio    | helloworld  | default | ready |     42089 | 1/1   
```
You can see from the sample output that the deployed function `helloworld` is running and using port `42089`.

Run the following CLI command to invoke the function:
```sh
nuctl invoke helloworld --method POST --body '{"hello":"world"}' --content-type "application/json"
```
Sample output -
```sh
> Response headers:
Server = nuclio
Date = Thu, 18 Jun 2020 06:56:27 GMT
Content-Type = application/text
Content-Length = 21

> Response body:
Hello, from Nuclio :]
```

## What's next?

See the following resources to make the best of your new Nuclio environment:

- [Deploying Functions](/docs/tasks/deploying-functions.md)
- [Invoking Functions by Name with a Kubernetes Ingress](/docs/concepts/k8s/function-ingress.md)
- [More function examples](/hack/examples/README.md)
- [References](/docs/reference/)
- [Best Practices and Common Pitfalls](/docs/concepts/best-practices-and-common-pitfalls.md)
<|MERGE_RESOLUTION|>--- conflicted
+++ resolved
@@ -15,25 +15,17 @@
 
 Before starting the set-up procedure, ensure that the following prerequisites are met:
 
-<<<<<<< HEAD
-- [Minikube](https://kubernetes.io/docs/tasks/tools/install-minikube/) is installed on your installation machine.
-    It's recommended that you use these drivers:
-=======
-- [Docker](https://docs.docker.com/get-docker/)
-- [Minikube](https://kubernetes.io/docs/tasks/tools/install-minikube/)
-- [Helm](https://helm.sh/docs/intro/install/)
->>>>>>> bad22746
+- The following components are installed on your installation machine:
+    - [Docker](https://docs.docker.com/get-docker/)
+    - [Minikube](https://kubernetes.io/docs/tasks/tools/install-minikube/)
+    - [Helm](https://helm.sh/docs/intro/install/)
+- The [Nuclio CLI](/docs/reference/nuctl/nuctl.md) (`nuctl`) is installed &mdash; if you wish to [use the CLI to deploy Nuclio functions](#deploy-a-function-with-the-nuclio-cli).
+    To install the CLI, simply [download](https://github.com/nuclio/nuclio/releases) the appropriate CLI version to your installation machine.
+- It's recommended that you use these drivers:
 
-    - For **Mac OS** - [hyperkit driver](https://github.com/kubernetes/minikube/blob/master/docs/drivers.md#hyperkit-driver)
-    - For **Linux** - [virtualbox](https://www.virtualbox.org/wiki/Linux_Downloads)
-
-<<<<<<< HEAD
-- The [Nuclio CLI](/docs/reference/nuctl/nuctl.md) (`nuctl`) is installed: simply [download](https://github.com/nuclio/nuclio/releases) the appropriate CLI version to your installation machine.
-=======
-- For **Mac OS** - [Docker](https://minikube.sigs.k8s.io/docs/drivers/docker/)
-- For **Linux** - [Docker](https://minikube.sigs.k8s.io/docs/drivers/docker/) or [KVM2](https://minikube.sigs.k8s.io/docs/drivers/kvm2/)
-- For **Windows** - [Docker](https://minikube.sigs.k8s.io/docs/drivers/docker/) or [Hyper-V](https://minikube.sigs.k8s.io/docs/drivers/hyperv/)
->>>>>>> bad22746
+    - For **Mac OS** - [Docker](https://minikube.sigs.k8s.io/docs/drivers/docker/)
+    - For **Linux** - [Docker](https://minikube.sigs.k8s.io/docs/drivers/docker/) or [KVM2](https://minikube.sigs.k8s.io/docs/drivers/kvm2/)
+    - For **Windows** - [Docker](https://minikube.sigs.k8s.io/docs/drivers/docker/) or [Hyper-V](https://minikube.sigs.k8s.io/docs/drivers/hyperv/)
 
 ## Prepare Minikube
 
@@ -99,19 +91,11 @@
 <a id="deploy-a-function-with-the-nuclio-dashboard"></a>
 ## Deploy a function with the Nuclio dashboard
 
-<<<<<<< HEAD
 Browse to `http://localhost:8070` (after having forwarded this port as part of the Nuclio installation) to see the [Nuclio dashboard](/README.md#dashboard).
 Select the "default" project and then select **New Function** from the action toolbar to display the **Create function** page (http://localhost:8070/projects/default/create-function).
 Choose one of the predefined template functions, and select **Deploy**. 
 The first build populates the local Docker cache with base images and other files, so it might take a while to complete, depending on your network.
-When the function deployment completes, you can select **Invoke** to invoke the function with a body.
-=======
-Browse to `http://localhost:8070` (after having forwarded this port as part of the Nuclio installation).
-You should see the [Nuclio dashboard](/README.md#dashboard) UI.
-Choose one of the built-in examples and click **Deploy**.
-The first build will populate the local Docker cache with base images and other files, so it might take a while, depending on your network.
-When the function deployment is completed, you can click on **Test** to invoke the function with a body.
->>>>>>> bad22746
+When the function deployment completes, you can select **Test** to invoke the function with a body.
 
 <a id="deploy-a-function-with-the-nuclio-cli"></a>
 ## Deploy a function with the Nuclio CLI (nuctl)
