--- conflicted
+++ resolved
@@ -430,10 +430,6 @@
 #     requestTimeout: 10
 #     permissionQueryPath: /v1/data/somewhere/authz/allow
 #
-<<<<<<< HEAD
-#   streamMonitoring:
-#     webapiURL: ""
-=======
 #   defaultUserFunctionPodResources
 #      requests:
 #        cpu: 25m
@@ -441,7 +437,10 @@
 #      limits:
 #        cpu: 2
 #        memory: 20Mi
->>>>>>> f7787605
+#
+#   streamMonitoring:
+#     webapiURL: ""
+#     getStreamShardsConcurrentRequests: 10
 
 # global is a stanza that is used if this is used as a subchart. Ignore otherwise
 global:
