--- conflicted
+++ resolved
@@ -31,13 +31,8 @@
   enabled: false
   replicas: 1
   image:
-<<<<<<< HEAD
     repository: quay.io/nuclio/autoscaler
-    tag: 0.7.7-amd64
-=======
-    repository: quay.io/nuclio/scaler
     tag: 0.7.8-amd64
->>>>>>> 34f6f2b2
     pullPolicy: IfNotPresent
 
 dlx:
@@ -92,7 +87,7 @@
   # If true, creates cluster wide custom resources defenitions for nuclio's resources
   create: true
 
-platform:
+platform: {}
 #   logger:
 #     sinks:
 #       myHumanReadableStdout:
@@ -111,12 +106,4 @@
 #     system:
 #     - myPrometheusPull
 #     functions:
-#     - myPrometheusPull
-#   scaleToZero:
-#     metricName: "bla"
-#     windowSize: "15s"
-#     pollerInterval: "2s"
-#     scalerInterval: "10s"
-#   autoScale:
-#     metricName: "bla"
-#     targetValue: "10m"+#     - myPrometheusPull