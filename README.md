--- conflicted
+++ resolved
@@ -46,11 +46,7 @@
 - Portability across low-power devices, laptops, edge and on-prem clusters, and public clouds
 - Open-source but designed for the enterprise (including logging, monitoring, security, and usability)
 
-<<<<<<< HEAD
-We designed Nuclio to be extendable, using a modular and layered approach that supports constant additions of triggers and data sources. We hope many will join us in developing new modules, developer tools, and platforms.
-=======
 Nuclio was created to fulfill these requirements.  It was intentionally designed as an extendable open-source framework, using a modular and layered approach that supports constant addition of triggers and data sources, with the hope that many will join the effort of developing new modules, developer tools, and platforms for Nuclio.
->>>>>>> ff007ffe
 
 ## Quick-start steps
 
