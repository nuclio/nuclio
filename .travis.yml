<<<<<<< HEAD
language: go
go_import_path: github.com/nuclio/nuclio
go:
- 1.8.3
script:
- make travis
=======
matrix:
  include:
    - language: go
      # Support working in forks
      go_import_path: github.com/nuclio/nuclio
      go: "1.8.3"
      script:
        - make travis
      services:
        - docker
    - language: python
      python: "2.7"
      script: make test-py
    - language: python
      python: "3.6"
      script: make test-py
>>>>>>> 30fdea6e
<|MERGE_RESOLUTION|>--- conflicted
+++ resolved
@@ -1,11 +1,3 @@
-<<<<<<< HEAD
-language: go
-go_import_path: github.com/nuclio/nuclio
-go:
-- 1.8.3
-script:
-- make travis
-=======
 matrix:
   include:
     - language: go
@@ -21,5 +13,4 @@
       script: make test-py
     - language: python
       python: "3.6"
-      script: make test-py
->>>>>>> 30fdea6e
+      script: make test-py