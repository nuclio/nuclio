--- conflicted
+++ resolved
@@ -16,12 +16,7 @@
 # Build stage: builds the dlx binary
 #
 
-<<<<<<< HEAD
-ARG ALPINE_IMAGE=gcr.io/iguazio/alpine:3.15
-=======
-ARG NUCLIO_LABEL
 ARG ALPINE_IMAGE=gcr.io/iguazio/alpine:3.17
->>>>>>> a2fd0736
 ARG NUCLIO_DOCKER_REPO
 ARG NUCLIO_DOCKER_IMAGE_TAG
 
