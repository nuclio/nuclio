--- conflicted
+++ resolved
@@ -70,7 +70,7 @@
 
 	// create github fetcher
 	if githubTemplatesRepository != "" && githubTemplatesOwner != "" && githubTemplatesBranch != "" && githubAPIToken != "" {
-		functionGithubTemplateFetcher, err = functiontemplates.NewGithubFunctionTemplateFetcher(logger,
+		functionGithubTemplateFetcher, err = functiontemplates.NewGithubFunctionTemplateFetcher(rootLogger,
 			githubTemplatesRepository,
 			githubTemplatesOwner,
 			githubTemplatesBranch,
@@ -79,14 +79,14 @@
 			return errors.Wrap(err, "Failed to create github fetcher")
 		}
 	} else {
-		logger.DebugWith("Missing github fetcher configuration, templates from github won't be fetched",
+		rootLogger.DebugWith("Missing github fetcher configuration, templates from github won't be fetched",
 			"githubTemplateRepository", githubTemplatesRepository,
 			"githubTemplatesOwner", githubTemplatesOwner,
 			"githubTemplatesBranch", githubTemplatesBranch)
 	}
 
 	// create pre-generated templates fetcher
-	functionTemplatesGeneratedFetcher, err := functiontemplates.NewGeneratedFunctionTemplateFetcher(logger)
+	functionTemplatesGeneratedFetcher, err := functiontemplates.NewGeneratedFunctionTemplateFetcher(rootLogger)
 	if err != nil {
 		return errors.Wrap(err, "Failed to create pre-generated fetcher")
 	}
@@ -96,7 +96,7 @@
 	if functionGithubTemplateFetcher != nil {
 		functionTemplateFetchers = append(functionTemplateFetchers, functionGithubTemplateFetcher)
 	}
-	functionTemplatesRepository, err := functiontemplates.NewRepository(logger, functionTemplateFetchers)
+	functionTemplatesRepository, err := functiontemplates.NewRepository(rootLogger, functionTemplateFetchers)
 	if err != nil {
 		return errors.Wrap(err, "Failed to create repository out of given fetchers")
 	}
@@ -151,12 +151,8 @@
 		splitExternalIPAddresses,
 		defaultNamespace,
 		offline,
-<<<<<<< HEAD
-		platformConfigurationPath,
-		functionTemplatesRepository)
-=======
+		functionTemplatesRepository,
 		platformConfiguration)
->>>>>>> 49b07eee
 	if err != nil {
 		return errors.Wrap(err, "Failed to create server")
 	}
