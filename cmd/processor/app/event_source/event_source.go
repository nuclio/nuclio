package event_source

import (
	"expvar"
	"time"

	"github.com/nuclio/nuclio/cmd/processor/app/event"
	"github.com/nuclio/nuclio/cmd/processor/app/worker"
	"github.com/nuclio/nuclio/pkg/logger"
<<<<<<< HEAD
)

const (
	CountMetric   = "num_events"
	ErrorMetric   = "num_errors"
	StartMetric   = "start_time"
	StoppedMetric = "stop_time"
)

type EventState int

const (
	StoppedState EventState = iota
	RunningState
=======
	"crypto/des"
>>>>>>> ccb99d1f
)

type Checkpoint *string

type EventSource interface {

	// Start starts creating events from a given checkpoint
	// (nil - no checkpoint)
	Start(checkpoint Checkpoint) error

	// Stop will stop creating events. returns the current checkpoint
	Stop(force bool) (Checkpoint, error)

	// Class returns the class of source (sync, async, etc)
	Class() string

	// Kind return the kind of source (http, rabbit mq, etc)
	Kind() string

	// Config returns the event source configuration
	Config() map[string]interface{}

	// SetConfig sets the event source configuration
	SetConfig(cfg map[string]interface{})

	// Stats returns statistics for event source
	Stats() *expvar.Map

	// Start return the current state
	State() EventState
}

type AbstractEventSource struct {
	Logger          logger.Logger
	WorkerAllocator worker.WorkerAllocator

	cfg   map[string]interface{}
	class string
	kind  string
	state EventState
	stats *expvar.Map
}

func NewDefaultEventSource(logger logger.Logger, allocator worker.WorkerAllocator, class, kind string) *DefaultEventSource {
	es := &DefaultEventSource{
		Logger:          logger,
		WorkerAllocator: allocator,
		class:           class,
		kind:            kind,
		state:           StoppedState,
	}
	es.stats = new(expvar.Map).Init()

	return es
}

<<<<<<< HEAD
func now() expvar.Var {
	v := &expvar.String{}
	v.Set(time.Now().Format(time.RFC3339))
	return v
}

func (des *DefaultEventSource) Init() {
	stats := des.Stats()
	stats.Set(StartMetric, now())
	stats.Add(CountMetric, 0)
	stats.Add(ErrorMetric, 0)

	des.state = RunningState
}

func (des *DefaultEventSource) Shutdown() {
	stats := des.Stats()
	stats.Set(StoppedMetric, now())

	des.state = StoppedState
}

func (des *DefaultEventSource) Class() string {
	return des.class
}

func (des *DefaultEventSource) Kind() string {
	return des.kind
=======
func (aes *AbstractEventSource) GetClass() string {
	return aes.Class
}

func (aes *AbstractEventSource) GetKind() string {
	return aes.Kind
>>>>>>> ccb99d1f
}

func (aes *AbstractEventSource) SubmitEventToWorker(event event.Event, timeout time.Duration) (interface{}, error, error) {

	// set event source info provider (ourselves)
	event.SetSourceProvider(des)

	// allocate a worker
	workerInstance, err := aes.WorkerAllocator.Allocate(timeout)
	if err != nil {
		return nil, aes.Logger.Report(err, "Failed to allocate worker"), nil
	}

	// release worker when we're done
	defer aes.WorkerAllocator.Release(workerInstance)

	response, err := workerInstance.ProcessEvent(event)
	if err != nil {
		return nil, aes.Logger.Report(err, "Failed to process event"), nil
	}

	return response, nil, nil
}

func (des *DefaultEventSource) Config() map[string]interface{} {
	return des.cfg
}

func (des *DefaultEventSource) SetConfig(cfg map[string]interface{}) {
	des.cfg = cfg
}

func (des *DefaultEventSource) Stats() *expvar.Map {
	return des.stats
}

func (des *DefaultEventSource) State() EventState {
	return des.state
}<|MERGE_RESOLUTION|>--- conflicted
+++ resolved
@@ -7,7 +7,6 @@
 	"github.com/nuclio/nuclio/cmd/processor/app/event"
 	"github.com/nuclio/nuclio/cmd/processor/app/worker"
 	"github.com/nuclio/nuclio/pkg/logger"
-<<<<<<< HEAD
 )
 
 const (
@@ -22,9 +21,6 @@
 const (
 	StoppedState EventState = iota
 	RunningState
-=======
-	"crypto/des"
->>>>>>> ccb99d1f
 )
 
 type Checkpoint *string
@@ -68,8 +64,8 @@
 	stats *expvar.Map
 }
 
-func NewDefaultEventSource(logger logger.Logger, allocator worker.WorkerAllocator, class, kind string) *DefaultEventSource {
-	es := &DefaultEventSource{
+func NewAbstractEventSource(logger logger.Logger, allocator worker.WorkerAllocator, class, kind string) *AbstractEventSource {
+	es := &AbstractEventSource{
 		Logger:          logger,
 		WorkerAllocator: allocator,
 		class:           class,
@@ -81,49 +77,40 @@
 	return es
 }
 
-<<<<<<< HEAD
 func now() expvar.Var {
 	v := &expvar.String{}
 	v.Set(time.Now().Format(time.RFC3339))
 	return v
 }
 
-func (des *DefaultEventSource) Init() {
-	stats := des.Stats()
+func (aes *AbstractEventSource) Init() {
+	stats := aes.Stats()
 	stats.Set(StartMetric, now())
 	stats.Add(CountMetric, 0)
 	stats.Add(ErrorMetric, 0)
 
-	des.state = RunningState
+	aes.state = RunningState
 }
 
-func (des *DefaultEventSource) Shutdown() {
-	stats := des.Stats()
+func (aes *AbstractEventSource) Shutdown() {
+	stats := aes.Stats()
 	stats.Set(StoppedMetric, now())
 
-	des.state = StoppedState
+	aes.state = StoppedState
 }
 
-func (des *DefaultEventSource) Class() string {
-	return des.class
+func (aes *AbstractEventSource) Class() string {
+	return aes.class
 }
 
-func (des *DefaultEventSource) Kind() string {
-	return des.kind
-=======
-func (aes *AbstractEventSource) GetClass() string {
-	return aes.Class
-}
-
-func (aes *AbstractEventSource) GetKind() string {
-	return aes.Kind
->>>>>>> ccb99d1f
+func (aes *AbstractEventSource) Kind() string {
+	return aes.kind
 }
 
 func (aes *AbstractEventSource) SubmitEventToWorker(event event.Event, timeout time.Duration) (interface{}, error, error) {
 
 	// set event source info provider (ourselves)
-	event.SetSourceProvider(des)
+	event.SetSourceProvider(aes)
 
 	// allocate a worker
 	workerInstance, err := aes.WorkerAllocator.Allocate(timeout)
@@ -142,18 +129,18 @@
 	return response, nil, nil
 }
 
-func (des *DefaultEventSource) Config() map[string]interface{} {
-	return des.cfg
+func (aes *AbstractEventSource) Config() map[string]interface{} {
+	return aes.cfg
 }
 
-func (des *DefaultEventSource) SetConfig(cfg map[string]interface{}) {
-	des.cfg = cfg
+func (aes *AbstractEventSource) SetConfig(cfg map[string]interface{}) {
+	aes.cfg = cfg
 }
 
-func (des *DefaultEventSource) Stats() *expvar.Map {
-	return des.stats
+func (aes *AbstractEventSource) Stats() *expvar.Map {
+	return aes.stats
 }
 
-func (des *DefaultEventSource) State() EventState {
-	return des.state
+func (aes *AbstractEventSource) State() EventState {
+	return aes.state
 }