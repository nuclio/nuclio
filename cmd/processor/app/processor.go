--- conflicted
+++ resolved
@@ -171,11 +171,8 @@
 func (p *Processor) Start() error {
 	var err error
 
-<<<<<<< HEAD
-=======
 	p.logger.DebugWith("Starting triggers", "triggers", p.triggers)
 
->>>>>>> ded4e97c
 	// iterate over all triggers and start them
 	for _, trigger := range p.triggers {
 		if err := trigger.Start(nil); err != nil {
@@ -187,7 +184,7 @@
 	}
 
 	// start the web interface
-	err := p.webAdminServer.Start()
+	err = p.webAdminServer.Start()
 	if err != nil {
 		return errors.Wrap(err, "Failed to start web interface")
 	}
@@ -200,19 +197,10 @@
 		}
 	}
 
-<<<<<<< HEAD
-	// start the health check server (starting after all the other servers)
-	// this server's successful response means that the processor is healthy and ready
-	err = p.healthCheckServer.Start()
-	if err != nil {
-		return errors.Wrap(err, "Failed to start health check server")
-	}
-=======
 	// indicate that we're done starting
 	p.startComplete = true
 
 	p.logger.Debug("Processor started")
->>>>>>> ded4e97c
 
 	<-p.stop // Wait for stop
 	p.logger.Info("Processor quitting")
@@ -316,10 +304,7 @@
 				p.namedWorkerAllocators)
 
 			if err != nil {
-				p.logger.ErrorWith("Failed to create trigger",
-					"kind", triggerConfiguration.Kind,
-					"err", err.Error())
-				return errors.Wrapf(err, "Failed to create trigger")
+				return errors.Wrapf(err, "Failed to create triggers")
 			}
 
 			// append to triggers (can be nil - ignore unknown triggers)
