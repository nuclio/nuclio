--- conflicted
+++ resolved
@@ -110,18 +110,14 @@
 		return nil, errors.Wrap(err, "Failed to resolve number of workers for project operator")
 	}
 
-<<<<<<< HEAD
 	apiGatewayOperatorNumWorkers, err := strconv.Atoi(apiGatewayOperatorNumWorkersStr)
 	if err != nil {
 		return nil, errors.Wrap(err, "Failed to resolve number of workers for api-gateway operator")
 	}
 
-	// read platform configuration
-	platformConfiguration, err := readPlatformConfiguration(platformConfigurationPath)
-=======
 	// get platform configuration
 	platformConfiguration, err := platformconfig.NewPlatformConfig(platformConfigurationPath)
->>>>>>> b75e93d6
+
 	if err != nil {
 		return nil, errors.Wrap(err, "Failed to get platform configuration")
 	}
